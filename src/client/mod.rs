//! This module provides the Warpgrapher client.

use crate::engine::context::RequestContext;
use crate::{Engine, Error};
use inflector::Inflector;
use juniper::http::GraphQLRequest;
use log::{debug, trace};
use reqwest::header::{HeaderMap, HeaderName, HeaderValue};
use serde_json::{from_value, json, Value};
use std::collections::HashMap;
use std::fmt::Display;
use std::str::FromStr;
use std::sync::mpsc;
use std::thread;

/// A Warpgrapher GraphQL client
///
/// The [`Client`] provides a set of CRUD operations that will
/// automatically generate GraphQL queries that conform to the wargrapher API
///
/// [`Client`]: ./enum.Client.html
///
/// # Examples
///
/// ```rust
/// # use warpgrapher::Client;
///
/// let client = Client::<()>::new_with_http("http://localhost:5000/graphql", None).unwrap();
/// ```
#[derive(Clone, Debug)]
pub enum Client<RequestCtx>
where
    RequestCtx: RequestContext,
{
    Http {
        endpoint: String,
        headers: HeaderMap,
    },
    Local {
        engine: Box<Engine<RequestCtx>>,
        metadata: Option<HashMap<String, String>>,
    },
}

impl<RequestCtx> Client<RequestCtx>
where
    RequestCtx: RequestContext,
{
    /// Takes the URL of a Warpgrapher service endpoint and returns a new ['Client'] initialized to
    /// query that endpoint.  The type parameters are only relevant for a local instance of the
    /// Warpgrapher engine, not for a remote HTTP client, so pass () for both type parameters, as
    /// shown in the example below.
    ///
    /// [`Client`]: ./enum.Client.html
    ///
    ///
    /// # Examples
    ///
    /// ```rust
    /// # use warpgrapher::Client;
    ///
    /// let mut client = Client::<()>::new_with_http("http://localhost:5000/graphql", None).unwrap();
    /// ```
    pub fn new_with_http(
        endpoint: &str,
        headers_opt: Option<HashMap<&str, &str>>,
    ) -> Result<Client<()>, Error> {
        trace!("Client::new_with_http called -- endpoint: {}", endpoint);

        let mut header_map = HeaderMap::new();
        if let Some(headers) = headers_opt {
            for (key, value) in headers {
                let header_name = HeaderName::from_str(key)
                    .map_err(|e| Error::InvalidHeaderName { source: e })?;
                let header_value = HeaderValue::from_str(value)
                    .map_err(|e| Error::InvalidHeaderValue { source: e })?;
                header_map.insert(header_name, header_value);
            }
        }

        Ok(Client::Http {
            endpoint: endpoint.to_string(),
            headers: header_map,
        })
    }

    /// Takes a Warpgrapher engine and returns a new ['Client'] initialized to query that engine.
    /// The type parameter is the [`RequestContext`] used by the engine.
    ///
    /// [`Client`]: ./enum.Client.html
    /// [`RequestContext`]: ../engine/context/trait.RequestContext.html
    ///
    /// # Examples
    ///
    /// ```rust
    /// # use warpgrapher::{Client, Configuration, DatabasePool, Engine};
    ///
    /// # fn main() -> Result<(), Box<dyn std::error::Error>> {
    /// let c = Configuration::new(1, Vec::new(), Vec::new());
    /// let engine = Engine::new(c, DatabasePool::NoDatabase).build()?;
    ///
    /// let mut client = Client::<()>::new_with_engine(engine, None);
    /// # Ok(())
    /// # }
    /// ```
    pub fn new_with_engine(
        engine: Engine<RequestCtx>,
        metadata: Option<HashMap<String, String>>,
    ) -> Client<RequestCtx> {
        trace!("Client::new_with_engine called");
        Client::Local {
            engine: Box::new(engine),
            metadata,
        }
    }

    /// Executes a graphql query
    ///
    /// # Arguments
    ///
    /// * query - text of the query statement, parameterized to avoid query injection attacks
    /// * partition_key - used to scope a query to a Cosmos DB partition. In future, when Neo4J is
    /// supported, it is anticipated that the partition_key will be used to select among Neo4J
    /// fabric shards.
    /// * input - a [`serde_json::Value`], specifically a Value::Object, containing the arguments
    /// to the graph query
    /// * result_field - an optional name of a field under 'data' that holds the GraphQL response.
    /// If present, the object with name `result_field` under `data` will be returned. If `None`,
    /// the `data` object will be returned.
    ///
    /// [`Client`]: ./enum.Client.html
    ///
    /// # Return
    ///
    /// A [`serde_json::Value`] containing the query response
    ///
    /// # Errors
    ///
    /// * [`ClientRequestFailed`] - if the HTTP response is a non-OK
    /// * [`ClientRequestUnexepctedPayload`] - if the JSON response body is not a valid GraphQL
    /// response
    ///
    /// [`ClientRequestFailed`]: ../enum.Error.html#variant.ClientRequestFailed
    /// [`ClientRequestUnexpectedPayload`]: ../enum.Error.html#variant.ClientRequestUnexpectedPayload
    ///
    /// # Examples
    ///
    /// ```rust,no_run
    /// # use warpgrapher::Client;;
    ///
    /// # #[tokio::main]
    /// # async fn main() {
    /// let mut client = Client::<()>::new_with_http("http://localhost:5000/graphql", None).unwrap();
    ///
    /// let query = "query { Project { id name } }";
    /// let results = client.graphql("query { Project { id name } }", Some("1234"), None,
    ///     Some("Project")).await;
    /// # }
    /// ```
    pub async fn graphql(
        &mut self,
        query: &str,
        partition_key: Option<&str>,
        input: Option<&Value>,
        result_field_opt: Option<&str>,
    ) -> Result<Value, Error> {
        trace!(
            "Client::graphql called -- query: {} | partition_key: {:#?} | input: {:#?} | result_field: {:#?}",
            query,
            partition_key,
            input,
            result_field_opt,
        );

        // format request body
        let req_body = json!({
            "query": query.to_string(),
            "variables": {
                "partitionKey": partition_key,
                "input": input
            }
        });

        debug!("Client::graphql making request -- req_body: {}", req_body);
        let mut body = match self {
            Client::Http { endpoint, headers } => {
                let client = reqwest::Client::new();
                let response = client
                    .post(endpoint.as_str())
                    .headers(headers.clone())
                    .json(&req_body)
                    .send()
                    .await?;
                response.json::<serde_json::Value>().await?
            }
            Client::Local { engine, metadata } => {
                let metadata: HashMap<String, String> = metadata.clone().unwrap_or_default();
                let engine = engine.clone();
                let (tx, rx) = mpsc::channel();
                thread::spawn(move || {
                    let result = from_value::<GraphQLRequest>(req_body)
                        .map_err(|e| e.into())
                        .and_then(|req| engine.execute(&req, &metadata));
                    let _ = tx.send(result);
                })
                .join()
                .expect("Thread panicked");
                rx.recv()??
            }
        };
        debug!("Client::graphql -- response body: {:#?}", body);

        if let Some(result_field) = result_field_opt {
            body.as_object_mut()
                .and_then(|m| m.remove("data"))
                .and_then(|mut d| d.as_object_mut().and_then(|dm| dm.remove(result_field)))
                .ok_or_else(|| Error::PayloadNotFound {
                    response: body.to_owned(),
                })
        } else {
            body.as_object_mut()
                .and_then(|m| m.remove("data"))
                .ok_or_else(|| Error::PayloadNotFound {
                    response: body.to_owned(),
                })
        }
    }

    /// Creates a node
    ///
    /// # Arguments
    ///
    /// * type_name - the name of the [`Type`] for which to create a node
    /// * shape - the GraphQL query shape, meaning the selection of objects and properties to be
    /// returned in the query result
    /// * partition_key - the partition_key is used to scope a query to a Cosmos DB partition. In
    /// future, when Neo4J is supported, it is anticipated that the partition_key will be used to
    /// select among Neo4J fabric shards.
    /// * input - a [`serde_json::Value`], specifically a Value::Object, containing the arguments
    /// to the graph query
    ///
    /// [`Type`]: ../engine/config/struct.Type.html
    ///
    /// # Return
    ///
    /// A [`serde_json::Value`] containing the query response
    ///
    /// # Errors
    ///
    /// Returns an [`Error`] of the following kinds:
    ///
    /// * [`ClientRequestFailed`] - if the HTTP response is a non-OK
    /// * [`ClientRequestUnexepctedPayload`] - if the JSON response body is not a valid GraphQL
    /// response
    ///
    /// [`ClientRequestFailed`]: ../enum.Error.html#variant.ClientRequestFailed
    /// [`ClientRequestUnexpectedPayload`]: ../enum.Error.html#variant.ClientRequestUnexpectedPayload
    ///
    /// # Examples
    ///
    /// ```no_run
    /// # use serde_json::json;
    /// # use warpgrapher::Client;;
    ///
    /// # #[tokio::main]
    /// # async fn main() {
    /// let mut client = Client::<()>::new_with_http("http://localhost:5000/graphql", None).unwrap();
    ///
    /// let projects = client.create_node("Project", "id name description", Some("1234"),
    ///     &json!({"name": "TodoApp", "description": "TODO list tracking application"})).await;
    /// # }
    /// ```
    pub async fn create_node(
        &mut self,
        type_name: &str,
        shape: &str,
        partition_key: Option<&str>,
        input: &Value,
    ) -> Result<Value, Error> {
        trace!(
            "Client::create_node called -- type_name: {} | shape: {} | partition_key: {:#?} | input: {:#?}",
            type_name,
            shape,
            partition_key,
            input
        );

        let query = Client::<()>::fmt_create_node_query(type_name, shape);
        let result_field = type_name.to_string() + "Create";
        self.graphql(&query, partition_key, Some(input), Some(&result_field))
            .await
    }

    /// Creates one or more relationships
    ///
    /// # Arguments
    ///
    /// * type_name - the name of the [`Type`] for which to create a relationship
    /// * rel_name - the name of the [`Relationship`] to create
    /// * shape - the GraphQL query shape, meaning the selection of objects and properties to be
    /// returned in the query result
    /// * partition_key - the partition_key is used to scope a query to a Cosmos DB partition. In
    /// future, when Neo4J is supported, it is anticipated that the partition_key will be used to
    /// select among Neo4J fabric shards.
    /// * match_input - a [`serde_json::Value`], specifically a Value::Object, containing the
    /// arguments to the graph query to select the node(s) on which to create the relationship
    /// * create_input - a [`serde_json::Value`], specifically a Value::Object, containing the
    /// arguments to the graph query to use in creating the relationship
    ///
    /// [`Relationship`]: ../engine/config/struct.Relationship.html
    /// [`Type`]: ../engine/config/struct.Type.html
    ///
    /// # Return
    ///
    /// A [`serde_json::Value`] containing the query response
    ///
    /// # Errors
    ///
    /// Returns an [`Error`] of the following kinds:
    ///
    /// * [`ClientRequestFailed`] - if the HTTP response is a non-OK
    /// * [`ClientRequestUnexepctedPayload`] - if the JSON response body is not a valid GraphQL
    /// response
    ///
    /// [`ClientRequestFailed`]: ../enum.Error.html#variant.ClientRequestFailed
    /// [`ClientRequestUnexpectedPayload`]: ../enum.Error.html#variant.ClientRequestUnexpectedPayload
    ///
    /// # Examples
    ///
    /// ```no_run
    /// # use serde_json::json;
    /// # use warpgrapher::Client;;
    ///
    /// # #[tokio::main]
    /// # async fn main() {
    /// let mut client = Client::<()>::new_with_http("http:://localhost:5000/graphql", None).unwrap();
    ///
    /// let proj_issues = client.create_rel("Project",
    ///     "issues",
    ///     "id props { since } src { id name } dst { id name }",
    ///     Some("1234"),
    ///     &json!({"name": "ProjectName"}),
    ///     &json!({"props": {"since": "2000"},
    ///            "dst": {"Feature": {"$NEW": {"name": "NewFeature"}}}})
    /// ).await;
    /// # }
    /// ```
    pub async fn create_rel(
        &mut self,
        type_name: &str,
        rel_name: &str,
        shape: &str,
        partition_key: Option<&str>,
        match_input: &Value,
        create_input: &Value,
    ) -> Result<Value, Error> {
        trace!(
            "Client::create_rel called -- type_name: {} | rel_name: {} | shape: {} | partition_key: {:#?} | match_input: {:#?} | create_input: {:#?}",
            type_name,
            rel_name,
            shape,
            partition_key,
            match_input,
            create_input
        );

<<<<<<< HEAD
        let query = Client::<()>::fmt_create_rel_query(type_name, rel_name, shape);
        let input = json!({"match": match_input, "create": create_input});
=======
        let query = Client::<(), ()>::fmt_create_rel_query(type_name, rel_name, shape);
        let input = json!({"$MATCH": match_input, "$CREATE": create_input});
>>>>>>> 05f44c9b
        let result_field = type_name.to_string()
            + &((&rel_name.to_string().to_title_case())
                .split_whitespace()
                .collect::<String>())
            + "Create";

        self.graphql(&query, partition_key, Some(&input), Some(&result_field))
            .await
    }

    /// Deletes one or more nodes
    ///
    /// # Arguments
    ///
    /// * type_name - the name of the [`Type`] of the node to delete
    /// * partition_key - the partition_key is used to scope a query to a Cosmos DB partition. In
    /// future, when Neo4J is supported, it is anticipated that the partition_key will be used to
    /// select among Neo4J fabric shards.
    /// * match_input - a [`serde_json::Value`], specifically a Value::Object, containing the
    /// arguments to the graph query to select the node(s) on which to create the relationship
    /// * delete_input - a [`serde_json::Value`], specifically a Value::Object, containing the
    /// arguments to the graph query to use in deleting the relationship. By default, all
    /// relationships incoming to and outgoing from the node are deleted. The delete input argument
    /// allows for extending the delete operation through relationships to destination nodes.
    ///
    /// [`Type`]: ../engine/config/struct.Type.html
    ///
    /// # Return
    ///
    /// A [`serde_json::Value`] containing the query response, a count of the nodes deleted
    ///
    /// # Errors
    ///
    /// Returns an [`Error`] of the following kinds:
    ///
    /// * [`ClientRequestFailed`] - if the HTTP response is a non-OK
    /// * [`ClientRequestUnexepctedPayload`] - if the JSON response body is not a valid GraphQL
    /// response
    ///
    /// [`ClientRequestFailed`]: ../enum.Error.html#variant.ClientRequestFailed
    /// [`ClientRequestUnexpectedPayload`]: ../enum.Error.html#variant.ClientRequestUnexpectedPayload
    ///
    /// # Examples
    ///
    /// ```no_run
    /// # use warpgrapher::Client;;
    /// # use serde_json::json;
    ///
    /// # #[tokio::main]
    /// # async fn main() {
    /// let mut client = Client::<()>::new_with_http("http://localhost:5000/graphql", None).unwrap();
    ///
    /// let projects = client.delete_node("Project", Some("1234"),
    ///     Some(&json!({"name": "MJOLNIR"})), None).await;
    /// # }
    /// ```
    pub async fn delete_node(
        &mut self,
        type_name: &str,
        partition_key: Option<&str>,
        match_input: Option<&Value>,
        delete_input: Option<&Value>,
    ) -> Result<Value, Error> {
        trace!(
            "Client::delete_node called -- type_name: {} | partition_key: {:#?} | match_input: {:#?} | delete_input: {:#?}",
            type_name,
            partition_key,
            match_input,
            delete_input
        );

        let query = Client::<()>::fmt_delete_node_query(type_name);
        let input = if let Some(di) = delete_input {
            json!({"$MATCH": match_input, "$DELETE": di})
        } else {
            json!({ "$MATCH": match_input })
        };
        let result_field = type_name.to_string() + "Delete";
        self.graphql(&query, partition_key, Some(&input), Some(&result_field))
            .await
    }

    /// Deletes one or more relationships
    ///
    /// # Arguments
    ///
    /// * type_name - the name of the [`Type`] for which to delete a relationship
    /// * rel_name - the name of the [`Relationship`] to delete
    /// * partition_key - the partition_key is used to scope a query to a Cosmos DB partition. In
    /// future, when Neo4J is supported, it is anticipated that the partition_key will be used to
    /// select among Neo4J fabric shards.
    /// * match_input - a [`serde_json::Value`], specifically a Value::Object, containing the
    /// arguments to the graph query to select the relationship(s) to delete
    /// * src_input - a [`serde_json::Value`], specifically a Value::Object, containing the
    /// arguments to the graph query to use in deleting the src node. By default, nodes are not
    /// deleted along with a relationship, but this parameter can be used to delete the source of
    /// the relationship as well.
    /// * dst_input - a [`serde_json::Value`], specifically a Value::Object, containing the
    /// arguments to the graph query to use in deleting the destination node. By default, nodes are
    /// not deleted along with a relationship, but this parameter can be used to delete the
    /// destination node of the relationship as well.
    ///
    /// [`Relationship`]: ../engine/config/struct.Relationship.html
    /// [`Type`]: ../engine/config/struct.Type.html
    ///
    /// # Return
    ///
    /// A [`serde_json::Value`] containing the query response, a count of the relationships deleted
    ///
    /// # Errors
    ///
    /// Returns an [`Error`] of the following kinds:
    ///
    /// * [`ClientRequestFailed`] - if the HTTP response is a non-OK
    /// * [`ClientRequestUnexepctedPayload`] - if the JSON response body is not a valid GraphQL
    /// response
    ///
    /// [`ClientRequestFailed`]: ../enum.Error.html#variant.ClientRequestFailed
    /// [`ClientRequestUnexpectedPayload`]: ../enum.Error.html#variant.ClientRequestUnexpectedPayload
    ///
    /// # Examples
    ///
    /// ```no_run
    /// # use serde_json::json;
    /// # use warpgrapher::Client;;
    ///
    /// # #[tokio::main]
    /// # async fn main() {
    /// let mut client = Client::<()>::new_with_http("http:://localhost:5000/graphql", None).unwrap();
    ///
    /// let proj_issues = client.delete_rel("Project", "issues",
    ///    Some("1234"),
    ///    Some(&json!({"props": {"since": "2000"}})),
    ///    None,
    ///    Some(&json!({"Bug": {}}))
    /// ).await;
    /// # }
    /// ```
    pub async fn delete_rel(
        &mut self,
        type_name: &str,
        rel_name: &str,
        partition_key: Option<&str>,
        match_input: Option<&Value>,
        src_input: Option<&Value>,
        dst_input: Option<&Value>,
    ) -> Result<Value, Error> {
        trace!(
            "Client::delete_rel called -- type_name: {} | rel_name: {} | partition_key: {:#?} | match_input: {:#?} | src_input: {:#?} | dst_input: {:#?}",
            type_name,
            rel_name,
            partition_key,
            match_input,
            src_input,
            dst_input
        );

        let query = Client::<()>::fmt_delete_rel_query(type_name, rel_name);
        let mut m = HashMap::new();
        if let Some(mi) = match_input {
            m.insert("$MATCH".to_string(), mi);
        }
        if let Some(src) = src_input {
            m.insert("src".to_string(), src);
        }
        if let Some(dst) = dst_input {
            m.insert("dst".to_string(), dst);
        }
        let value: serde_json::Value;
        let input = if m.is_empty() {
            None
        } else {
            value = json!(m);
            Some(&value)
        };
        let result_field = type_name.to_string()
            + &((&rel_name.to_string().to_title_case())
                .split_whitespace()
                .collect::<String>())
            + "Delete";
        self.graphql(&query, partition_key, input, Some(&result_field))
            .await
    }

    /// Queries to retrieve one or more nodes
    ///
    /// # Arguments
    ///
    /// * type_name - the name of the [`Type`] to be retrieved
    /// * shape - the GraphQL query shape, meaning the selection of objects and properties to be
    /// returned in the query result
    /// * partition_key - the partition_key is used to scope a query to a Cosmos DB partition. In
    /// future, when Neo4J is supported, it is anticipated that the partition_key will be used to
    /// select among Neo4J fabric shards.
    /// * input - a [`serde_json::Value`], specifically a Value::Object, containing the arguments
    /// to the graph query
    ///
    /// [`Type`]: ../engine/config/struct.Type.html
    ///
    /// # Return
    ///
    /// A [`Value`] containing the query response
    ///
    /// # Errors
    ///
    /// Returns an [`Error`] of the following kinds:
    ///
    /// * [`ClientRequestFailed`] - if the HTTP response is a non-OK
    /// * [`ClientRequestUnexepctedPayload`] - if the JSON response body is not a valid GraphQL
    /// response
    ///
    /// [`ClientRequestFailed`]: ../enum.Error.html#variant.ClientRequestFailed
    /// [`ClientRequestUnexpectedPayload`]: ../enum.Error.html#variant.ClientRequestUnexpectedPayload
    ///
    /// # Examples
    ///
    /// ```no_run
    /// # use warpgrapher::Client;;
    ///
    /// # #[tokio::main]
    /// # async fn main() {
    /// let mut client = Client::<()>::new_with_http("http://localhost:5000/graphql", None).unwrap();
    ///
    /// let projects = client.read_node("Project", "id name description", Some("1234"),
    ///     None).await;
    /// # }
    /// ```
    pub async fn read_node(
        &mut self,
        type_name: &str,
        shape: &str,
        partition_key: Option<&str>,
        input: Option<&Value>,
    ) -> Result<Value, Error> {
        trace!(
            "Client::read_node called -- type_name: {} | shape: {} | partition_key: {:#?} | input: {:#?} ",
            type_name,
            shape,
            partition_key,
            input,
        );

        let query = Client::<()>::fmt_read_node_query(type_name, shape);
        self.graphql(&query, partition_key, input, Some(type_name))
            .await
    }

    /// Queries for one or more relationships
    ///
    /// # Arguments
    ///
    /// * type_name - the name of the [`Type`] for the source node in the relationship
    /// * rel_name - the name of the [`Relationship`] to find
    /// * shape - the GraphQL query shape, meaning the selection of objects and properties to be
    /// returned in the query result
    /// * partition_key - the partition_key is used to scope a query to a Cosmos DB partition. In
    /// future, when Neo4J is supported, it is anticipated that the partition_key will be used to
    /// select among Neo4J fabric shards.
    /// * input - a [`serde_json::Value`], specifically a Value::Object, containing the arguments
    /// to the graph query to select the relationship(s) to return
    ///
    /// [`Relationship`]: ../engine/config/struct.Relationship.html
    /// [`Type`]: ../engine/config/struct.Type.html
    ///
    /// # Return
    ///
    /// A [`serde_json::Value`] containing the query response
    ///
    /// # Errors
    ///
    /// Returns an [`Error`] of the following kinds:
    ///
    /// * [`ClientRequestFailed`] - if the HTTP response is a non-OK
    /// * [`ClientRequestUnexepctedPayload`] - if the JSON response body is not a valid GraphQL
    /// response
    ///
    /// [`ClientRequestFailed`]: ../enum.Error.html#variant.ClientRequestFailed
    /// [`ClientRequestUnexpectedPayload`]: ../enum.Error.html#variant.ClientRequestUnexpectedPayload
    ///
    /// # Examples
    ///
    /// ```rust,no_run
    /// # use serde_json::json;
    /// # use warpgrapher::Client;;
    ///
    /// # #[tokio::main]
    /// # async fn main() {
    /// let mut client = Client::<()>::new_with_http("http:://localhost:5000/graphql", None).unwrap();
    ///
    /// let proj_issues = client.read_rel("Project", "issues", "id props { since }",
    ///     Some("1234"), Some(&json!({"props": {"since": "2000"}}))).await;
    /// # }
    /// ```
    pub async fn read_rel(
        &mut self,
        type_name: &str,
        rel_name: &str,
        shape: &str,
        partition_key: Option<&str>,
        input: Option<&Value>,
    ) -> Result<Value, Error> {
        trace!(
            "Client::read_rel called -- type_name: {} | rel_name: {} | shape: {} | partition_key: {:#?} | input: {:#?} ",
            type_name,
            rel_name,
            shape,
            partition_key,
            input,
        );

        let query = Client::<()>::fmt_read_rel_query(type_name, rel_name, shape);
        let result_field = type_name.to_string()
            + &((&rel_name.to_string().to_title_case())
                .split_whitespace()
                .collect::<String>());
        self.graphql(&query, partition_key, input, Some(&result_field))
            .await
    }

    /// Updates one or more nodes
    ///
    /// # Arguments
    ///
    /// * type_name - the name of the [`Type`] to be updated
    /// * shape - the GraphQL query shape, meaning the selection of objects and properties to be
    /// returned in the query result
    /// * partition_key - the partition_key is used to scope a query to a Cosmos DB partition. In
    /// future, when Neo4J is supported, it is anticipated that the partition_key will be used to
    /// select among Neo4J fabric shards.
    /// * match_input - a [`serde_json::Value`], specifically a Value::Object, containing the
    /// arguments to the graph query used to select the set of nodes to update
    /// * update_input - a [`serde_json::Value`], specifically a Value::Object, containing the
    /// arugments to the graph query used to change the properties of the nodes being updated
    ///
    /// [`Type`]: ../engine/config/struct.Type.html
    ///
    /// # Return
    ///
    /// A [`serde_json::Value`] containing the query response
    ///
    /// # Errors
    ///
    /// Returns an [`Error`] of the following kinds:
    ///
    /// * [`ClientRequestFailed`] - if the HTTP response is a non-OK
    /// * [`ClientRequestUnexepctedPayload`] - if the JSON response body is not a valid GraphQL
    /// response
    ///
    /// [`ClientRequestFailed`]: ../enum.Error.html#variant.ClientRequestFailed
    /// [`ClientRequestUnexpectedPayload`]: ../enum.Error.html#variant.ClientRequestUnexpectedPayload
    ///
    /// # Examples
    ///
    /// ```rust,no_run
    /// # use serde_json::json;
    /// # use warpgrapher::Client;;
    ///
    /// # #[tokio::main]
    /// # async fn main() {
    ///     let mut client = Client::<()>::new_with_http("http://localhost:5000/graphql", None).unwrap();
    ///
    ///     let projects = client.update_node("Project", "id name status", Some("1234"),
    ///         Some(&json!({"name": "TodoApp"})), &json!({"status": "ACTIVE"})).await;
    /// # }
    /// ```
    pub async fn update_node(
        &mut self,
        type_name: &str,
        shape: &str,
        partition_key: Option<&str>,
        match_input: Option<&Value>,
        update_input: &Value,
    ) -> Result<Value, Error> {
        trace!(
            "Client::update_node called -- type_name: {} | shape: {} | | partition_key: {:#?} | match_input: {:#?} | update_input: {:#?}",
            type_name,
            shape,
            partition_key,
            match_input,
            update_input
        );

<<<<<<< HEAD
        let query = Client::<()>::fmt_update_node_query(type_name, shape);
        let input = json!({"match": match_input, "modify": update_input});
=======
        let query = Client::<(), ()>::fmt_update_node_query(type_name, shape);
        let input = json!({"$MATCH": match_input, "$SET": update_input});
>>>>>>> 05f44c9b
        let result_field = type_name.to_string() + "Update";
        self.graphql(&query, partition_key, Some(&input), Some(&result_field))
            .await
    }

    /// Updates one or more relationships
    ///
    /// # Arguments
    ///
    /// * type_name - the name of the [`Type`] for the source node in the relationship(s) to update
    /// * rel_name - the name of the [`Relationship`] to find and update
    /// * shape - the GraphQL query shape, meaning the selection of objects and properties to be
    /// returned in the query result
    /// * partition_key - the partition_key is used to scope a query to a Cosmos DB partition. In
    /// future, when Neo4J is supported, it is anticipated that the partition_key will be used to
    /// select among Neo4J fabric shards.
    /// * match_input - a [`serde_json::Value`], specifically a Value::Object, containing the
    /// arguments to the graph query used to select the set of relationships to update
    /// * update_input - a [`serde_json::Value`], specifically a Value::Object, containing the
    /// arguments to the graph query used to change the properties of the items being updated
    ///
    /// [`Relationship`]: ../engine/config/struct.Relationship.html
    /// [`Type`]: ../engine/config/struct.Type.html
    ///
    /// # Return
    ///
    /// A [`serde_json::Value`] containing the query response
    ///
    /// # Errors
    ///
    /// Returns an [`Error`] of the following kinds:
    ///
    /// * [`ClientRequestFailed`] - if the HTTP response is a non-OK
    /// * [`ClientRequestUnexepctedPayload`] - if the JSON response body is not a valid GraphQL
    /// response
    ///
    /// [`ClientRequestFailed`]: ../enum.Error.html#variant.ClientRequestFailed
    /// [`ClientRequestUnexpectedPayload`]: ../enum.Error.html#variant.ClientRequestUnexpectedPayload
    ///
    /// # Examples
    ///
    /// ```rust,no_run
    /// # use serde_json::json;
    /// # use warpgrapher::Client;;
    ///
    /// # #[tokio::main]
    /// # async fn main() {
    /// let mut client = Client::<()>::new_with_http("http:://localhost:5000/graphql", None).unwrap();
    ///
    /// let proj_issues = client.update_rel("Project", "issues",
    ///     "id props {since} src {id name} dst {id name}",
    ///     Some("1234"),
    ///     Some(&json!({"props": {"since": "2000"}})),
    ///     &json!({"props": {"since": "2010"}})
    /// ).await;
    /// # }
    /// ```
    pub async fn update_rel(
        &mut self,
        type_name: &str,
        rel_name: &str,
        shape: &str,
        partition_key: Option<&str>,
        match_input: Option<&Value>,
        update_input: &Value,
    ) -> Result<Value, Error> {
        trace!(
            "Client::update_rel called -- type_name: {} | rel_name: {} | shape: {} | | partition_key: {:#?} | match_input: {:#?} | update_input: {:#?}",
            type_name,
            rel_name,
            shape,
            partition_key,
            match_input,
            update_input
        );

<<<<<<< HEAD
        let query = Client::<()>::fmt_update_rel_query(type_name, rel_name, shape);
        let input = json!({"match": match_input, "update": update_input});
=======
        let query = Client::<(), ()>::fmt_update_rel_query(type_name, rel_name, shape);
        let input = json!({"$MATCH": match_input, "$SET": update_input});
>>>>>>> 05f44c9b
        let result_field = type_name.to_string()
            + &((&rel_name.to_string().to_title_case())
                .split_whitespace()
                .collect::<String>())
            + "Update";
        self.graphql(&query, partition_key, Some(&input), Some(&result_field))
            .await
    }

    fn fmt_create_node_query(type_name: &str, shape: &str) -> String {
        format!(
            "mutation Create($partitionKey: String, $input: {type_name}CreateMutationInput!) {{ 
                {type_name}Create(partitionKey: $partitionKey, input: $input) {{ {shape} }}
            }}",
            type_name = type_name,
            shape = shape
        )
    }

    fn fmt_create_rel_query(type_name: &str, rel_name: &str, shape: &str) -> String {
        format!(
            "mutation Create($partitionKey: String, $input: {type_name}{rel_name}CreateInput!) {{
                {type_name}{rel_name}Create(partitionKey: $partitionKey, input: $input) {{ {shape} }}
            }}",
            type_name = type_name,
            rel_name = (&rel_name.to_string().to_title_case())
                .split_whitespace()
                .collect::<String>(),
            shape = shape
        )
    }

    fn fmt_delete_node_query(type_name: &str) -> String {
        format!(
            "mutation Delete($partitionKey: String, $input: {type_name}DeleteInput!) {{ 
                {type_name}Delete(partitionKey: $partitionKey, input: $input)
            }}",
            type_name = type_name
        )
    }

    fn fmt_delete_rel_query(type_name: &str, rel_name: &str) -> String {
        format!(
            "mutation Delete($partitionKey: String, $input: {type_name}{rel_name}DeleteInput!) {{
                {type_name}{rel_name}Delete(partitionKey: $partitionKey, input: $input)
            }}",
            type_name = type_name,
            rel_name = (&rel_name.to_string().to_title_case())
                .split_whitespace()
                .collect::<String>(),
        )
    }

    fn fmt_read_node_query(type_name: &str, shape: &str) -> String {
        format!(
            "query Read($partitionKey: String, $input: {type_name}QueryInput) {{ 
                {type_name}(partitionKey: $partitionKey, input: $input) {{ {shape} }}
            }}",
            type_name = type_name,
            shape = shape
        )
    }

    fn fmt_read_rel_query(type_name: &str, rel_name: &str, shape: &str) -> String {
        format!(
            "query Read($partitionKey: String, $input: {type_name}{rel_name}QueryInput) {{
                {type_name}{rel_name}(partitionKey: $partitionKey, input: $input) {{ {shape} }}
            }}",
            type_name = type_name,
            rel_name = (&rel_name.to_string().to_title_case())
                .split_whitespace()
                .collect::<String>(),
            shape = shape
        )
    }

    fn fmt_update_node_query(type_name: &str, shape: &str) -> String {
        format!(
            "mutation Update($partitionKey: String, $input: {type_name}UpdateInput!) {{
                {type_name}Update(partitionKey: $partitionKey, input: $input) {{ {shape} }}
            }}",
            type_name = type_name,
            shape = shape
        )
    }

    fn fmt_update_rel_query(type_name: &str, rel_name: &str, shape: &str) -> String {
        format!(
            "mutation Update($partitionKey: String, $input: {type_name}{rel_name}UpdateInput!) {{
                {type_name}{rel_name}Update(partitionKey: $partitionKey, input: $input) {{ {shape} }}
            }}",
            type_name = type_name,
            rel_name = (&rel_name.to_string().to_title_case())
                .split_whitespace()
                .collect::<String>(),
            shape = shape
        )
    }
}

impl<R> Display for Client<R>
where
    R: RequestContext,
{
    fn fmt(&self, f: &mut std::fmt::Formatter) -> std::result::Result<(), std::fmt::Error> {
        match self {
            Self::Http { endpoint, headers } => {
                write!(f, "{}, metadata = {:#?}", endpoint, headers)
            }
            Self::Local { engine, metadata } => write!(f, "{}, metadata = {:#?}", engine, metadata),
        }
    }
}

#[cfg(test)]
mod tests {
    use super::Client;

    /// Passes if a new client is created with the endpoint passed into the constructor
    #[test]
    fn new() {
        let ep = "http://localhost:5000/graphql";
        let client = Client::<()>::new_with_http(ep, None);
        if let Ok(Client::Http { endpoint, .. }) = client {
            assert_eq!(ep, endpoint);
        } else {
            unreachable!()
        }
    }

    /// Passes if a client formats a read node query correctly
    #[test]
    fn fmt_read_node_query() {
        let actual = Client::<()>::fmt_read_node_query("Project", "id");
        let expected = r#"query Read($partitionKey: String, $input: ProjectQueryInput) { 
                Project(partitionKey: $partitionKey, input: $input) { id }
            }"#;
        assert_eq!(actual, expected);
    }

    /// Passes if a client formats a create node query correctly
    #[test]
    fn fmt_create_node_query() {
        let actual = Client::<()>::fmt_create_node_query("Project", "id");
        let expected = r#"mutation Create($partitionKey: String, $input: ProjectCreateMutationInput!) { 
                ProjectCreate(partitionKey: $partitionKey, input: $input) { id }
            }"#;
        assert_eq!(actual, expected);
    }

    /// Passes if Client implements the Send trait
    #[test]
    fn test_send() {
        fn assert_send<T: Send>() {}
        assert_send::<Client<()>>();
    }

    /// Passes if Client implements the Sync trait
    #[test]
    fn test_sync() {
        fn assert_sync<T: Sync>() {}
        assert_sync::<Client<()>>();
    }
}<|MERGE_RESOLUTION|>--- conflicted
+++ resolved
@@ -364,13 +364,8 @@
             create_input
         );
 
-<<<<<<< HEAD
         let query = Client::<()>::fmt_create_rel_query(type_name, rel_name, shape);
-        let input = json!({"match": match_input, "create": create_input});
-=======
-        let query = Client::<(), ()>::fmt_create_rel_query(type_name, rel_name, shape);
         let input = json!({"$MATCH": match_input, "$CREATE": create_input});
->>>>>>> 05f44c9b
         let result_field = type_name.to_string()
             + &((&rel_name.to_string().to_title_case())
                 .split_whitespace()
@@ -753,13 +748,8 @@
             update_input
         );
 
-<<<<<<< HEAD
         let query = Client::<()>::fmt_update_node_query(type_name, shape);
-        let input = json!({"match": match_input, "modify": update_input});
-=======
-        let query = Client::<(), ()>::fmt_update_node_query(type_name, shape);
         let input = json!({"$MATCH": match_input, "$SET": update_input});
->>>>>>> 05f44c9b
         let result_field = type_name.to_string() + "Update";
         self.graphql(&query, partition_key, Some(&input), Some(&result_field))
             .await
@@ -836,13 +826,8 @@
             update_input
         );
 
-<<<<<<< HEAD
         let query = Client::<()>::fmt_update_rel_query(type_name, rel_name, shape);
-        let input = json!({"match": match_input, "update": update_input});
-=======
-        let query = Client::<(), ()>::fmt_update_rel_query(type_name, rel_name, shape);
         let input = json!({"$MATCH": match_input, "$SET": update_input});
->>>>>>> 05f44c9b
         let result_field = type_name.to_string()
             + &((&rel_name.to_string().to_title_case())
                 .split_whitespace()
