//! This module provides the Warpgrapher client.

use super::error::{Error, ErrorKind};
use inflector::Inflector;
use log::debug;
use serde_json::{json, Value};
use std::collections::BTreeMap;

<<<<<<< HEAD
/// Takes and executes a raw GraphQL query. Takes an optional input which is inserted
/// in the GraphQL request as "input" in the variables.
///
/// [`WarpgrapherClient`]: ./struct.WarpgrapherClient.html
///
/// # Examples
///
/// ```rust,no_run
/// use std::env::var_os;
/// use warpgrapher::client::graphql;
///
/// let query = "query { Project { id name } }";
/// let results = graphql("http://localhost:5000/graphql".to_owned(), query.to_owned(),
///     Some("1234".to_string()), None);
/// let projects = results.unwrap().get("Project");
/// ```
#[actix_rt::main]
pub async fn graphql(
    endpoint: String,
    query: String,
    partition_key: Option<String>,
    input: Option<Value>,
) -> Result<Value, Error> {
    // TODO: return a Future
    let req_body = json!({
        "query": query.to_string(),
        "variables": {
            "partitionKey": partition_key,
            "input": input
        }
    });
    trace!("client::graphql request body: {:#?}", req_body);
    let mut res = Client::default()
        .post(endpoint)
        .header("Content-Type", "application/json")
        .send_json(&req_body)
        .await
        .map_err(|e| Error::new(ErrorKind::ClientRequestFailed(format!("{:#?}", e)), None))?;

    let body: Value = res
        .json()
        .await
        .map_err(|_e| Error::new(ErrorKind::ClientReceivedInvalidJson, None))?;

    trace!("Response Body: {:#?}", body);
    match body.get("data") {
        None => Err(Error::new(
            ErrorKind::ClientRequestUnexpectedPayload(body.to_owned()),
            None,
        )),
        Some(data) => {
            debug!("Result Data: {:#?}", data);
            Ok(data.to_owned())
        }
    }
}

=======
>>>>>>> 328f96ef
/// A Warpgrapher GraphQL client
///
/// The [`Client`] provides a set of CRUD operations that will
/// automatically generate GraphQL queries that conform to the wargrapher API
///
/// [`Client`]: ./struct.Client.html
///
/// # Examples
///
/// ```rust
/// use std::env::var_os;
/// use warpgrapher::client::Client;;
///
/// let mut client = Client::new("http://localhost:5000/graphql");
/// ```
#[derive(Clone, Hash, Debug, Default)]
pub struct Client {
    endpoint: String,
}

impl Client {
    /// Takes an endpoint string and creates a new [`Client`].
    ///
    /// [`Client`]: ./struct.Client.html
    ///
    /// # Examples
    ///
    /// ```rust
    /// use std::env::var_os;
    /// use warpgrapher::client::Client;
    ///
    /// let mut client = Client::new("http://localhost:5000/graphql");
    /// ```
    pub fn new(endpoint: &str) -> Client {
        Client {
            endpoint: endpoint.to_string(),
        }
    }

    /// Executes a raw graphql query.
    ///
    /// [`Client`]: ./struct.Client.html
    ///
    /// # Errors
    ///
    /// Returns an [`Error`] of the following kinds:
    /// [`ClientRequestFailed`] - when the HTTP response is a non-OK
    /// [`ClientReceivedInvalidJson`] - when the HTTP response body is not valid JSON
    /// [`ClientRequestUnexepctedPayload`] - when the HTTP response does not match a proper GraphQL response
    ///
    /// # Examples
    ///
    /// ```rust,no_run
    /// use serde_json::json;
    /// use std::env::var_os;
    /// use warpgrapher::client::Client;;
    ///
    /// #[tokio::main]
    /// async fn main() {
    ///     let mut client = Client::new("http://localhost:5000/graphql");
    ///
    ///     let query = "query { Project { id name } }";
    ///     let results = client.graphql(
    ///         "query { Project { id name } }",
    ///         None
    ///     ).await;
    /// }
    /// ```
    #[allow(clippy::needless_doctest_main)]
    pub async fn graphql(&mut self, query: &str, input: Option<&Value>) -> Result<Value, Error> {
        // format request body
        let req_body = json!({
            "query": query.to_string(),
            "variables": {
                "input": input
            }
        });

        // send request
        let client = reqwest::Client::new();
        let resp = client
            .post(self.endpoint.as_str())
            .json(&req_body)
            .send()
            .await
            .map_err(|e| Error::new(ErrorKind::ClientRequestFailed, Some(Box::new(e))))?;

        // parse result
        let body = resp
            .json::<serde_json::Value>()
            .await
            .map_err(|_e| Error::new(ErrorKind::ClientReceivedInvalidJson, None))?;

        // extract data from result
        match body.get("data") {
            None => Err(Error::new(
                ErrorKind::ClientRequestUnexpectedPayload(body.to_owned()),
                None,
            )),
            Some(data) => Ok(data.to_owned()),
        }
    }

    /// Takes the name of a Type and executes a NodeCreate operation. Requires
    /// a query shape and the input of the node being created.
    ///
    /// [`Client`]: ./struct.Client.html
    ///
    /// # Errors
    ///
<<<<<<< HEAD
    /// let projects = client.create_node(
    ///     "Project",
    ///     "id name description", Some("1234".to_string()),
    ///     &json!({"name": "TodoApp", "description": "TODO list tracking application"}),
    /// );
=======
    /// Returns an [`Error`] of the following kinds:
    /// [`ClientRequestFailed`] - when the HTTP response is a non-OK
    /// [`ClientReceivedInvalidJson`] - when the HTTP response body is not valid JSON
    /// [`ClientRequestUnexepctedPayload`] - when the HTTP response does not match a proper GraphQL response
    ///
    /// # Examples
    ///
    /// ```no_run
    /// use serde_json::json;
    /// use std::env::var_os;
    /// use warpgrapher::client::Client;;
    ///
    /// #[tokio::main]
    /// async fn main() {
    ///     let mut client = Client::new("http://localhost:5000/graphql");
    ///
    ///     let projects = client.create_node(
    ///         "Project",
    ///         "id name description",
    ///         &json!({"name": "TodoApp", "description": "TODO list tracking application"}),
    ///     ).await;
    /// }
>>>>>>> 328f96ef
    /// ```
    #[allow(clippy::needless_doctest_main)]
    pub async fn create_node(
        &mut self,
        type_name: &str,
        shape: &str,
        partition_key: Option<String>,
        input: &Value,
    ) -> Result<Value, Error> {
        let query = self.fmt_create_node_query(type_name, shape);
        debug!(
<<<<<<< HEAD
            "WarpGrapherClient create_node -- query: {:#?}, partition_key: {:#?}, input: {:#?}",
            query, partition_key, input
        );
        let result = graphql(
            self.endpoint.to_owned(),
            query,
            partition_key,
            Some(input.to_owned()),
        )?;
=======
            "Client create_node -- query: {:#?}, input: {:#?}",
            query, input
        );
        let result = self.graphql(&query, Some(input)).await?;
>>>>>>> 328f96ef
        self.strip(&result, &format!("{}Create", type_name))
    }

    /// Takes the name of a Type and a relationship property on that
    /// types and executes a RelCreate operation. Requires also a query shape,
    /// an input to match the source node(s) for which the rel(s) will be created,
    /// and an input of the relationship being created.
    ///
    /// [`Client`]: ./struct.Client.html
    ///
    /// # Errors
    ///
    /// Returns an [`Error`] of the following kinds:
    /// [`ClientRequestFailed`] - when the HTTP response is a non-OK
    /// [`ClientReceivedInvalidJson`] - when the HTTP response body is not valid JSON
    /// [`ClientRequestUnexepctedPayload`] - when the HTTP response does not match a proper GraphQL response
    ///
    /// # Examples
    ///
    /// ```no_run
    /// use serde_json::json;
    /// use std::env::var_os;
<<<<<<< HEAD
    /// use warpgrapher::WarpgrapherClient;
    ///
    /// let mut client = WarpgrapherClient::new("http:://localhost:5000/graphql");
    ///
    /// let proj_issues = client.create_rel(
    ///     "Project",
    ///     "issues",
    ///     "id props { since } src { id name } dst { id name }",
    ///     Some("1234".to_string()),
    ///     &json!({"name": "ProjectName"}),
    ///     &json!({"props": {"since": "2000"},
    ///            "dst": {"Feature": {"NEW": {"name": "NewFeature"}}}})
    /// );
=======
    /// use warpgrapher::client::Client;;
    ///
    /// #[tokio::main]
    /// async fn main() {
    ///     let mut client = Client::new("http:://localhost:5000/graphql");
    ///
    ///     let proj_issues = client.create_rel(
    ///         "Project",
    ///         "issues",
    ///         "id props { since } src { id name } dst { id name }",
    ///         &json!({"name": "ProjectName"}),
    ///         &json!({"props": {"since": "2000"},
    ///                "dst": {"Feature": {"NEW": {"name": "NewFeature"}}}})
    ///     ).await;
    /// }
>>>>>>> 328f96ef
    /// ```
    #[allow(clippy::needless_doctest_main)]
    pub async fn create_rel(
        &mut self,
        type_name: &str,
        rel_name: &str,
        shape: &str,
        partition_key: Option<String>,
        match_input: &Value,
        create_input: &Value,
    ) -> Result<Value, Error> {
        let query = self.fmt_create_rel_query(type_name, rel_name, shape);
        let input = json!({"match": match_input, "create": create_input});
        debug!(
<<<<<<< HEAD
            "WarpGrapherClient create_rel -- query: {:#?}, partition_key {:#?}, input: {:#?}",
            query, partition_key, input
        );
        let result = graphql(self.endpoint.to_owned(), query, partition_key, Some(input))?;
=======
            "Client create_rel -- query: {:#?}, input: {:#?}",
            query, input
        );
        let result = self.graphql(&query, Some(&input)).await?;
>>>>>>> 328f96ef
        self.strip(
            &result,
            &format!("{}{}Create", type_name, rel_name.to_title_case()),
        )
    }

<<<<<<< HEAD
    /// Takes the name of a WarpgrapherType and executes a Delete operation.
    /// Takes one optional inputs, which selects the node(s) for deletion.
    /// Also contains options for deleting additional nodes and rels connected
    /// to the target node. Returns the number of nodes of the WarpgrapherType
    /// deleted.
=======
    /// Takes the name of a Type and executes a Delete operation.
    /// Takes two optional inputs.  The first selects the node(s) for deletion.  
    /// The second contains options for forcing the delete, meaning deleting
    /// node along with any relationships to and from it -- without the force flag,
    /// deleting a node with relationships will fail.  Also contains options for
    /// deleting additional nodes and rels connected to the target node. Returns
    /// the number of nodes of the Type deleted.
>>>>>>> 328f96ef
    ///
    /// [`Client`]: ./struct.Client.html
    ///
    /// # Errors
    ///
    /// Returns an [`Error`] of the following kinds:
    /// [`ClientRequestFailed`] - when the HTTP response is a non-OK
    /// [`ClientReceivedInvalidJson`] - when the HTTP response body is not valid JSON
    /// [`ClientRequestUnexepctedPayload`] - when the HTTP response does not match a proper GraphQL response
    ///
    /// # Examples
    ///
    /// ```no_run
    /// use std::env::var_os;
    /// use warpgrapher::client::Client;;
    /// use serde_json::json;
    ///
    /// #[tokio::main]
    /// async fn main() {
    ///     let mut client = Client::new("http://localhost:5000/graphql");
    ///
<<<<<<< HEAD
    /// let projects = client.delete_node(
    ///     "Project", Some("1234".to_string()),
    ///     Some(&json!({"name": "MJOLNIR"})),
    ///     None);
=======
    ///     let projects = client.delete_node(
    ///         "Project",
    ///         Some(&json!({"name": "MJOLNIR"})),
    ///         None
    ///     ).await;
    /// }
>>>>>>> 328f96ef
    /// ```
    #[allow(clippy::needless_doctest_main)]
    pub async fn delete_node(
        &mut self,
        type_name: &str,
        partition_key: Option<String>,
        match_input: Option<&Value>,
        delete_input: Option<&Value>,
    ) -> Result<Value, Error> {
        let query = self.fmt_delete_node_query(type_name);
        let input = json!({"match": match_input, "delete": delete_input});
        debug!(
<<<<<<< HEAD
            "WarpGrapherClient delete_node -- query: {:#?}, partition_key: {:#?}, input: {:#?}",
            query, partition_key, input
        );
        let result = graphql(self.endpoint.to_owned(), query, partition_key, Some(input))?;
=======
            "Client delete_node -- query: {:#?}, input: {:#?}",
            query, input
        );
        let result = self.graphql(&query, Some(&input)).await?;
>>>>>>> 328f96ef
        self.strip(&result, &(type_name.to_string() + "Delete"))
    }

    /// Takes the name of a Type and a relationship property on that
    /// types and executes a RelDelete operation. Takes three optional inputs.  The
    /// first selects the relationship(s) for deletion. The second and third,
    /// if present, request the deletion of the src and dst nodes associated with the
    /// relationship, and potentially additional nodes and rels as well. Returns
    /// the number of matched relationships deleted.
    ///
    /// [`Client`]: ./struct.Client.html
    ///
    /// # Errors
    ///
    /// Returns an [`Error`] of the following kinds:
    /// [`ClientRequestFailed`] - when the HTTP response is a non-OK
    /// [`ClientReceivedInvalidJson`] - when the HTTP response body is not valid JSON
    /// [`ClientRequestUnexepctedPayload`] - when the HTTP response does not match a proper GraphQL response
    ///
    /// # Examples
    ///
    /// ```no_run
    /// use serde_json::json;
    /// use std::env::var_os;
<<<<<<< HEAD
    /// use warpgrapher::WarpgrapherClient;
    ///
    /// let mut client = WarpgrapherClient::new("http:://localhost:5000/graphql");
    ///
    /// let proj_issues = client.delete_rel("Project", "issues", Some("1234".to_string()),
    ///     Some(&json!({"props": {"since": "2000"}})),
    ///     None,
    ///     Some(&json!({"Bug": {}}))
    /// );
=======
    /// use warpgrapher::client::Client;;
    ///
    /// #[tokio::main]
    /// async fn main() {
    ///     let mut client = Client::new("http:://localhost:5000/graphql");
    ///
    ///     let proj_issues = client.delete_rel("Project", "issues",
    ///        Some(&json!({"props": {"since": "2000"}})),
    ///        None,
    ///        Some(&json!({"Bug": {"force": true}}))
    ///     ).await;
    /// }
>>>>>>> 328f96ef
    /// ```
    #[allow(clippy::needless_doctest_main)]
    pub async fn delete_rel(
        &mut self,
        type_name: &str,
        rel_name: &str,
        partition_key: Option<String>,
        match_input: Option<&Value>,
        src_input: Option<&Value>,
        dst_input: Option<&Value>,
    ) -> Result<Value, Error> {
        let query = self.fmt_delete_rel_query(type_name, rel_name);
        let mut m = BTreeMap::new();
        if let Some(mi) = match_input {
            m.insert("match".to_owned(), mi);
        }
        if let Some(src) = src_input {
            m.insert("src".to_owned(), src);
        }
        if let Some(dst) = dst_input {
            m.insert("dst".to_owned(), dst);
        }
        let value: serde_json::Value;
        let input = if m.is_empty() {
            None
        } else {
            value = json!(m);
            Some(&value)
        };
        debug!(
<<<<<<< HEAD
            "WarpGrapherClient delete_rel -- query: {:#?}, parition_key: {:#?}, input: {:#?}",
            query, partition_key, input
        );
        let result = graphql(self.endpoint.to_owned(), query, partition_key, input)?;
=======
            "Client delete_rel -- query: {:#?}, input: {:#?}",
            query, input
        );
        let result = self.graphql(&query, input).await?;
>>>>>>> 328f96ef
        self.strip(
            &result,
            &format!("{}{}Delete", type_name, rel_name.to_title_case()),
        )
    }

    /// Takes the name of a Type and executes a Read operation. Requires
    /// a query shape and takes an optional input which filters the results.
    ///
    /// [`Client`]: ./struct.Client.html
    ///
    /// # Errors
    ///
    /// Returns an [`Error`] of the following kinds:
    /// [`ClientRequestFailed`] - when the HTTP response is a non-OK
    /// [`ClientReceivedInvalidJson`] - when the HTTP response body is not valid JSON
    /// [`ClientRequestUnexepctedPayload`] - when the HTTP response does not match a proper GraphQL response
    ///
    /// # Examples
    ///
    /// ```no_run
    /// use std::env::var_os;
    /// use warpgrapher::client::Client;;
    ///
    /// #[tokio::main]
    /// async fn main() {
    ///     let mut client = Client::new("http://localhost:5000/graphql");
    ///
<<<<<<< HEAD
    /// let projects = client.read_node("Project", "id name description", Some("1234".to_string()), None);
=======
    ///     let projects = client.read_node("Project", "id name description", None).await;
    /// }
>>>>>>> 328f96ef
    /// ```
    #[allow(clippy::needless_doctest_main)]
    pub async fn read_node(
        &mut self,
        type_name: &str,
        shape: &str,
        partition_key: Option<String>,
        input: Option<Value>,
    ) -> Result<Value, Error> {
        let query = self.fmt_read_node_query(type_name, shape);
        debug!(
<<<<<<< HEAD
            "WarpGrapherClient read_node -- query: {:#?}, partition_key: {:#?}, input: {:#?}",
            query, partition_key, input
        );
        let result = graphql(self.endpoint.to_owned(), query, partition_key, input)?;
=======
            "Client read_node -- query: {:#?}, input: {:#?}",
            query, input
        );
        let result = self.graphql(&query, input).await?;
>>>>>>> 328f96ef
        self.strip(&result, type_name)
    }

    /// Takes the name of a Type and a relationship property on that
    /// types and executes a read operation. Also takes an option input with match
    /// criteria for selecting the relationship to read.
    ///
    /// [`Client`]: ./struct.Client.html
    ///
    /// # Errors
    ///
    /// Returns an [`Error`] of the following kinds:
    /// [`ClientRequestFailed`] - when the HTTP response is a non-OK
    /// [`ClientReceivedInvalidJson`] - when the HTTP response body is not valid JSON
    /// [`ClientRequestUnexepctedPayload`] - when the HTTP response does not match a proper GraphQL response
    ///
    /// # Examples
    ///
    /// ```rust,no_run
    /// use serde_json::json;
    /// use std::env::var_os;
    /// use warpgrapher::client::Client;;
    ///
    /// #[tokio::main]
    /// async fn main() {
    ///     let mut client = Client::new("http:://localhost:5000/graphql");
    ///
<<<<<<< HEAD
    /// let proj_issues = client.read_rel("Project", "issues",
    ///     "id props { since }", Some("1234".to_string()),
    ///     Some(json!({"props": {"since": "2000"}}))
    /// );
=======
    ///     let proj_issues = client.read_rel("Project", "issues",
    ///         "id props { since }",
    ///         Some(&json!({"props": {"since": "2000"}}))
    ///     ).await;
    /// }
>>>>>>> 328f96ef
    /// ```
    #[allow(clippy::needless_doctest_main)]
    pub async fn read_rel(
        &mut self,
        type_name: &str,
        rel_name: &str,
        shape: &str,
        partition_key: Option<String>,
        input: Option<Value>,
    ) -> Result<Value, Error> {
        let query = self.fmt_read_rel_query(type_name, rel_name, shape);
        debug!(
<<<<<<< HEAD
            "WarpGrapherClient read_rel -- query: {:#?}, partition_key: {:#?}, input: {:#?}",
            query, partition_key, input
        );
        let result = graphql(self.endpoint.to_owned(), query, partition_key, input)?;
=======
            "Client read_rel -- query: {:#?}, input: {:#?}",
            query, input
        );
        let result = self.graphql(&query, input).await?;
>>>>>>> 328f96ef
        self.strip(
            &result,
            &format!("{}{}", type_name, rel_name.to_title_case()),
        )
    }

    /// Takes the name of a Type and executes an Update operation.
    /// Requires a query shape, an optional match component of the input, and a
    /// mandatory update component of the input.
    ///
    /// [`Client`]: ./struct.Client.html
    ///
    /// # Errors
    ///
    /// Returns an [`Error`] of the following kinds:
    /// [`ClientRequestFailed`] - when the HTTP response is a non-OK
    /// [`ClientReceivedInvalidJson`] - when the HTTP response body is not valid JSON
    /// [`ClientRequestUnexepctedPayload`] - when the HTTP response does not match a proper GraphQL response
    ///
    /// # Examples
    ///
    /// ```rust,no_run
    /// use serde_json::json;
    /// use std::env::var_os;
<<<<<<< HEAD
    /// use warpgrapher::WarpgrapherClient;
    ///
    /// let mut client = WarpgrapherClient::new("http://localhost:5000/graphql");
    ///
    /// let projects = client.update_node(
    ///     "Project",
    ///     "id name status", Some("1234".to_string()),
    ///     Some(&json!({"name": "TodoApp"})),
    ///     &json!({"status": "ACTIVE"}),
    /// );
=======
    /// use warpgrapher::client::Client;;
    ///
    /// #[tokio::main]
    /// async fn main() {
    ///     let mut client = Client::new("http://localhost:5000/graphql");
    ///
    ///     let projects = client.update_node(
    ///         "Project",
    ///         "id name status",
    ///         Some(&json!({"name": "TodoApp"})),
    ///         &json!({"status": "ACTIVE"}),
    ///     ).await;
    /// }
>>>>>>> 328f96ef
    /// ```
    #[allow(clippy::needless_doctest_main)]
    pub async fn update_node(
        &mut self,
        type_name: &str,
        shape: &str,
        partition_key: Option<String>,
        match_input: Option<&Value>,
        update_input: &Value,
    ) -> Result<Value, Error> {
        let query = self.fmt_update_node_query(type_name, shape);
        let input = json!({"match": match_input, "modify": update_input});
        debug!(
<<<<<<< HEAD
            "WarpGrapherClient update_node -- query: {:#?}, partition_key: {:#?}, input: {:#?}",
            query, partition_key, input
        );
        let result = graphql(self.endpoint.to_owned(), query, partition_key, Some(input))?;
=======
            "Client update_node -- query: {:#?}, input: {:#?}",
            query, input
        );
        let result = self.graphql(&query, Some(&input)).await?;
>>>>>>> 328f96ef
        self.strip(&result, &format!("{}Update", type_name))
    }

    /// Takes the name of a Type and a relationship property on that
    /// types and executes a RelUpdate operation.  Requires a shape of result to
    /// be returned.  Takes an optional input that selects the relationship for
    /// update, and a mandatory input describing the update to be performed.  
    /// Returns the number of matched relationships deleted.
    ///
    /// [`Client`]: ./struct.Client.html
    ///
    /// # Errors
    ///
    /// Returns an [`Error`] of the following kinds:
    /// [`ClientRequestFailed`] - when the HTTP response is a non-OK
    /// [`ClientReceivedInvalidJson`] - when the HTTP response body is not valid JSON
    /// [`ClientRequestUnexepctedPayload`] - when the HTTP response does not match a proper GraphQL response
    ///
    /// # Examples
    ///
    /// ```rust,no_run
    /// use serde_json::json;
    /// use std::env::var_os;
<<<<<<< HEAD
    /// use warpgrapher::WarpgrapherClient;
    ///
    /// let mut client = WarpgrapherClient::new("http:://localhost:5000/graphql");
    ///
    /// let proj_issues = client.update_rel("Project", "issues",
    ///     "id props {since} src {id name} dst {id name}", Some("1234".to_string()),
    ///     Some(&json!({"props": {"since": "2000"}})),
    ///     &json!({"props": {"since": "2010"}})
    /// );
=======
    /// use warpgrapher::client::Client;;
    ///
    /// #[tokio::main]
    /// async fn main() {
    ///     let mut client = Client::new("http:://localhost:5000/graphql");
    ///
    ///     let proj_issues = client.update_rel("Project", "issues",
    ///         "id props {since} src {id name} dst {id name}",
    ///         Some(&json!({"props": {"since": "2000"}})),
    ///         &json!({"props": {"since": "2010"}})
    ///     ).await;
    /// }
>>>>>>> 328f96ef
    /// ```
    #[allow(clippy::needless_doctest_main)]
    pub async fn update_rel(
        &mut self,
        type_name: &str,
        rel_name: &str,
        shape: &str,
        partition_key: Option<String>,
        match_input: Option<&Value>,
        update_input: &Value,
    ) -> Result<Value, Error> {
        let query = self.fmt_update_rel_query(type_name, rel_name, shape);
        let input = json!({"match": match_input, "update": update_input});
        debug!(
<<<<<<< HEAD
            "WarpGrapherClient update_rel -- query: {:#?}, partition_key: {:#?}, input: {:#?}",
            query, partition_key, input
        );
        let result = graphql(self.endpoint.to_owned(), query, partition_key, Some(input))?;
=======
            "Client update_rel -- query: {:#?}, input: {:#?}",
            query, input
        );
        let result = self.graphql(&query, Some(&input)).await?;
>>>>>>> 328f96ef
        self.strip(
            &result,
            &format!("{}{}Update", type_name, rel_name.to_title_case()),
        )
    }

    fn fmt_create_node_query(&self, type_name: &str, shape: &str) -> String {
        format!(
            "mutation Create($partitionKey: String, $input: {type_name}CreateMutationInput!) {{ 
                {type_name}Create(partitionKey: $partitionKey, input: $input) {{ {shape} }}
            }}",
            type_name = type_name,
            shape = shape
        )
    }

    fn fmt_create_rel_query(&self, type_name: &str, rel_name: &str, shape: &str) -> String {
        format!(
            "mutation Create($partitionKey: String, $input: {type_name}{rel_name}CreateInput!) {{
                {type_name}{rel_name}Create(partitionKey: $partitionKey, input: $input) {{ {shape} }}
            }}",
            type_name = type_name,
            rel_name = rel_name.to_title_case(),
            shape = shape
        )
    }

    fn fmt_delete_node_query(&self, type_name: &str) -> String {
        format!(
            "mutation Delete($partitionKey: String, $input: {type_name}DeleteInput!) {{ 
                {type_name}Delete(partitionKey: $partitionKey, input: $input)
            }}",
            type_name = type_name
        )
    }

    fn fmt_delete_rel_query(&self, type_name: &str, rel_name: &str) -> String {
        format!(
            "mutation Delete($partitionKey: String, $input: {type_name}{rel_name}DeleteInput!) {{
                {type_name}{rel_name}Delete(partitionKey: $partitionKey, input: $input)
            }}",
            type_name = type_name,
            rel_name = rel_name.to_title_case(),
        )
    }

    fn fmt_read_node_query(&self, type_name: &str, shape: &str) -> String {
        format!(
            "query Read($partitionKey: String, $input: {type_name}QueryInput) {{ 
                {type_name}(partitionKey: $partitionKey, input: $input) {{ {shape} }}
            }}",
            type_name = type_name,
            shape = shape
        )
    }

    fn fmt_read_rel_query(&self, type_name: &str, rel_name: &str, shape: &str) -> String {
        format!(
            "query Read($partitionKey: String, $input: {type_name}{rel_name}QueryInput) {{
                {type_name}{rel_name}(partitionKey: $partitionKey, input: $input) {{ {shape} }}
            }}",
            type_name = type_name,
            rel_name = rel_name.to_title_case(),
            shape = shape
        )
    }

    fn fmt_update_node_query(&self, type_name: &str, shape: &str) -> String {
        format!(
            "mutation Update($partitionKey: String, $input: {type_name}UpdateInput!) {{
                {type_name}Update(partitionKey: $partitionKey, input: $input) {{ {shape} }}
            }}",
            type_name = type_name,
            shape = shape
        )
    }

    fn fmt_update_rel_query(&self, type_name: &str, rel_name: &str, shape: &str) -> String {
        format!(
            "mutation Update($partitionKey: String, $input: {type_name}{rel_name}UpdateInput!) {{
                {type_name}{rel_name}Update(partitionKey: $partitionKey, input: $input) {{ {shape} }}
            }}",
            type_name = type_name,
            rel_name = rel_name.to_title_case(),
            shape = shape
        )
    }

    fn strip(&self, data: &Value, name: &str) -> Result<Value, Error> {
        match data.get(name) {
            None => Err(Error::new(
                ErrorKind::ClientRequestUnexpectedPayload(data.to_owned()),
                None,
            )),
            Some(v) => Ok(v.to_owned()),
        }
    }
}

#[cfg(test)]
mod tests {

    use super::Client;

    #[test]
    fn new() {
        let endpoint = "http://localhost:5000/graphql";
        let client = Client::new(&endpoint);
        assert_eq!(client.endpoint, endpoint);
    }

    #[test]
    fn fmt_read_node_query() {
        let endpoint = "http://localhost:5000/graphql";
        let client = Client::new(&endpoint);

        let actual = client.fmt_read_node_query("Project", "id");
        let expected = r#"query Read($partitionKey: String, $input: ProjectQueryInput) { 
                Project(partitionKey: $partitionKey, input: $input) { id }
            }"#;
        assert_eq!(actual, expected);
    }

    #[test]
    fn fmt_create_node_query() {
        let endpoint = "http://localhost:5000/graphql";
        let client = Client::new(&endpoint);

        let actual = client.fmt_create_node_query("Project", "id");
        let expected = r#"mutation Create($partitionKey: String, $input: ProjectCreateMutationInput!) { 
                ProjectCreate(partitionKey: $partitionKey, input: $input) { id }
            }"#;
        assert_eq!(actual, expected);
    }
}<|MERGE_RESOLUTION|>--- conflicted
+++ resolved
@@ -6,66 +6,6 @@
 use serde_json::{json, Value};
 use std::collections::BTreeMap;
 
-<<<<<<< HEAD
-/// Takes and executes a raw GraphQL query. Takes an optional input which is inserted
-/// in the GraphQL request as "input" in the variables.
-///
-/// [`WarpgrapherClient`]: ./struct.WarpgrapherClient.html
-///
-/// # Examples
-///
-/// ```rust,no_run
-/// use std::env::var_os;
-/// use warpgrapher::client::graphql;
-///
-/// let query = "query { Project { id name } }";
-/// let results = graphql("http://localhost:5000/graphql".to_owned(), query.to_owned(),
-///     Some("1234".to_string()), None);
-/// let projects = results.unwrap().get("Project");
-/// ```
-#[actix_rt::main]
-pub async fn graphql(
-    endpoint: String,
-    query: String,
-    partition_key: Option<String>,
-    input: Option<Value>,
-) -> Result<Value, Error> {
-    // TODO: return a Future
-    let req_body = json!({
-        "query": query.to_string(),
-        "variables": {
-            "partitionKey": partition_key,
-            "input": input
-        }
-    });
-    trace!("client::graphql request body: {:#?}", req_body);
-    let mut res = Client::default()
-        .post(endpoint)
-        .header("Content-Type", "application/json")
-        .send_json(&req_body)
-        .await
-        .map_err(|e| Error::new(ErrorKind::ClientRequestFailed(format!("{:#?}", e)), None))?;
-
-    let body: Value = res
-        .json()
-        .await
-        .map_err(|_e| Error::new(ErrorKind::ClientReceivedInvalidJson, None))?;
-
-    trace!("Response Body: {:#?}", body);
-    match body.get("data") {
-        None => Err(Error::new(
-            ErrorKind::ClientRequestUnexpectedPayload(body.to_owned()),
-            None,
-        )),
-        Some(data) => {
-            debug!("Result Data: {:#?}", data);
-            Ok(data.to_owned())
-        }
-    }
-}
-
-=======
->>>>>>> 328f96ef
 /// A Warpgrapher GraphQL client
 ///
 /// The [`Client`] provides a set of CRUD operations that will
@@ -130,16 +70,23 @@
     ///     let query = "query { Project { id name } }";
     ///     let results = client.graphql(
     ///         "query { Project { id name } }",
+    ///         Some("1234".to_string()),
     ///         None
     ///     ).await;
     /// }
     /// ```
     #[allow(clippy::needless_doctest_main)]
-    pub async fn graphql(&mut self, query: &str, input: Option<&Value>) -> Result<Value, Error> {
+    pub async fn graphql(
+        &mut self,
+        query: &str,
+        partition_key: Option<String>,
+        input: Option<&Value>,
+    ) -> Result<Value, Error> {
         // format request body
         let req_body = json!({
             "query": query.to_string(),
             "variables": {
+                "partitionKey": partition_key,
                 "input": input
             }
         });
@@ -176,13 +123,6 @@
     ///
     /// # Errors
     ///
-<<<<<<< HEAD
-    /// let projects = client.create_node(
-    ///     "Project",
-    ///     "id name description", Some("1234".to_string()),
-    ///     &json!({"name": "TodoApp", "description": "TODO list tracking application"}),
-    /// );
-=======
     /// Returns an [`Error`] of the following kinds:
     /// [`ClientRequestFailed`] - when the HTTP response is a non-OK
     /// [`ClientReceivedInvalidJson`] - when the HTTP response body is not valid JSON
@@ -202,10 +142,10 @@
     ///     let projects = client.create_node(
     ///         "Project",
     ///         "id name description",
+    ///         Some("1234".to_string()),
     ///         &json!({"name": "TodoApp", "description": "TODO list tracking application"}),
     ///     ).await;
     /// }
->>>>>>> 328f96ef
     /// ```
     #[allow(clippy::needless_doctest_main)]
     pub async fn create_node(
@@ -217,22 +157,10 @@
     ) -> Result<Value, Error> {
         let query = self.fmt_create_node_query(type_name, shape);
         debug!(
-<<<<<<< HEAD
-            "WarpGrapherClient create_node -- query: {:#?}, partition_key: {:#?}, input: {:#?}",
-            query, partition_key, input
-        );
-        let result = graphql(
-            self.endpoint.to_owned(),
-            query,
-            partition_key,
-            Some(input.to_owned()),
-        )?;
-=======
-            "Client create_node -- query: {:#?}, input: {:#?}",
-            query, input
-        );
-        let result = self.graphql(&query, Some(input)).await?;
->>>>>>> 328f96ef
+            "Client create_node -- query: {:#?}, partition_key: {:#?}, input: {:#?}",
+            query, partition_key, input
+        );
+        let result = self.graphql(&query, partition_key, Some(input)).await?;
         self.strip(&result, &format!("{}Create", type_name))
     }
 
@@ -255,21 +183,6 @@
     /// ```no_run
     /// use serde_json::json;
     /// use std::env::var_os;
-<<<<<<< HEAD
-    /// use warpgrapher::WarpgrapherClient;
-    ///
-    /// let mut client = WarpgrapherClient::new("http:://localhost:5000/graphql");
-    ///
-    /// let proj_issues = client.create_rel(
-    ///     "Project",
-    ///     "issues",
-    ///     "id props { since } src { id name } dst { id name }",
-    ///     Some("1234".to_string()),
-    ///     &json!({"name": "ProjectName"}),
-    ///     &json!({"props": {"since": "2000"},
-    ///            "dst": {"Feature": {"NEW": {"name": "NewFeature"}}}})
-    /// );
-=======
     /// use warpgrapher::client::Client;;
     ///
     /// #[tokio::main]
@@ -280,12 +193,12 @@
     ///         "Project",
     ///         "issues",
     ///         "id props { since } src { id name } dst { id name }",
+    ///         Some("1234".to_string()),
     ///         &json!({"name": "ProjectName"}),
     ///         &json!({"props": {"since": "2000"},
     ///                "dst": {"Feature": {"NEW": {"name": "NewFeature"}}}})
     ///     ).await;
     /// }
->>>>>>> 328f96ef
     /// ```
     #[allow(clippy::needless_doctest_main)]
     pub async fn create_rel(
@@ -300,38 +213,21 @@
         let query = self.fmt_create_rel_query(type_name, rel_name, shape);
         let input = json!({"match": match_input, "create": create_input});
         debug!(
-<<<<<<< HEAD
-            "WarpGrapherClient create_rel -- query: {:#?}, partition_key {:#?}, input: {:#?}",
-            query, partition_key, input
-        );
-        let result = graphql(self.endpoint.to_owned(), query, partition_key, Some(input))?;
-=======
-            "Client create_rel -- query: {:#?}, input: {:#?}",
-            query, input
-        );
-        let result = self.graphql(&query, Some(&input)).await?;
->>>>>>> 328f96ef
+            "Client create_rel -- query: {:#?}, partition_key {:#?}, input: {:#?}",
+            query, partition_key, input
+        );
+        let result = self.graphql(&query, partition_key, Some(&input)).await?;
         self.strip(
             &result,
             &format!("{}{}Create", type_name, rel_name.to_title_case()),
         )
     }
 
-<<<<<<< HEAD
-    /// Takes the name of a WarpgrapherType and executes a Delete operation.
-    /// Takes one optional inputs, which selects the node(s) for deletion.
+    /// Takes the name of a Type and executes a Delete operation.
+    /// Takes one optional input, which selects the node(s) for deletion.
     /// Also contains options for deleting additional nodes and rels connected
     /// to the target node. Returns the number of nodes of the WarpgrapherType
     /// deleted.
-=======
-    /// Takes the name of a Type and executes a Delete operation.
-    /// Takes two optional inputs.  The first selects the node(s) for deletion.  
-    /// The second contains options for forcing the delete, meaning deleting
-    /// node along with any relationships to and from it -- without the force flag,
-    /// deleting a node with relationships will fail.  Also contains options for
-    /// deleting additional nodes and rels connected to the target node. Returns
-    /// the number of nodes of the Type deleted.
->>>>>>> 328f96ef
     ///
     /// [`Client`]: ./struct.Client.html
     ///
@@ -353,19 +249,13 @@
     /// async fn main() {
     ///     let mut client = Client::new("http://localhost:5000/graphql");
     ///
-<<<<<<< HEAD
-    /// let projects = client.delete_node(
-    ///     "Project", Some("1234".to_string()),
-    ///     Some(&json!({"name": "MJOLNIR"})),
-    ///     None);
-=======
     ///     let projects = client.delete_node(
     ///         "Project",
+    ///         Some("1234".to_string()),
     ///         Some(&json!({"name": "MJOLNIR"})),
     ///         None
     ///     ).await;
     /// }
->>>>>>> 328f96ef
     /// ```
     #[allow(clippy::needless_doctest_main)]
     pub async fn delete_node(
@@ -378,17 +268,10 @@
         let query = self.fmt_delete_node_query(type_name);
         let input = json!({"match": match_input, "delete": delete_input});
         debug!(
-<<<<<<< HEAD
-            "WarpGrapherClient delete_node -- query: {:#?}, partition_key: {:#?}, input: {:#?}",
-            query, partition_key, input
-        );
-        let result = graphql(self.endpoint.to_owned(), query, partition_key, Some(input))?;
-=======
-            "Client delete_node -- query: {:#?}, input: {:#?}",
-            query, input
-        );
-        let result = self.graphql(&query, Some(&input)).await?;
->>>>>>> 328f96ef
+            "Client delete_node -- query: {:#?}, partition_key: {:#?}, input: {:#?}",
+            query, partition_key, input
+        );
+        let result = self.graphql(&query, partition_key, Some(&input)).await?;
         self.strip(&result, &(type_name.to_string() + "Delete"))
     }
 
@@ -413,17 +296,6 @@
     /// ```no_run
     /// use serde_json::json;
     /// use std::env::var_os;
-<<<<<<< HEAD
-    /// use warpgrapher::WarpgrapherClient;
-    ///
-    /// let mut client = WarpgrapherClient::new("http:://localhost:5000/graphql");
-    ///
-    /// let proj_issues = client.delete_rel("Project", "issues", Some("1234".to_string()),
-    ///     Some(&json!({"props": {"since": "2000"}})),
-    ///     None,
-    ///     Some(&json!({"Bug": {}}))
-    /// );
-=======
     /// use warpgrapher::client::Client;;
     ///
     /// #[tokio::main]
@@ -431,12 +303,12 @@
     ///     let mut client = Client::new("http:://localhost:5000/graphql");
     ///
     ///     let proj_issues = client.delete_rel("Project", "issues",
+    ///        Some("1234".to_string()),
     ///        Some(&json!({"props": {"since": "2000"}})),
     ///        None,
     ///        Some(&json!({"Bug": {"force": true}}))
     ///     ).await;
     /// }
->>>>>>> 328f96ef
     /// ```
     #[allow(clippy::needless_doctest_main)]
     pub async fn delete_rel(
@@ -467,17 +339,10 @@
             Some(&value)
         };
         debug!(
-<<<<<<< HEAD
-            "WarpGrapherClient delete_rel -- query: {:#?}, parition_key: {:#?}, input: {:#?}",
-            query, partition_key, input
-        );
-        let result = graphql(self.endpoint.to_owned(), query, partition_key, input)?;
-=======
-            "Client delete_rel -- query: {:#?}, input: {:#?}",
-            query, input
-        );
-        let result = self.graphql(&query, input).await?;
->>>>>>> 328f96ef
+            "Client delete_rel -- query: {:#?}, partition_key: {:#?}, input: {:#?}",
+            query, partition_key, input
+        );
+        let result = self.graphql(&query, partition_key, input).await?;
         self.strip(
             &result,
             &format!("{}{}Delete", type_name, rel_name.to_title_case()),
@@ -506,12 +371,9 @@
     /// async fn main() {
     ///     let mut client = Client::new("http://localhost:5000/graphql");
     ///
-<<<<<<< HEAD
-    /// let projects = client.read_node("Project", "id name description", Some("1234".to_string()), None);
-=======
-    ///     let projects = client.read_node("Project", "id name description", None).await;
-    /// }
->>>>>>> 328f96ef
+    ///     let projects = client.read_node("Project", "id name description",
+    ///         Some("1234".to_string()), None).await;
+    /// }
     /// ```
     #[allow(clippy::needless_doctest_main)]
     pub async fn read_node(
@@ -519,21 +381,14 @@
         type_name: &str,
         shape: &str,
         partition_key: Option<String>,
-        input: Option<Value>,
+        input: Option<&Value>,
     ) -> Result<Value, Error> {
         let query = self.fmt_read_node_query(type_name, shape);
         debug!(
-<<<<<<< HEAD
-            "WarpGrapherClient read_node -- query: {:#?}, partition_key: {:#?}, input: {:#?}",
-            query, partition_key, input
-        );
-        let result = graphql(self.endpoint.to_owned(), query, partition_key, input)?;
-=======
-            "Client read_node -- query: {:#?}, input: {:#?}",
-            query, input
-        );
-        let result = self.graphql(&query, input).await?;
->>>>>>> 328f96ef
+            "Client read_node -- query: {:#?}, partition_key: {:#?}, input: {:#?}",
+            query, partition_key, input
+        );
+        let result = self.graphql(&query, partition_key, input).await?;
         self.strip(&result, type_name)
     }
 
@@ -561,18 +416,12 @@
     /// async fn main() {
     ///     let mut client = Client::new("http:://localhost:5000/graphql");
     ///
-<<<<<<< HEAD
-    /// let proj_issues = client.read_rel("Project", "issues",
-    ///     "id props { since }", Some("1234".to_string()),
-    ///     Some(json!({"props": {"since": "2000"}}))
-    /// );
-=======
     ///     let proj_issues = client.read_rel("Project", "issues",
     ///         "id props { since }",
+    ///         Some("1234".to_string()),
     ///         Some(&json!({"props": {"since": "2000"}}))
     ///     ).await;
     /// }
->>>>>>> 328f96ef
     /// ```
     #[allow(clippy::needless_doctest_main)]
     pub async fn read_rel(
@@ -581,21 +430,14 @@
         rel_name: &str,
         shape: &str,
         partition_key: Option<String>,
-        input: Option<Value>,
+        input: Option<&Value>,
     ) -> Result<Value, Error> {
         let query = self.fmt_read_rel_query(type_name, rel_name, shape);
         debug!(
-<<<<<<< HEAD
-            "WarpGrapherClient read_rel -- query: {:#?}, partition_key: {:#?}, input: {:#?}",
-            query, partition_key, input
-        );
-        let result = graphql(self.endpoint.to_owned(), query, partition_key, input)?;
-=======
-            "Client read_rel -- query: {:#?}, input: {:#?}",
-            query, input
-        );
-        let result = self.graphql(&query, input).await?;
->>>>>>> 328f96ef
+            "Client read_rel -- query: {:#?}, partition_key: {:#?}, input: {:#?}",
+            query, partition_key, input
+        );
+        let result = self.graphql(&query, partition_key, input).await?;
         self.strip(
             &result,
             &format!("{}{}", type_name, rel_name.to_title_case()),
@@ -620,18 +462,6 @@
     /// ```rust,no_run
     /// use serde_json::json;
     /// use std::env::var_os;
-<<<<<<< HEAD
-    /// use warpgrapher::WarpgrapherClient;
-    ///
-    /// let mut client = WarpgrapherClient::new("http://localhost:5000/graphql");
-    ///
-    /// let projects = client.update_node(
-    ///     "Project",
-    ///     "id name status", Some("1234".to_string()),
-    ///     Some(&json!({"name": "TodoApp"})),
-    ///     &json!({"status": "ACTIVE"}),
-    /// );
-=======
     /// use warpgrapher::client::Client;;
     ///
     /// #[tokio::main]
@@ -641,11 +471,11 @@
     ///     let projects = client.update_node(
     ///         "Project",
     ///         "id name status",
+    ///         Some("1234".to_string()),
     ///         Some(&json!({"name": "TodoApp"})),
     ///         &json!({"status": "ACTIVE"}),
     ///     ).await;
     /// }
->>>>>>> 328f96ef
     /// ```
     #[allow(clippy::needless_doctest_main)]
     pub async fn update_node(
@@ -659,17 +489,10 @@
         let query = self.fmt_update_node_query(type_name, shape);
         let input = json!({"match": match_input, "modify": update_input});
         debug!(
-<<<<<<< HEAD
-            "WarpGrapherClient update_node -- query: {:#?}, partition_key: {:#?}, input: {:#?}",
-            query, partition_key, input
-        );
-        let result = graphql(self.endpoint.to_owned(), query, partition_key, Some(input))?;
-=======
-            "Client update_node -- query: {:#?}, input: {:#?}",
-            query, input
-        );
-        let result = self.graphql(&query, Some(&input)).await?;
->>>>>>> 328f96ef
+            "Client update_node -- query: {:#?}, partition_key: {:#?}, input: {:#?}",
+            query, partition_key, input
+        );
+        let result = self.graphql(&query, partition_key, Some(&input)).await?;
         self.strip(&result, &format!("{}Update", type_name))
     }
 
@@ -693,17 +516,6 @@
     /// ```rust,no_run
     /// use serde_json::json;
     /// use std::env::var_os;
-<<<<<<< HEAD
-    /// use warpgrapher::WarpgrapherClient;
-    ///
-    /// let mut client = WarpgrapherClient::new("http:://localhost:5000/graphql");
-    ///
-    /// let proj_issues = client.update_rel("Project", "issues",
-    ///     "id props {since} src {id name} dst {id name}", Some("1234".to_string()),
-    ///     Some(&json!({"props": {"since": "2000"}})),
-    ///     &json!({"props": {"since": "2010"}})
-    /// );
-=======
     /// use warpgrapher::client::Client;;
     ///
     /// #[tokio::main]
@@ -712,11 +524,11 @@
     ///
     ///     let proj_issues = client.update_rel("Project", "issues",
     ///         "id props {since} src {id name} dst {id name}",
+    ///         Some("1234".to_string()),
     ///         Some(&json!({"props": {"since": "2000"}})),
     ///         &json!({"props": {"since": "2010"}})
     ///     ).await;
     /// }
->>>>>>> 328f96ef
     /// ```
     #[allow(clippy::needless_doctest_main)]
     pub async fn update_rel(
@@ -731,17 +543,10 @@
         let query = self.fmt_update_rel_query(type_name, rel_name, shape);
         let input = json!({"match": match_input, "update": update_input});
         debug!(
-<<<<<<< HEAD
-            "WarpGrapherClient update_rel -- query: {:#?}, partition_key: {:#?}, input: {:#?}",
-            query, partition_key, input
-        );
-        let result = graphql(self.endpoint.to_owned(), query, partition_key, Some(input))?;
-=======
-            "Client update_rel -- query: {:#?}, input: {:#?}",
-            query, input
-        );
-        let result = self.graphql(&query, Some(&input)).await?;
->>>>>>> 328f96ef
+            "Client update_rel -- query: {:#?}, partition_key: {:#?}, input: {:#?}",
+            query, partition_key, input
+        );
+        let result = self.graphql(&query, partition_key, Some(&input)).await?;
         self.strip(
             &result,
             &format!("{}{}Update", type_name, rel_name.to_title_case()),
