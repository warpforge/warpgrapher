--- conflicted
+++ resolved
@@ -1,12 +1,9 @@
 //! models and custom GraphQL endpoints.
 
-<<<<<<< HEAD
 //use std::fmt;
-use super::context::GraphQLContext;
-use super::schema::Info;
+// use super::context::GraphQLContext;
+// use super::schema::Info;
 use crate::engine::value::Value;
-=======
->>>>>>> dd5c2f34
 use crate::error::{Error, ErrorKind};
 use serde::{Deserialize, Serialize};
 use std::collections::HashMap;
@@ -104,19 +101,17 @@
         }
     }
 
-<<<<<<< HEAD
     pub fn endpoints(&self) -> Iter<Endpoint> {
         self.endpoints.iter()
     }
     pub fn types(&self) -> Iter<Type> {
         self.model.iter()
-=======
+    }
     /// Creates a new [`Config`] data structure from a yaml formatted
     /// config string.
     pub fn from_string(data: String) -> Result<Config, Error> {
         serde_yaml::from_str(&data)
             .map_err(|e| Error::new(ErrorKind::ConfigDeserializationError(e), None))
->>>>>>> dd5c2f34
     }
 
     /// Creates a new [`Config`] data structure from
@@ -458,16 +453,12 @@
     /// Filter of endpoints that determines which CRUD endpoints will be
     /// auto generated for the relationship
     #[serde(default)]
-<<<<<<< HEAD
     endpoints: EndpointsFilter,
-=======
-    pub endpoints: EndpointsFilter,
 
     /// The name of the resolver function to be called when querying for the value of this prop.
     /// If this field is None, the prop resolves the scalar value from the database.
     #[serde(default = "get_none")]
-    pub resolver: Option<String>,
->>>>>>> dd5c2f34
+    resolver: Option<String>,
 }
 
 impl Relationship {
@@ -511,6 +502,10 @@
     }
     pub fn props_as_slice(&self) -> &[Prop] {
         &self.props
+    }
+
+    pub fn resolver(&self) -> &Option<String> {
+        &self.resolver
     }
 }
 
@@ -913,6 +908,7 @@
                     None,
                 )],
                 EndpointsFilter::all(),
+                None,
             ),
             Relationship::new(
                 "board".to_string(),
@@ -920,6 +916,7 @@
                 vec!["ScrumBoard".to_string(), "KanbanBoard".to_string()],
                 vec![],
                 EndpointsFilter::all(),
+                None,
             ),
             Relationship::new(
                 "commits".to_string(),
@@ -927,6 +924,7 @@
                 vec!["Commit".to_string()],
                 vec![],
                 EndpointsFilter::all(),
+                None,
             ),
             Relationship::new(
                 "issues".to_string(),
@@ -934,6 +932,7 @@
                 vec!["Feature".to_string(), "Bug".to_string()],
                 vec![],
                 EndpointsFilter::all(),
+                None,
             ),
         ],
         EndpointsFilter::all(),
