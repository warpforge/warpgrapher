--- conflicted
+++ resolved
@@ -225,11 +225,8 @@
     /// # use warpgrapher::engine::validators::Validators;
     /// # use warpgrapher::engine::context::GraphQLContext;
     /// # use warpgrapher::engine::resolvers::ExecutionResult;
-<<<<<<< HEAD
     /// # use warpgrapher::juniper::BoxFuture;
-=======
-    /// # use warpgrapher::engine::events::EventHandlerBag;
->>>>>>> 267056fb
+    /// # use warpgrapher::engine::events::EventHandlerBag;
     /// # use warpgrapher::Error;
     ///
     /// # #[cfg(feature = "neo4j")]
