//! Provides database interface types and functions for Cosmos DB and other Gremlin-based DBs

use crate::engine::context::RequestContext;
#[cfg(feature = "gremlin")]
use crate::engine::database::env_bool;
use crate::engine::database::{
    env_string, env_u16, Comparison, DatabaseEndpoint, DatabasePool, NodeQueryVar, Operation,
    QueryFragment, QueryResult, RelQueryVar, SuffixGenerator, Transaction,
};
use crate::engine::objects::{Node, NodeRef, Rel};
use crate::engine::schema::{Info, NodeType};
use crate::engine::value::Value;
use crate::Error;
use async_trait::async_trait;
use gremlin_client::aio::GremlinClient;
#[cfg(feature = "gremlin")]
use gremlin_client::TlsOptions;
use gremlin_client::{ConnectionOptions, GKey, GValue, GraphSON, Map, ToGValue, VertexProperty};
use juniper::futures::TryStreamExt;
use log::trace;
use serde::{Deserialize, Serialize};
use std::collections::HashMap;
use std::convert::{TryFrom, TryInto};
#[cfg(feature = "gremlin")]
use std::env::var_os;
use std::fmt::Debug;
#[cfg(feature = "gremlin")]
use uuid::Uuid;

static NODE_RETURN_FRAGMENT: &str =
    ".project('nID', 'nLabel', 'nProps').by(id()).by(label()).by(valueMap())";

static REL_RETURN_FRAGMENT: &str = ".project('rID', 'rProps', 'srcID', 'srcLabel', 'dstID', 'dstLabel').by(id()).by(valueMap()).by(outV().id()).by(outV().label()).by(inV().id()).by(inV().label())";

/// A Cosmos DB endpoint collects the information necessary to generate a connection string and
/// build a database connection pool.
///
/// # Examples
///
/// ```rust,no_run
/// # use warpgrapher::Error;
/// # use warpgrapher::engine::database::gremlin::CosmosEndpoint;
/// #
/// # fn main() -> Result<(), Box<dyn std::error::Error>> {
///     let ce = CosmosEndpoint::from_env()?;
/// #    Ok(())
/// # }
/// ```
#[cfg(feature = "cosmos")]
#[derive(Clone, Debug, Deserialize, Eq, Hash, PartialEq, Serialize)]
pub struct CosmosEndpoint {
    host: String,
    port: u16,
    user: String,
    pass: String,
    pool_size: u16,
}

#[cfg(feature = "cosmos")]
impl CosmosEndpoint {
    /// Reads a set of environment variables to construct a [`CosmosEndpoint`]. The environment
    /// variables are as follows
    ///
    /// * WG_COSMOS_HOST - the hostname for the Cosmos DB. For example,
    /// *my-db*.gremlin.cosmos.azure.com
    /// * WG_COSMOS_PORT - the port number for the Cosmos DB. For example, 443
    /// * WG_COSMOS_USER - the database and collection of the Cosmos DB. For example,
    /// /dbs/*my-db-name*/colls/*my-collection-name*
    /// * WG_COSMOS_PASS - the read/write key for the Cosmos DB.
    /// * WG_POOL_SIZE - connection pool size
    ///
    /// [`CosmosEndpoint`]: ./struct.CosmosEndpoint.html
    ///
    /// # Errors
    ///
    /// * [`EnvironmentVariableNotFound`] - if an environment variable does not exist
    /// * [`EnvironmentVariableParseError`] - if an environment variable has the wrong type,
    /// typically meaning that the WG_COSMOS_PORT variable cannot be parsed from a strign into an
    /// integer
    ///
    /// [`EnvironmentVariableNotFound`]: ../../enum.ErrorKind.html
    /// [`EnvironmentVariableParseError`]: ../../enum.ErrorKind.html
    ///
    /// # Examples
    ///
    /// ```rust,no_run
    /// # use warpgrapher::engine::database::gremlin::CosmosEndpoint;
    ///
    /// # fn main() -> Result<(), Box<dyn std::error::Error>> {
    ///     let ce = CosmosEndpoint::from_env()?;
    /// #    Ok(())
    /// # }
    /// ```
    pub fn from_env() -> Result<CosmosEndpoint, Error> {
        Ok(CosmosEndpoint {
            host: env_string("WG_COSMOS_HOST")?,
            port: env_u16("WG_COSMOS_PORT")?,
            user: env_string("WG_COSMOS_USER")?,
            pass: env_string("WG_COSMOS_PASS")?,
            pool_size: env_u16("WG_POOL_SIZE")
                .unwrap_or_else(|_| num_cpus::get().try_into().unwrap_or(8)),
        })
    }
}

#[cfg(feature = "cosmos")]
#[async_trait]
impl DatabaseEndpoint for CosmosEndpoint {
    type PoolType = CosmosPool;

    async fn pool(&self) -> Result<Self::PoolType, Error> {
        Ok(CosmosPool::new(
            GremlinClient::connect(
                ConnectionOptions::builder()
                    .host(&self.host)
                    .port(self.port)
                    .pool_size(self.pool_size.into())
                    .ssl(true)
                    .serializer(GraphSON::V1)
                    .deserializer(GraphSON::V1)
                    .credentials(&self.user, &self.pass)
                    .build(),
            )
            .await?,
        ))
    }
}

#[cfg(feature = "cosmos")]
#[derive(Clone)]
pub struct CosmosPool {
    pool: GremlinClient,
}

#[cfg(feature = "cosmos")]
impl CosmosPool {
    fn new(pool: GremlinClient) -> Self {
        CosmosPool { pool }
    }
}

#[cfg(feature = "cosmos")]
#[async_trait]
impl DatabasePool for CosmosPool {
    type TransactionType = GremlinTransaction;

    async fn read_transaction(&self) -> Result<Self::TransactionType, Error> {
        Ok(GremlinTransaction::new(
            self.pool.clone(),
<<<<<<< HEAD
            false,
            true,
            true,
=======
            true,
            true,
            false,
>>>>>>> 4cf79947
        ))
    }

    async fn transaction(&self) -> Result<Self::TransactionType, Error> {
        Ok(GremlinTransaction::new(
            self.pool.clone(),
<<<<<<< HEAD
            false,
            true,
            true,
        ))
=======
            true,
            true,
            false,
        ))
    }

    async fn client(&self) -> Result<DatabaseClient, Error> {
        Ok(DatabaseClient::Gremlin(Box::new(self.pool.clone())))
>>>>>>> 4cf79947
    }
}

/// A Gremlin DB endpoint collects the information necessary to generate a connection string and
/// build a database connection pool.
///
/// # Examples
///
/// ```rust,no_run
/// # use warpgrapher::Error;
/// # use warpgrapher::engine::database::gremlin::GremlinEndpoint;
/// #
/// # fn main() -> Result<(), Box<dyn std::error::Error>> {
///     let ge = GremlinEndpoint::from_env()?;
/// #    Ok(())
/// # }
/// ```
#[cfg(feature = "gremlin")]
#[derive(Clone, Debug, Deserialize, Eq, Hash, PartialEq, Serialize)]
pub struct GremlinEndpoint {
    host: String,
    port: u16,
    user: Option<String>,
    pass: Option<String>,
    accept_invalid_certs: bool,
    use_tls: bool,
    pool_size: u16,
    long_ids: bool,
}

#[cfg(feature = "gremlin")]
impl GremlinEndpoint {
    /// Reads a set of environment variables to construct a [`GremlinEndpoint`]. The environment
    /// variables are as follows
    ///
    /// * WG_GREMLIN_HOST - the hostname for the Gremlin-based DB. For example, `localhost`.
    /// * WG_GREMLIN_PORT - the port number for the Gremlin-based DB. For example, `443`.
    /// * WG_GREMLIN_USER - the username for the Gremlin-based DB. For example, `warpuser`.
    /// * WG_GREMLIN_PASS - the password used to authenticate the user.
    /// * WG_GREMLIN_USE_TLS - true if Warpgrapher should use TLS to connect to gremlin endpoint.
    /// * WG_GREMLIN_CERT - true if Warpgrapher should accept an invalid cert. This could be
    /// necessary in a test environment, but it should be set to false in production environments.
    /// * WG_GREMLIN_LONG_IDS - true if Warpgrapher should use long integers as vertex and edge ids
    /// in the database; false if Warpgrapher should use strings. All identifiers are of type ID in
    /// the GraphQL schema, which GraphQL serializes as strings.
    /// * WG_POOL_SIZE - connection pool size
    ///
    /// The accept_invalid_certs option may be set to true in a test environment, where a test
    /// Gremlin server is running with an invalid cert. It should be set to false in production
    /// environments.
    ///
    /// [`GremlinEndpoint`]: ./struct.GremlinEndpoint.html
    ///
    /// # Errors
    ///
    /// * [`EnvironmentVariableNotFound`] - if an environment variable does not exist
    /// * [`EnvironmentVariableParseError`] - if an environment variable has the wrong type,
    /// typically meaning that the WG_GREMLIN_PORT variable cannot be parsed from a string into an
    /// integer
    ///
    /// [`EnvironmentVariableNotFound`]: ../../enum.ErrorKind.html
    /// [`EnvironmentVariableParseError`]: ../../enum.ErrorKind.html
    ///
    /// # Examples
    ///
    /// ```rust,no_run
    /// # use warpgrapher::engine::database::gremlin::GremlinEndpoint;
    ///
    /// # fn main() -> Result<(), Box<dyn std::error::Error>> {
    ///     let ge = GremlinEndpoint::from_env()?;
    /// #    Ok(())
    /// # }
    /// ```
    pub fn from_env() -> Result<GremlinEndpoint, Error> {
        Ok(GremlinEndpoint {
            host: env_string("WG_GREMLIN_HOST")?,
            port: env_u16("WG_GREMLIN_PORT")?,
            user: var_os("WG_GREMLIN_USER").map(|osstr| osstr.to_string_lossy().into_owned()),
            pass: var_os("WG_GREMLIN_PASS").map(|osstr| osstr.to_string_lossy().into_owned()),
            accept_invalid_certs: env_bool("WG_GREMLIN_CERT")?,
            use_tls: env_bool("WG_GREMLIN_USE_TLS").unwrap_or(true),
            pool_size: env_u16("WG_POOL_SIZE")
                .unwrap_or_else(|_| num_cpus::get().try_into().unwrap_or(8)),
            long_ids: env_bool("WG_GREMLIN_LONG_IDS").unwrap_or(true),
        })
    }
}

#[cfg(feature = "gremlin")]
#[async_trait]
impl DatabaseEndpoint for GremlinEndpoint {
    type PoolType = GremlinPool;
    async fn pool(&self) -> Result<Self::PoolType, Error> {
        let mut options_builder = ConnectionOptions::builder()
            .host(&self.host)
            .port(self.port)
            .pool_size(self.pool_size.into())
            .serializer(GraphSON::V3)
            .deserializer(GraphSON::V3);
        if let (Some(user), Some(pass)) = (self.user.as_ref(), self.pass.as_ref()) {
            options_builder = options_builder.credentials(user, pass);
        }
        if self.use_tls {
            options_builder = options_builder.ssl(true).tls_options(TlsOptions {
                accept_invalid_certs: self.accept_invalid_certs,
            });
        }
        let options = options_builder.build();
<<<<<<< HEAD
        Ok(GremlinPool::new(GremlinClient::connect(options).await?))
=======
        Ok(GremlinPool::new(
            GremlinClient::connect(options)?,
            self.long_ids,
        ))
>>>>>>> 4cf79947
    }
}

#[cfg(feature = "gremlin")]
#[derive(Clone)]
pub struct GremlinPool {
    pool: GremlinClient,
    long_ids: bool,
}

#[cfg(feature = "gremlin")]
impl GremlinPool {
    fn new(pool: GremlinClient, long_ids: bool) -> Self {
        GremlinPool { pool, long_ids }
    }
}

#[cfg(feature = "gremlin")]
#[async_trait]
impl DatabasePool for GremlinPool {
    type TransactionType = GremlinTransaction;

    async fn read_transaction(&self) -> Result<Self::TransactionType, Error> {
        Ok(GremlinTransaction::new(
            self.pool.clone(),
            false,
<<<<<<< HEAD
            false,
            true,
=======
            true,
            self.long_ids,
>>>>>>> 4cf79947
        ))
    }

    async fn transaction(&self) -> Result<Self::TransactionType, Error> {
        Ok(GremlinTransaction::new(
            self.pool.clone(),
            false,
<<<<<<< HEAD
            false,
            true,
        ))
=======
            true,
            self.long_ids,
        ))
    }

    async fn client(&self) -> Result<DatabaseClient, Error> {
        Ok(DatabaseClient::Gremlin(Box::new(self.pool.clone())))
>>>>>>> 4cf79947
    }
}

/// A Neptune DB endpoint collects the information necessary to generate a connection string and
/// build a database connection pool.
///
/// # Examples
///
/// ```rust,no_run
/// # use warpgrapher::Error;
/// # use warpgrapher::engine::database::gremlin::NeptuneEndpoint;
/// #
/// # fn main() -> Result<(), Box<dyn std::error::Error>> {
///     let ne = NeptuneEndpoint::from_env()?;
/// #    Ok(())
/// # }
/// ```
#[cfg(feature = "gremlin")]
#[derive(Clone, Debug, Deserialize, Eq, PartialEq, Serialize)]
pub struct NeptuneEndpoint {
    host: String,
    port: u16,
    user: Option<String>,
    pass: Option<String>,
    accept_invalid_certs: bool,
    use_tls: bool,
    read_host: String,
    pool_size: u16,
}

#[cfg(feature = "gremlin")]
impl NeptuneEndpoint {
    /// Reads a set of environment variables to construct a [`NeptuneEndpoint`]. The environment
    /// variables are as follows
    ///
    /// * WG_GREMLIN_HOST - the hostname for the Gremlin-based DB. For example, `localhost`.
    /// * WG_GREMLIN_PORT - the port number for the Gremlin-based DB. For example, `443`.
    /// * WG_GREMLIN_USE_TLS - true if Warpgrapher should use TLS to connect to gremlin endpoint.
    /// * WG_GREMLIN_CERT - true if Warpgrapher should accept an invalid cert. This could be
    /// necessary in a test environment, but it should be set to false in production environments.
    /// * WG_NEPTUNE_READ_REPLICAS - hostname for the Neptune read replicas
    /// * WG_POOL_SIZE - connection pool size
    ///
    /// The accept_invalid_certs option may be set to true in a test environment, where a test
    /// Gremlin server is running with an invalid cert. It should be set to false in production
    /// environments.
    ///
    /// [`NeptuneEndpoint`]: ./struct.NeptuneEndpoint.html
    ///
    /// # Errors
    ///
    /// * [`EnvironmentVariableNotFound`] - if an environment variable does not exist
    /// * [`EnvironmentVariableParseError`] - if an environment variable has the wrong type,
    /// typically meaning that the WG_GREMLIN_PORT variable cannot be parsed from a string into an
    /// integer
    ///
    /// [`EnvironmentVariableNotFound`]: ../../enum.ErrorKind.html
    /// [`EnvironmentVariableParseError`]: ../../enum.ErrorKind.html
    ///
    /// # Examples
    ///
    /// ```rust,no_run
    /// # use warpgrapher::engine::database::gremlin::NeptuneEndpoint;
    ///
    /// # fn main() -> Result<(), Box<dyn std::error::Error>> {
    ///     let ge = NeptuneEndpoint::from_env()?;
    /// #    Ok(())
    /// # }
    /// ```
    pub fn from_env() -> Result<NeptuneEndpoint, Error> {
        Ok(NeptuneEndpoint {
            host: env_string("WG_GREMLIN_HOST")?,
            port: env_u16("WG_GREMLIN_PORT")?,
            user: var_os("WG_GREMLIN_USER").map(|osstr| osstr.to_string_lossy().into_owned()),
            pass: var_os("WG_GREMLIN_PASS").map(|osstr| osstr.to_string_lossy().into_owned()),
            accept_invalid_certs: env_bool("WG_GREMLIN_CERT")?,
            use_tls: env_bool("WG_GREMLIN_USE_TLS").unwrap_or(true),
            read_host: env_string("WG_NEPTUNE_READ_REPLICAS")?,
            pool_size: env_u16("WG_POOL_SIZE")
                .unwrap_or_else(|_| num_cpus::get().try_into().unwrap_or(8)),
        })
    }

    pub fn host(&self) -> &str {
        &self.host
    }

    pub fn read_host(&self) -> &str {
        &self.read_host
    }

    pub fn port(&self) -> u16 {
        self.port
    }

    pub fn tls(&self) -> bool {
        self.use_tls
    }
}

#[cfg(feature = "gremlin")]
#[async_trait]
impl DatabaseEndpoint for NeptuneEndpoint {
    type PoolType = NeptunePool;
    async fn pool(&self) -> Result<Self::PoolType, Error> {
        let mut write_options_builder = ConnectionOptions::builder()
            .host(&self.host)
            .port(self.port)
            .pool_size(self.pool_size.into())
            .serializer(GraphSON::V3)
            .deserializer(GraphSON::V3);
        if let (Some(user), Some(pass)) = (self.user.as_ref(), self.pass.as_ref()) {
            write_options_builder = write_options_builder.credentials(user, pass);
        }
        if self.use_tls {
            write_options_builder = write_options_builder.ssl(true).tls_options(TlsOptions {
                accept_invalid_certs: self.accept_invalid_certs,
            });
        }
        let write_options = write_options_builder.build();

        let mut ro_options_builder = ConnectionOptions::builder()
            .host(&self.read_host)
            .port(self.port)
            .pool_size(self.pool_size.into())
            .serializer(GraphSON::V3)
            .deserializer(GraphSON::V3);
        if let (Some(user), Some(pass)) = (self.user.as_ref(), self.pass.as_ref()) {
            ro_options_builder = ro_options_builder.credentials(user, pass);
        }
        if self.use_tls {
            ro_options_builder = ro_options_builder.ssl(true).tls_options(TlsOptions {
                accept_invalid_certs: self.accept_invalid_certs,
            });
        }
        let ro_options = ro_options_builder.build();

        #[allow(clippy::eval_order_dependence)]
        Ok(NeptunePool::new(
            GremlinClient::connect(write_options).await?,
            GremlinClient::connect(ro_options).await?,
        ))
    }
}

#[cfg(feature = "gremlin")]
#[derive(Clone)]
pub struct NeptunePool {
    read_pool: GremlinClient,
    write_pool: GremlinClient,
}

#[cfg(feature = "gremlin")]
impl NeptunePool {
    fn new(read_pool: GremlinClient, write_pool: GremlinClient) -> Self {
        NeptunePool {
            read_pool,
            write_pool,
        }
    }
}

#[cfg(feature = "gremlin")]
#[async_trait]
impl DatabasePool for NeptunePool {
    type TransactionType = GremlinTransaction;
    async fn transaction(&self) -> Result<Self::TransactionType, Error> {
        Ok(GremlinTransaction::new(
            self.write_pool
                .clone()
                .create_session(Uuid::new_v4().to_hyphenated().to_string())
                .await?,
            true,
            false,
            false,
            false,
        ))
    }

    async fn read_transaction(&self) -> Result<Self::TransactionType, Error> {
        Ok(GremlinTransaction::new(
            self.read_pool.clone(),
            false,
            false,
            false,
        ))
    }
}

pub struct GremlinTransaction {
    client: GremlinClient,
    sessioned_client: bool,
    partition: bool,
    use_bindings: bool,
    long_ids: bool,
}

impl GremlinTransaction {
<<<<<<< HEAD
    pub fn new(
        client: GremlinClient,
        sessioned_client: bool,
        partition: bool,
        use_bindings: bool,
    ) -> Self {
=======
    pub fn new(client: GremlinClient, partition: bool, use_bindings: bool, long_ids: bool) -> Self {
>>>>>>> 4cf79947
        GremlinTransaction {
            client,
            sessioned_client,
            partition,
            use_bindings,
            long_ids,
        }
    }

    #[allow(clippy::too_many_arguments)]
    fn add_properties(
        mut query: String,
        mut props: HashMap<String, Value>,
        mut params: HashMap<String, Value>,
        note_singles: bool,
        use_bindings: bool,
        create_query: bool,
        long_ids: bool,
        sg: &mut SuffixGenerator,
    ) -> Result<(String, HashMap<String, Value>), Error> {
        if long_ids {
            if let Some(Value::String(s)) = props.remove("id") {
                let id = if let Ok(i) = s.parse::<i64>() {
                    Value::Int64(i)
                } else {
                    Value::String(s)
                };
                props.insert("id".to_string(), id);
            }
        }

        if create_query {
            if let Some(id_val) = props.remove("id") {
                if use_bindings {
                    let suffix = sg.suffix();
                    query.push_str(&*(".property(id, ".to_string() + "id" + &*suffix + ")"));
                    params.insert("id".to_string() + &*suffix, id_val);
                } else {
                    query.push_str(
                        &(".property(id, ".to_string() + &*id_val.to_property_value()? + ")"),
                    );
                }
            }
        }

        props
            .into_iter()
            .try_fold((query, params), |(mut outer_q, mut outer_p), (k, v)| {
                if let Value::Array(a) = v {
                    if !use_bindings {
                        outer_q.push_str(
                            &*(".sideEffect(properties('".to_string() + &*k + "').drop())"),
                        );
                    }
                    a.into_iter()
                        .try_fold((outer_q, outer_p), |(mut inner_q, mut inner_p), val| {
                            Ok(if use_bindings {
                                let suffix = sg.suffix();
                                inner_q.push_str(
                                    &*(".property(list, '".to_string()
                                        + &*k
                                        + "', "
                                        + &*k
                                        + &*suffix
                                        + ")"),
                                );
                                inner_p.insert(k.to_string() + &*suffix, val);
                                (inner_q, inner_p)
                            } else {
                                inner_q.push_str(
                                    // Use
                                    &*(".property(set, '".to_string()
                                        + &*k
                                        + "', "
                                        + &*val.to_property_value()?
                                        + ")"),
                                );
                                (inner_q, inner_p)
                            })
                        })
                } else if use_bindings {
                    let suffix = sg.suffix();
                    outer_q.push_str(
                        &*(".property(".to_string()
                            + if note_singles { "single, " } else { "" }
                            + "'"
                            + &*k
                            + "', "
                            + &*k
                            + &*suffix
                            + ")"),
                    );
                    outer_p.insert(k + &*suffix, v);
                    Ok((outer_q, outer_p))
                } else {
                    outer_q.push_str(
                        &*(".property(".to_string()
                            + if note_singles { "single, " } else { "" }
                            + "'"
                            + &*k
                            + "', "
                            + &*v.to_property_value()?
                            + ")"),
                    );
                    Ok((outer_q, outer_p))
                }
            })
    }

    fn extract_count(results: Vec<GValue>) -> Result<i32, Error> {
        if let Some(GValue::Int32(i)) = results.get(0) {
            Ok(*i)
        } else if let Some(GValue::Int64(i)) = results.get(0) {
            Ok(i32::try_from(*i)?)
        } else {
            Err(Error::TypeNotExpected { details: None })
        }
    }

    fn extract_node_properties(
        props: Map,
        type_def: &NodeType,
    ) -> Result<HashMap<String, Value>, Error> {
        trace!(
            "GremlinTransaction::extract_node_properties called: {:#?}",
            props
        );
        props
            .into_iter()
            .map(|(key, val)| {
                if let (GKey::String(k), GValue::List(plist)) = (key.clone(), val.clone()) {
                    let v = if k == "partitionKey" || !type_def.property(&k)?.list() {
                        plist
                            .into_iter()
                            .next()
                            .ok_or_else(|| Error::ResponseItemNotFound {
                                name: k.to_string(),
                            })?
                            .try_into()?
                    } else {
                        Value::Array(
                            plist
                                .into_iter()
                                .map(|val| val.try_into())
                                .collect::<Result<Vec<Value>, Error>>()?,
                        )
                    };
                    Ok((k, v))
                } else if let GKey::String(k) = key {
                    Ok((k, val.try_into()?))
                } else {
                    Err(Error::TypeNotExpected { details: None })
                }
            })
            .collect::<Result<HashMap<String, Value>, Error>>()
    }

    fn gmap_to_hashmap(gv: GValue) -> Result<HashMap<String, GValue>, Error> {
        if let GValue::Map(map) = gv {
            map.into_iter()
                .map(|(k, v)| match (k, v) {
                    (GKey::String(s), v) => Ok((s, v)),
                    (_, _) => Err(Error::TypeNotExpected { details: None }),
                })
                .collect()
        } else {
            Err(Error::TypeNotExpected { details: None })
        }
    }

    fn nodes<RequestCtx: RequestContext>(
        results: Vec<GValue>,
        info: &Info,
    ) -> Result<Vec<Node<RequestCtx>>, Error> {
        trace!(
            "GremlinTransaction::nodes called -- info.name: {}, results: {:#?}",
            info.name(),
            results
        );

        results
            .into_iter()
            .map(|r| {
                let mut hm = GremlinTransaction::gmap_to_hashmap(r)?;

                let id = match hm.remove("nID") {
                    Some(GValue::String(s)) => Value::String(s),
                    Some(GValue::Int64(i)) => Value::String(i.to_string()),
                    Some(GValue::Uuid(uuid)) => Value::Uuid(uuid),
                    _ => {
                        return Err(Error::ResponseItemNotFound {
                            name: "Node id".to_string(),
                        })
                    }
                };

                if let (Some(GValue::String(label)), Some(GValue::Map(props))) =
                    (hm.remove("nLabel"), hm.remove("nProps"))
                {
                    let type_def = info.type_def_by_name(&label)?;
                    let mut fields = GremlinTransaction::extract_node_properties(props, type_def)?;
                    fields.insert("id".to_string(), id);
                    Ok(Node::new(label, fields))
                } else {
                    Err(Error::ResponseItemNotFound {
                        name: "ID, label, or props".to_string(),
                    })
                }
            })
            .collect()
    }

    fn rels<RequestCtx: RequestContext>(
        results: Vec<GValue>,
        props_type_name: Option<&str>,
        partition_key_opt: Option<&Value>,
    ) -> Result<Vec<Rel<RequestCtx>>, Error> {
        trace!("GremlinTransaction::rels called -- results: {:#?}, props_type_name: {:#?}, partition_key_opt: {:#?}",
        results, props_type_name, partition_key_opt);

        results
            .into_iter()
            .map(|r| {
                let mut hm = GremlinTransaction::gmap_to_hashmap(r)?;

                let rel_id = match hm.remove("rID") {
                    Some(GValue::String(s)) => Value::String(s),
                    Some(GValue::Int64(i)) => Value::String(i.to_string()),
                    Some(GValue::Uuid(uuid)) => Value::Uuid(uuid),
                    _ => {
                        return Err(Error::ResponseItemNotFound {
                            name: "Rel ID".to_string(),
                        })
                    }
                };

                let src_id = match hm.remove("srcID") {
                    Some(GValue::String(s)) => Value::String(s),
                    Some(GValue::Int64(i)) => Value::String(i.to_string()),
                    Some(GValue::Uuid(uuid)) => Value::Uuid(uuid),
                    _ => {
                        return Err(Error::ResponseItemNotFound {
                            name: "Src ID".to_string(),
                        })
                    }
                };

                let dst_id = match hm.remove("dstID") {
                    Some(GValue::String(s)) => Value::String(s),
                    Some(GValue::Int64(i)) => Value::String(i.to_string()),
                    Some(GValue::Uuid(uuid)) => Value::Uuid(uuid),
                    _ => {
                        return Err(Error::ResponseItemNotFound {
                            name: "Dst ID".to_string(),
                        })
                    }
                };

                if let (
                    Some(GValue::Map(rel_props)),
                    Some(GValue::String(src_label)),
                    Some(GValue::String(dst_label)),
                ) = (
                    hm.remove("rProps"),
                    hm.remove("srcLabel"),
                    hm.remove("dstLabel"),
                ) {
                    let rel_fields = rel_props
                        .into_iter()
                        .map(|(key, val)| {
                            if let GKey::String(k) = key {
                                Ok((k, val.try_into()?))
                            } else {
                                Err(Error::TypeNotExpected { details: None })
                            }
                        })
                        .collect::<Result<HashMap<String, Value>, Error>>()?;

                    Ok(Rel::new(
                        rel_id,
                        partition_key_opt.cloned(),
                        props_type_name.map(|ptn| Node::new(ptn.to_string(), rel_fields)),
                        NodeRef::Identifier {
                            id: src_id,
                            label: src_label,
                        },
                        NodeRef::Identifier {
                            id: dst_id,
                            label: dst_label,
                        },
                    ))
                } else {
                    Err(Error::ResponseItemNotFound {
                        name: "Rel props, src label, or dst label".to_string(),
                    })
                }
            })
            .collect()
    }
}

#[async_trait]
impl Transaction for GremlinTransaction {
    async fn begin(&mut self) -> Result<(), Error> {
        Ok(())
    }

    #[tracing::instrument(name = "wg-gremlin-execute-query", skip(self, query, params))]
    async fn execute_query<RequestCtx: RequestContext>(
        &mut self,
        query: String,
        params: HashMap<String, Value>,
    ) -> Result<QueryResult, Error> {
        trace!(
            "GremlinTransaction::execute_query called -- query: {}, params: {:#?}",
            query,
            params
        );

        let param_list: Vec<(&str, &dyn ToGValue)> =
            params.iter().fold(Vec::new(), |mut pl, (k, v)| {
                pl.push((k.as_str(), v));
                pl
            });

        let raw_results = self.client.execute(query, param_list.as_slice()).await?;
        let results = raw_results.try_collect().await?;

        trace!(
            "GremlinTransaction::execute_query -- results: {:#?}",
            results
        );

        Ok(QueryResult::Gremlin(results))
    }

    #[tracing::instrument(
        name = "wg-gremlin-create-nodes",
        skip(self, node_var, props, partition_key_opt, info, sg)
    )]
    async fn create_node<RequestCtx: RequestContext>(
        &mut self,
        node_var: &NodeQueryVar,
        props: HashMap<String, Value>,
        partition_key_opt: Option<&Value>,
        info: &Info,
        sg: &mut SuffixGenerator,
    ) -> Result<Node<RequestCtx>, Error> {
        trace!("GremlinTransaction::create_node called -- node_var: {:#?}, props: {:#?}, partition_key_opt: {:#?}", node_var, props, partition_key_opt);

        let mut query = "g.addV('".to_string() + node_var.label()? + "')";

        if self.partition {
            query.push_str(".property('partitionKey', partitionKey)");
        }

        let (mut q, p) = GremlinTransaction::add_properties(
            query,
            props,
            HashMap::new(),
            true,
            self.use_bindings,
            true,
            self.long_ids,
            sg,
        )?;
        q += NODE_RETURN_FRAGMENT;

        trace!("GremlinTransaction::create_node -- q: {}, p: {:#?}", q, p);

        let mut param_list: Vec<(&str, &dyn ToGValue)> =
            p.iter().fold(Vec::new(), |mut pl, (k, v)| {
                pl.push((k.as_str(), v));
                pl
            });

        if self.partition {
            if let Some(pk) = partition_key_opt {
                param_list.push(("partitionKey", pk));
            } else {
                return Err(Error::PartitionKeyNotFound);
            }
        }

        let raw_results = self.client.execute(q, param_list.as_slice()).await?;
        let results = raw_results.try_collect().await?;
        trace!("GremlinTransaction::create_node -- results: {:#?}", results);

        GremlinTransaction::nodes(results, info)?
            .into_iter()
            .next()
            .ok_or(Error::ResponseSetNotFound)
    }

    #[tracing::instrument(
        name = "wg-gremlin-create-rels",
        skip(
            self,
            src_fragment,
            dst_fragment,
            rel_var,
            props,
            props_type_name,
            partition_key_opt,
            sg
        )
    )]
    async fn create_rels<RequestCtx: RequestContext>(
        &mut self,
        src_fragment: QueryFragment,
        dst_fragment: QueryFragment,
        rel_var: &RelQueryVar,
        id_opt: Option<Value>,
        mut props: HashMap<String, Value>,
        props_type_name: Option<&str>,
        partition_key_opt: Option<&Value>,
        sg: &mut SuffixGenerator,
    ) -> Result<Vec<Rel<RequestCtx>>, Error> {
        trace!("GremlinTransaction::create_rels called -- src_fragment: {:#?}, dst_fragment: {:#?}, rel_var: {:#?}, props: {:#?}, props_type_name: {:#?}, partition_key_opt: {:#?}",
        src_fragment, dst_fragment, rel_var, props, props_type_name, partition_key_opt);

        let query = "g.V()".to_string()
            + src_fragment.where_fragment()
            + ".as('"
            + rel_var.src().name()
            + "')"
            + ".V()"
            + dst_fragment.where_fragment()
            + ".as('"
            + rel_var.dst().name()
            + "')"
            + ".addE('"
            + rel_var.label()
            + "').from('"
            + rel_var.src().name()
            + "').to('"
            + rel_var.dst().name()
            + "')";
        let mut params = src_fragment.params();
        params.extend(dst_fragment.params());

        if let Some(id_val) = id_opt {
            props.insert("id".to_string(), id_val);
        }
        let (mut q, p) = GremlinTransaction::add_properties(
            query,
            props,
            params,
            false,
            self.use_bindings,
            true,
            self.long_ids,
            sg,
        )?;

        q.push_str(REL_RETURN_FRAGMENT);

        trace!("GremlinTransaction::create_rels -- q: {}, p: {:#?}", q, p);

        let mut param_list: Vec<(&str, &dyn ToGValue)> =
            p.iter().fold(Vec::new(), |mut pl, (k, v)| {
                pl.push((k.as_str(), v));
                pl
            });

        if self.partition {
            if let Some(pk) = partition_key_opt {
                param_list.push(("partitionKey", pk));
            } else {
                return Err(Error::PartitionKeyNotFound);
            }
        }

        let raw_results = self.client.execute(q, param_list.as_slice()).await?;
        let results = raw_results.try_collect().await?;

        GremlinTransaction::rels(results, props_type_name, partition_key_opt)
    }

    fn node_read_by_ids_fragment<RequestCtx: RequestContext>(
        &mut self,
        node_var: &NodeQueryVar,
        nodes: &[Node<RequestCtx>],
    ) -> Result<QueryFragment, Error> {
        trace!(
            "GremlinTransaction::node_read_by_ids_query called -- node_var: {:#?}, nodes: {:#?}",
            node_var,
            nodes
        );

        let mut query = ".hasLabel('".to_string() + node_var.label()? + "')";

        if self.partition {
            query.push_str(".has('partitionKey', partitionKey)");
        }
        query.push_str(".hasId(within(id_list))");
        let ids = nodes
            .iter()
            .map(|n| n.id())
            .collect::<Result<Vec<&Value>, Error>>()?
            .into_iter()
            .cloned()
            .collect::<Vec<Value>>()
            .into_iter()
            .map(|id| {
                if self.long_ids {
                    if let Value::String(s) = id {
                        if let Ok(i) = s.parse::<i64>() {
                            Value::Int64(i)
                        } else {
                            Value::String(s)
                        }
                    } else {
                        id
                    }
                } else {
                    id
                }
            })
            .collect();
        let mut params = HashMap::new();
        params.insert("id_list".to_string(), Value::Array(ids));

        Ok(QueryFragment::new("".to_string(), query, params))
    }

    fn node_read_fragment(
        &mut self,
        rel_query_fragments: Vec<QueryFragment>,
        node_var: &NodeQueryVar,
        props: HashMap<String, Comparison>,
        sg: &mut SuffixGenerator,
    ) -> Result<QueryFragment, Error> {
        trace!("GremlinTransaction::node_read_fragment called -- rel_query_fragments: {:#?}, node_var: {:#?}, props: {:#?}, sg: {:#?}", 
        rel_query_fragments, node_var, props, sg);

        let param_suffix = sg.suffix();

        let mut query = String::new();
        let mut params = HashMap::new();

        if node_var.label().is_ok() {
            query.push_str(&(".hasLabel('".to_string() + node_var.label()? + "')"));
        }

        if self.partition {
            query.push_str(".has('partitionKey', partitionKey)");
        }

        for (k, c) in props.into_iter() {
            query.push_str(
                &(".has".to_string()
                + "("
                + if k=="id" { "" } else { "'" }  // omit quotes if key is id because it's a "system" property
                + &*k
                + if k=="id" { "" } else { "'" }  // omit quotes if key is id because it's a "system" property
                + ", " 
                + &*gremlin_comparison_operator(&c)
                + "("
                + &*(if self.use_bindings { k.clone() + &*param_suffix } else { c.operand.to_property_value()? })
                + "))"),
            );

            if self.use_bindings {
                params.insert(k + &*param_suffix, c.operand);
            }
        }

        if !rel_query_fragments.is_empty() {
            query.push_str(".where(");

            let multi_fragment = rel_query_fragments.len() > 1;

            if multi_fragment {
                query.push_str("and(");
            }

            rel_query_fragments
                .into_iter()
                .enumerate()
                .for_each(|(i, rqf)| {
                    if i == 0 {
                        query.push_str(&("outE()".to_string() + rqf.where_fragment()));
                    } else {
                        query.push_str(&(", outE()".to_string() + rqf.where_fragment()));
                    }

                    params.extend(rqf.params());
                });

            if multi_fragment {
                query.push(')');
            }

            query.push(')');
        }

        let qf = QueryFragment::new("".to_string(), query, params);

        trace!(
            "GremlinTransaction::node_read_fragment returning -- {:#?}",
            qf
        );

        Ok(qf)
    }

    #[tracing::instrument(
        name = "wg-gremlin-read-nodes",
        skip(self, _node_var, query_fragment, partition_key_opt, info)
    )]
    async fn read_nodes<RequestCtx: RequestContext>(
        &mut self,
        _node_var: &NodeQueryVar,
        query_fragment: QueryFragment,
        partition_key_opt: Option<&Value>,
        info: &Info,
    ) -> Result<Vec<Node<RequestCtx>>, Error> {
        trace!("GremlinTransaction::read_nodes called -- query_fragment: {:#?}, partition_key_opt: {:#?}, info.name: {}", 
        query_fragment, partition_key_opt, info.name());

        let query = "g.V()".to_string() + query_fragment.where_fragment() + NODE_RETURN_FRAGMENT;
        let params = query_fragment.params();

        trace!(
            "GremlinTransaction::read_nodes -- query: {}, params: {:#?}",
            query,
            params
        );
        let mut param_list: Vec<(&str, &dyn ToGValue)> =
            params.iter().fold(Vec::new(), |mut pl, (k, v)| {
                pl.push((k, v));
                pl
            });

        if self.partition {
            if let Some(pk) = partition_key_opt {
                param_list.push(("partitionKey", pk));
            } else {
                return Err(Error::PartitionKeyNotFound);
            }
        }

        let raw_results = self.client.execute(query, param_list.as_slice()).await?;
        let results = raw_results.try_collect().await?;

        GremlinTransaction::nodes(results, info)
    }

    fn rel_read_by_ids_fragment<RequestCtx: RequestContext>(
        &mut self,
        rel_var: &RelQueryVar,
        rels: &[Rel<RequestCtx>],
    ) -> Result<QueryFragment, Error> {
        trace!(
            "GremlinTransaction:rel_read_by_ids_query called -- rel_var: {:#?}, rels: {:#?}",
            rel_var,
            rels
        );

        let mut query = ".hasLabel('".to_string() + rel_var.label() + "')";

        if self.partition {
            query.push_str(".has('partitionKey', partitionKey)");
        }
        query.push_str(&(".hasId(within(id_list))"));

        let ids = rels
            .iter()
            .map(|r| r.id())
            .collect::<Vec<&Value>>()
            .into_iter()
            .cloned()
            .collect::<Vec<Value>>()
            .into_iter()
            .map(|id| {
                if self.long_ids {
                    if let Value::String(s) = id {
                        if let Ok(i) = s.parse::<i64>() {
                            Value::Int64(i)
                        } else {
                            Value::String(s)
                        }
                    } else {
                        id
                    }
                } else {
                    id
                }
            })
            .collect();
        let mut params = HashMap::new();
        params.insert("id_list".to_string(), Value::Array(ids));

        Ok(QueryFragment::new("".to_string(), query, params))
    }

    fn rel_read_fragment(
        &mut self,
        src_fragment_opt: Option<QueryFragment>,
        dst_fragment_opt: Option<QueryFragment>,
        rel_var: &RelQueryVar,
        props: HashMap<String, Comparison>,
        sg: &mut SuffixGenerator,
    ) -> Result<QueryFragment, Error> {
        trace!("GremlinTransaction::rel_read_fragment called -- src_fragment_opt: {:#?}, dst_fragment_opt: {:#?}, rel_var: {:#?}, props: {:#?}",
        src_fragment_opt, dst_fragment_opt, rel_var, props);

        let param_suffix = sg.suffix();
        let mut query = ".hasLabel('".to_string() + rel_var.label() + "')";
        let mut params = HashMap::new();

        if self.partition {
            query.push_str(".has('partitionKey', partitionKey)");
        }

        for (k, c) in props.into_iter() {
            query.push_str(
                &(".has".to_string()
                + "("
                + if k=="id" { "" } else { "'" }  // ommit quotes if key is id because it's a "system" property
                + &*k
                + if k=="id" { "" } else { "'" }  // ommit quotes if key is id because it's a "system" property
                + ", " 
                + &*gremlin_comparison_operator(&c)
                + "("
                + &*(if self.use_bindings {k.clone() + &*param_suffix} else {c.operand.to_property_value()?})
                + ")"
                + ")"),
            );
            if self.use_bindings {
                params.insert(k + &*param_suffix, c.operand);
            }
        }

        if src_fragment_opt.is_some() || dst_fragment_opt.is_some() {
            query.push_str(".where(");

            let both = src_fragment_opt.is_some() && dst_fragment_opt.is_some();

            if both {
                query.push_str("and(");
            }

            if let Some(src_fragment) = src_fragment_opt {
                query.push_str(&("outV()".to_string() + src_fragment.where_fragment()));

                params.extend(src_fragment.params());
            }

            if both {
                query.push_str(", ");
            }

            if let Some(dst_fragment) = dst_fragment_opt {
                query.push_str(&("inV()".to_string() + dst_fragment.where_fragment()));

                params.extend(dst_fragment.params());
            }

            if both {
                query.push(')');
            }
            query.push(')');
        }

        Ok(QueryFragment::new(String::new(), query, params))
    }

    #[tracing::instrument(
        name = "wg-gremlin-read-rels",
        skip(self, query_fragment, rel_var, props_type_name, partition_key_opt)
    )]
    async fn read_rels<RequestCtx: RequestContext>(
        &mut self,
        query_fragment: QueryFragment,
        rel_var: &RelQueryVar,
        props_type_name: Option<&str>,
        partition_key_opt: Option<&Value>,
    ) -> Result<Vec<Rel<RequestCtx>>, Error> {
        trace!("GremlinTransaction::read_rels called -- query_fragment: {:#?}, rel_var: {:#?}, props_type_name: {:#?}, partition_key_opt: {:#?}",
        query_fragment, rel_var, props_type_name, partition_key_opt);

        let query = "g.E()".to_string() + query_fragment.where_fragment() + REL_RETURN_FRAGMENT;
        let params = query_fragment.params();

        trace!(
            "GremlinTransaction::read_rels -- query: {}, params: {:#?}",
            query,
            params
        );

        let mut param_list: Vec<(&str, &dyn ToGValue)> =
            params.iter().fold(Vec::new(), |mut pl, (k, v)| {
                pl.push((k, v));
                pl
            });

        if self.partition {
            if let Some(pk) = partition_key_opt {
                param_list.push(("partitionKey", pk));
            } else {
                return Err(Error::PartitionKeyNotFound);
            }
        }

        let raw_results = self.client.execute(query, param_list.as_slice()).await?;
        let results = raw_results.try_collect().await?;

        GremlinTransaction::rels(results, props_type_name, partition_key_opt)
    }

    #[tracing::instrument(
        name = "wg-gremlin-update-nodes",
        skip(self, query_fragment, node_var, props, partition_key_opt, info, sg)
    )]
    async fn update_nodes<RequestCtx: RequestContext>(
        &mut self,
        query_fragment: QueryFragment,
        node_var: &NodeQueryVar,
        props: HashMap<String, Value>,
        partition_key_opt: Option<&Value>,
        info: &Info,
        sg: &mut SuffixGenerator,
    ) -> Result<Vec<Node<RequestCtx>>, Error> {
        trace!("GremlinTransaction::update_nodes called: query_fragment: {:#?}, node_var: {:#?}, props: {:#?}, partition_key_opt: {:#?}, info.name: {}",
        query_fragment, node_var, props, partition_key_opt, info.name());

        let query = "g.V()".to_string() + query_fragment.where_fragment();

        let (mut q, p) = GremlinTransaction::add_properties(
            query,
            props,
            query_fragment.params(),
            true,
            self.use_bindings,
            false,
            self.long_ids,
            sg,
        )?;
        q.push_str(NODE_RETURN_FRAGMENT);

        trace!("GremlinTransaction::update_nodes -- q: {}, p: {:#?}", q, p);
        let mut param_list: Vec<(&str, &dyn ToGValue)> =
            p.iter().fold(Vec::new(), |mut pl, (k, v)| {
                pl.push((k.as_str(), v));
                pl
            });

        if self.partition {
            if let Some(pk) = partition_key_opt {
                param_list.push(("partitionKey", pk));
            } else {
                return Err(Error::PartitionKeyNotFound);
            }
        }

        let raw_results = self.client.execute(q, param_list.as_slice()).await?;
        let results = raw_results.try_collect().await?;

        GremlinTransaction::nodes(results, info)
    }

    #[tracing::instrument(
        name = "wg-gremlin-update-rels",
        skip(
            self,
            query_fragment,
            rel_var,
            props,
            props_type_name,
            partition_key_opt,
            sg
        )
    )]
    async fn update_rels<RequestCtx: RequestContext>(
        &mut self,
        query_fragment: QueryFragment,
        rel_var: &RelQueryVar,
        props: HashMap<String, Value>,
        props_type_name: Option<&str>,
        partition_key_opt: Option<&Value>,
        sg: &mut SuffixGenerator,
    ) -> Result<Vec<Rel<RequestCtx>>, Error> {
        trace!("GremlinTransaction::update_rels called -- query_fragment: {:#?}, rel_var: {:#?}, props: {:#?}, props_type_name: {:#?}, partition_key_opt: {:#?}",
        query_fragment, rel_var, props, props_type_name, partition_key_opt);

        let first = "g.E()".to_string() + query_fragment.where_fragment();
        let (mut q, p) = GremlinTransaction::add_properties(
            first,
            props,
            query_fragment.params(),
            false,
            self.use_bindings,
            false,
            self.long_ids,
            sg,
        )?;
        q.push_str(REL_RETURN_FRAGMENT);

        trace!(
            "GremlinTransaction::update_rels -- query: {}, params: {:#?}",
            q,
            p
        );

        let mut param_list: Vec<(&str, &dyn ToGValue)> =
            p.iter().fold(Vec::new(), |mut pl, (k, v)| {
                pl.push((k.as_str(), v));
                pl
            });

        if self.partition {
            if let Some(pk) = partition_key_opt {
                param_list.push(("partitionKey", pk));
            } else {
                return Err(Error::PartitionKeyNotFound);
            }
        }

        let raw_results = self.client.execute(q, param_list.as_slice()).await?;
        let results = raw_results.try_collect().await?;

        GremlinTransaction::rels(results, props_type_name, partition_key_opt)
    }

    #[tracing::instrument(
        name = "wg-gremlin-delete-nodes",
        skip(self, query_fragment, node_var, partition_key_opt)
    )]
    async fn delete_nodes(
        &mut self,
        query_fragment: QueryFragment,
        node_var: &NodeQueryVar,
        partition_key_opt: Option<&Value>,
    ) -> Result<i32, Error> {
        trace!("GremlinTransaction::delete_nodes called -- query_fragment: {:#?}, node_var: {:#?}, partition_key_opt: {:#?}", 
        query_fragment, node_var, partition_key_opt);

        let query =
            "g.V()".to_string() + query_fragment.where_fragment() + ".sideEffect(drop()).count()";
        let params = query_fragment.params();

        trace!(
            "GremlinTransaction::delete_nodes -- query: {}, params: {:#?}",
            query,
            params
        );

        let mut param_list: Vec<(&str, &dyn ToGValue)> =
            params.iter().fold(Vec::new(), |mut pl, (k, v)| {
                pl.push((k.as_str(), v));
                pl
            });

        if self.partition {
            if let Some(pk) = partition_key_opt {
                param_list.push(("partitionKey", pk));
            } else {
                return Err(Error::PartitionKeyNotFound);
            }
        }

        let raw_results = self.client.execute(query, param_list.as_slice()).await?;
        let results = raw_results.try_collect().await?;

        GremlinTransaction::extract_count(results)
    }

    #[tracing::instrument(
        name = "wg-gremlin-delete-rels",
        skip(self, query_fragment, rel_var, partition_key_opt)
    )]
    async fn delete_rels(
        &mut self,
        query_fragment: QueryFragment,
        rel_var: &RelQueryVar,
        partition_key_opt: Option<&Value>,
    ) -> Result<i32, Error> {
        trace!("GremlinTransaction::delete_rels called -- query_fragment: {:#?}, rel_var: {:#?}, partition_key_opt: {:#?}",
        query_fragment, rel_var, partition_key_opt);

        let query =
            "g.E()".to_string() + query_fragment.where_fragment() + ".sideEffect(drop()).count()";
        let params = query_fragment.params();

        trace!(
            "GremlinTransaction::delete_rels -- query: {}, params: {:#?}",
            query,
            params
        );

        let mut param_list: Vec<(&str, &dyn ToGValue)> =
            params.iter().fold(Vec::new(), |mut pl, (k, v)| {
                pl.push((k.as_str(), v));
                pl
            });

        if self.partition {
            if let Some(pk) = partition_key_opt {
                param_list.push(("partitionKey", pk));
            } else {
                return Err(Error::PartitionKeyNotFound);
            }
        }

        let raw_results = self.client.execute(query, param_list.as_slice()).await?;
        let results = raw_results.try_collect().await?;

        GremlinTransaction::extract_count(results)
    }

    async fn commit(&mut self) -> Result<(), Error> {
        if self.sessioned_client {
            self.client
                .close_session()
                .await
                .map(|_r| ())
                .map_err(Error::from)
        } else {
            Ok(())
        }
    }

    async fn rollback(&mut self) -> Result<(), Error> {
        Ok(())
    }
}

impl ToGValue for Value {
    fn to_gvalue(&self) -> GValue {
        match self {
            Value::Array(a) => GValue::List(gremlin_client::List::new(
                a.iter().map(|val| val.to_gvalue()).collect(),
            )),
            Value::Bool(b) => b.to_gvalue(),
            Value::Float64(f) => f.to_gvalue(),
            Value::Int64(i) => i.to_gvalue(),
            Value::Map(hm) => GValue::Map(
                hm.iter()
                    .map(|(k, v)| (k.to_string(), v.to_gvalue()))
                    .collect::<HashMap<String, GValue>>()
                    .into(),
            ),
            Value::Null => GValue::String("".to_string()),
            Value::String(s) => s.to_gvalue(),
            // Note, the conversion of a UInt64 to an Int64 may be lossy, but GValue has
            // neither unsigned integer types, nor a try/error interface for value conversion
            Value::UInt64(i) => GValue::Int64(*i as i64),
            Value::Uuid(uuid) => GValue::Uuid(*uuid),
        }
    }
}

impl TryFrom<GValue> for Value {
    type Error = Error;

    fn try_from(gvalue: GValue) -> Result<Value, Error> {
        match gvalue {
            GValue::Null => Ok(Value::Null),
            GValue::Vertex(_v) => Err(Error::TypeConversionFailed {
                src: "GValue::Vertex".to_string(),
                dst: "Value".to_string(),
            }),
            GValue::Edge(_e) => Err(Error::TypeConversionFailed {
                src: "Gvalue::Edge".to_string(),
                dst: "Value".to_string(),
            }),
            GValue::VertexProperty(vp) => Ok(vp.try_into()?),
            GValue::Property(_p) => Err(Error::TypeConversionFailed {
                src: "GValue::Property".to_string(),
                dst: "Value".to_string(),
            }),
            GValue::Uuid(u) => Ok(Value::String(u.to_hyphenated().to_string())),
            GValue::Int32(i) => Ok(Value::Int64(i.into())),
            GValue::Int64(i) => Ok(Value::Int64(i)),
            GValue::Float(f) => Ok(Value::Float64(f.into())),
            GValue::Double(f) => Ok(Value::Float64(f)),
            GValue::Date(_d) => Err(Error::TypeConversionFailed {
                src: "GValue::Date".to_string(),
                dst: "Value".to_string(),
            }),
            GValue::List(_l) => Err(Error::TypeConversionFailed {
                src: "GValue::List".to_string(),
                dst: "Value".to_string(),
            }),
            GValue::Set(_s) => Err(Error::TypeConversionFailed {
                src: "GValue::Set".to_string(),
                dst: "Value".to_string(),
            }),
            GValue::Map(_m) => Err(Error::TypeConversionFailed {
                src: "GValue::Map".to_string(),
                dst: "Value".to_string(),
            }),
            GValue::Token(_t) => Err(Error::TypeConversionFailed {
                src: "GValue::Token".to_string(),
                dst: "Value".to_string(),
            }),
            GValue::String(s) => Ok(Value::String(s)),
            GValue::Path(_p) => Err(Error::TypeConversionFailed {
                src: "GValue::Path".to_string(),
                dst: "Value".to_string(),
            }),
            GValue::TraversalMetrics(_tm) => Err(Error::TypeConversionFailed {
                src: "GValue::TraversalMetrics".to_string(),
                dst: "Value".to_string(),
            }),
            GValue::Metric(_m) => Err(Error::TypeConversionFailed {
                src: "GValue::Metric".to_string(),
                dst: "Value".to_string(),
            }),
            GValue::TraversalExplanation(_m) => Err(Error::TypeConversionFailed {
                src: "GVaue::TraversalExplanation".to_string(),
                dst: "Value".to_string(),
            }),
            GValue::IntermediateRepr(_ir) => Err(Error::TypeConversionFailed {
                src: "GValue::IntermediateRepr".to_string(),
                dst: "Value".to_string(),
            }),
            GValue::P(_p) => Err(Error::TypeConversionFailed {
                src: "GValue::P".to_string(),
                dst: "Value".to_string(),
            }),
            GValue::T(_t) => Err(Error::TypeConversionFailed {
                src: "GValue::T".to_string(),
                dst: "Value".to_string(),
            }),
            GValue::Bytecode(_bc) => Err(Error::TypeConversionFailed {
                src: "GValue::Bytecode".to_string(),
                dst: "Value".to_string(),
            }),
            GValue::Traverser(_t) => Err(Error::TypeConversionFailed {
                src: "GValue::Traverser".to_string(),
                dst: "Value".to_string(),
            }),
            GValue::Scope(_s) => Err(Error::TypeConversionFailed {
                src: "GValue::Scope".to_string(),
                dst: "Value".to_string(),
            }),
            GValue::Order(_o) => Err(Error::TypeConversionFailed {
                src: "GValue::Order".to_string(),
                dst: "Value".to_string(),
            }),
            GValue::Bool(b) => Ok(Value::Bool(b)),
            GValue::TextP(_tp) => Err(Error::TypeConversionFailed {
                src: "GValue::TextP".to_string(),
                dst: "Value".to_string(),
            }),
            GValue::Pop(_p) => Err(Error::TypeConversionFailed {
                src: "GValue::Pop".to_string(),
                dst: "Value".to_string(),
            }),
            GValue::Cardinality(_c) => Err(Error::TypeConversionFailed {
                src: "GValue::Cardinality".to_string(),
                dst: "Value".to_string(),
            }),
        }
    }
}

impl TryFrom<VertexProperty> for Value {
    type Error = Error;

    fn try_from(vp: VertexProperty) -> Result<Value, Error> {
        vp.take::<GValue>()
            .map_err(|_e| Error::TypeConversionFailed {
                src: "VertexProperty".to_string(),
                dst: "Value".to_string(),
            })?
            .try_into()
    }
}

fn gremlin_comparison_operator(c: &Comparison) -> String {
    match (&c.operation, &c.negated) {
        (Operation::EQ, false) => "eq".to_string(),
        (Operation::EQ, true) => "neq".to_string(),
        (Operation::CONTAINS, false) => "containing".to_string(),
        (Operation::CONTAINS, true) => "notContaining".to_string(),
        (Operation::IN, false) => "within".to_string(),
        (Operation::IN, true) => "without".to_string(),
        (Operation::GT, _) => "gt".to_string(),
        (Operation::GTE, _) => "gte".to_string(),
        (Operation::LT, _) => "lt".to_string(),
        (Operation::LTE, _) => "lte".to_string(),
    }
}

#[cfg(test)]
mod tests {
    #[cfg(feature = "cosmos")]
    use super::CosmosEndpoint;
    #[cfg(feature = "gremlin")]
    use super::GremlinEndpoint;
    use super::GremlinTransaction;
    use crate::engine::database::SuffixGenerator;
    use crate::Value;
    use maplit::hashmap;
    use std::collections::HashMap;
    use uuid::Uuid;

    #[cfg(feature = "cosmos")]
    #[test]
    fn test_cosmos_endpoint_send() {
        fn assert_send<T: Send>() {}
        assert_send::<CosmosEndpoint>();
    }

    #[cfg(feature = "cosmos")]
    #[test]
    fn test_cosmos_endpoint_sync() {
        fn assert_sync<T: Sync>() {}
        assert_sync::<CosmosEndpoint>();
    }

    #[cfg(feature = "gremlin")]
    #[test]
    fn test_gremlin_endpoint_send() {
        fn assert_send<T: Send>() {}
        assert_send::<GremlinEndpoint>();
    }

    #[cfg(feature = "gremlin")]
    #[test]
    fn test_gremlin_endpoint_sync() {
        fn assert_sync<T: Sync>() {}
        assert_sync::<GremlinEndpoint>();
    }

    #[test]
    fn test_gremlin_transaction_send() {
        fn assert_send<T: Send>() {}
        assert_send::<GremlinTransaction>();
    }

    #[test]
    fn test_gremlin_transaction_sync() {
        fn assert_sync<T: Sync>() {}
        assert_sync::<GremlinTransaction>();
    }

    #[test]
    fn test_add_properties_array_with_bindings() {
        let s1 = Value::String("String one".to_string());
        let s2 = Value::String("String two".to_string());
        let a = Value::Array(vec![s1, s2]);

        let (q, p) = GremlinTransaction::add_properties(
            String::new(),
            hashmap! {"my_prop".to_string() => a},
            HashMap::new(),
            true,
            true,
            true,
            false,
            &mut SuffixGenerator::new(),
        )
        .unwrap();

        assert_eq!(
            ".property(list, 'my_prop', my_prop_0)".to_string()
                + ".property(list, 'my_prop', my_prop_1)",
            q
        );
        assert!(p.contains_key(&"my_prop_0".to_string()));
        assert_eq!(
            &Value::String("String one".to_string()),
            p.get(&"my_prop_0".to_string()).unwrap()
        );
        assert!(p.contains_key(&"my_prop_1".to_string()));
        assert_eq!(
            &Value::String("String two".to_string()),
            p.get(&"my_prop_1".to_string()).unwrap()
        );
    }

    #[test]
    fn test_add_properties_array_without_bindings() {
        let s1 = Value::String("String one".to_string());
        let s2 = Value::String("String two".to_string());
        let a = Value::Array(vec![s1, s2]);

        let (q, p) = GremlinTransaction::add_properties(
            String::new(),
            hashmap! {"my_prop".to_string() => a},
            HashMap::new(),
            true,
            false,
            true,
            false,
            &mut SuffixGenerator::new(),
        )
        .unwrap();

        assert_eq!(
            ".sideEffect(properties('my_prop').drop())".to_string()
                + ".property(set, 'my_prop', 'String one')"
                + ".property(set, 'my_prop', 'String two')",
            q
        );
        assert!(p.is_empty());
    }

    #[test]
    fn test_add_properties_scalar_with_bindings() {
        let s1 = Value::String("String one".to_string());

        let (q, p) = GremlinTransaction::add_properties(
            String::new(),
            hashmap! {"my_prop".to_string() => s1},
            HashMap::new(),
            true,
            true,
            true,
            false,
            &mut SuffixGenerator::new(),
        )
        .unwrap();

        assert_eq!(".property(single, 'my_prop', my_prop_0)".to_string(), q);
        assert!(p.contains_key(&"my_prop_0".to_string()));
        assert_eq!(
            &Value::String("String one".to_string()),
            p.get(&"my_prop_0".to_string()).unwrap()
        );
    }

    #[test]
    fn test_add_properties_scalar_without_bindings() {
        let s1 = Value::String("String one".to_string());

        let (q, p) = GremlinTransaction::add_properties(
            String::new(),
            hashmap! {"my_prop".to_string() => s1},
            HashMap::new(),
            true,
            false,
            true,
            false,
            &mut SuffixGenerator::new(),
        )
        .unwrap();

        assert_eq!(".property(single, 'my_prop', 'String one')", q);
        assert!(p.is_empty());
    }

    #[test]
    fn test_bool_without_bindings() {
        let b = Value::Bool(true);

        let (q, p) = GremlinTransaction::add_properties(
            String::new(),
            hashmap! {"my_prop".to_string() => b},
            HashMap::new(),
            true,
            false,
            true,
            false,
            &mut SuffixGenerator::new(),
        )
        .unwrap();

        assert_eq!(".property(single, 'my_prop', true)", q);
        assert!(p.is_empty());
    }

    #[test]
    fn test_float_without_bindings() {
        let f = Value::Float64(3.3);

        let (q, p) = GremlinTransaction::add_properties(
            String::new(),
            hashmap! {"my_prop".to_string() => f},
            HashMap::new(),
            true,
            false,
            true,
            false,
            &mut SuffixGenerator::new(),
        )
        .unwrap();

        assert_eq!(".property(single, 'my_prop', 3.3f)", q);
        assert!(p.is_empty());
    }

    #[test]
    fn test_int_without_bindings() {
        let i = Value::Int64(-1);

        let (q, p) = GremlinTransaction::add_properties(
            String::new(),
            hashmap! {"my_prop".to_string() => i},
            HashMap::new(),
            true,
            false,
            true,
            false,
            &mut SuffixGenerator::new(),
        )
        .unwrap();

        assert_eq!(".property(single, 'my_prop', -1)", q);
        assert!(p.is_empty());
    }

    #[test]
    fn test_map_without_bindings() {
        let s1 = Value::String("String one".to_string());
        let hm = hashmap! { "s1".to_string() => s1 };
        let m = Value::Map(hm);

        assert!(GremlinTransaction::add_properties(
            String::new(),
            hashmap! {"my_prop".to_string() => m},
            HashMap::new(),
            true,
            false,
            true,
            false,
            &mut SuffixGenerator::new(),
        )
        .is_err());
    }

    #[test]
    fn test_null_without_bindings() {
        let n = Value::Null;

        let (q, p) = GremlinTransaction::add_properties(
            String::new(),
            hashmap! {"my_prop".to_string() => n},
            HashMap::new(),
            true,
            false,
            true,
            false,
            &mut SuffixGenerator::new(),
        )
        .unwrap();

        assert_eq!(".property(single, 'my_prop', '')", q);
        assert!(p.is_empty());
    }

    #[test]
    fn test_parameterization_without_bindings() {
        let s = Value::String(
            "Doesn't work without parameterizing \\ characters but not \" marks.".to_string(),
        );

        let (q, p) = GremlinTransaction::add_properties(
            String::new(),
            hashmap! {"my_prop".to_string() => s},
            HashMap::new(),
            true,
            false,
            true,
            false,
            &mut SuffixGenerator::new(),
        )
        .unwrap();

        assert_eq!(".property(single, 'my_prop', 'Doesn\\\'t work without parameterizing \\\\ characters but not \" marks.')", q);
        assert!(p.is_empty());
    }

    #[test]
    fn test_uint_without_bindings() {
        let u = Value::UInt64(1);

        let (q, p) = GremlinTransaction::add_properties(
            String::new(),
            hashmap! {"my_prop".to_string() => u},
            HashMap::new(),
            true,
            false,
            true,
            false,
            &mut SuffixGenerator::new(),
        )
        .unwrap();

        assert_eq!(".property(single, 'my_prop', 1)", q);
        assert!(p.is_empty());
    }

    #[test]
    fn test_uuid_without_bindings() {
        let uuid = Uuid::new_v4();

        let (q, p) = GremlinTransaction::add_properties(
            String::new(),
            hashmap! {"my_prop".to_string() => Value::Uuid(uuid)},
            HashMap::new(),
            true,
            false,
            true,
            false,
            &mut SuffixGenerator::new(),
        )
        .unwrap();

        assert_eq!(
            format!(
                ".property(single, 'my_prop', '{}')",
                uuid.to_hyphenated().to_string()
            ),
            q
        );
        assert!(p.is_empty());
    }
}<|MERGE_RESOLUTION|>--- conflicted
+++ resolved
@@ -147,36 +147,21 @@
     async fn read_transaction(&self) -> Result<Self::TransactionType, Error> {
         Ok(GremlinTransaction::new(
             self.pool.clone(),
-<<<<<<< HEAD
-            false,
-            true,
-            true,
-=======
-            true,
-            true,
-            false,
->>>>>>> 4cf79947
+            false,
+            true,
+            true,
+            false,
         ))
     }
 
     async fn transaction(&self) -> Result<Self::TransactionType, Error> {
         Ok(GremlinTransaction::new(
             self.pool.clone(),
-<<<<<<< HEAD
-            false,
-            true,
-            true,
+            false,
+            true,
+            true,
+            false,
         ))
-=======
-            true,
-            true,
-            false,
-        ))
-    }
-
-    async fn client(&self) -> Result<DatabaseClient, Error> {
-        Ok(DatabaseClient::Gremlin(Box::new(self.pool.clone())))
->>>>>>> 4cf79947
     }
 }
 
@@ -285,14 +270,10 @@
             });
         }
         let options = options_builder.build();
-<<<<<<< HEAD
-        Ok(GremlinPool::new(GremlinClient::connect(options).await?))
-=======
         Ok(GremlinPool::new(
-            GremlinClient::connect(options)?,
+            GremlinClient::connect(options).await?,
             self.long_ids,
         ))
->>>>>>> 4cf79947
     }
 }
 
@@ -319,13 +300,9 @@
         Ok(GremlinTransaction::new(
             self.pool.clone(),
             false,
-<<<<<<< HEAD
-            false,
-            true,
-=======
+            false,
             true,
             self.long_ids,
->>>>>>> 4cf79947
         ))
     }
 
@@ -333,19 +310,10 @@
         Ok(GremlinTransaction::new(
             self.pool.clone(),
             false,
-<<<<<<< HEAD
-            false,
-            true,
-        ))
-=======
+            false,
             true,
             self.long_ids,
         ))
-    }
-
-    async fn client(&self) -> Result<DatabaseClient, Error> {
-        Ok(DatabaseClient::Gremlin(Box::new(self.pool.clone())))
->>>>>>> 4cf79947
     }
 }
 
@@ -531,6 +499,7 @@
             false,
             false,
             false,
+            false,
         ))
     }
 }
@@ -544,16 +513,13 @@
 }
 
 impl GremlinTransaction {
-<<<<<<< HEAD
     pub fn new(
         client: GremlinClient,
         sessioned_client: bool,
         partition: bool,
         use_bindings: bool,
+        long_ids: bool,
     ) -> Self {
-=======
-    pub fn new(client: GremlinClient, partition: bool, use_bindings: bool, long_ids: bool) -> Self {
->>>>>>> 4cf79947
         GremlinTransaction {
             client,
             sessioned_client,
