//! Provides database interface types and functions for Cosmos DB and other Gremlin-based DBs

use crate::engine::context::RequestContext;
#[cfg(feature = "gremlin")]
use crate::engine::database::env_bool;
use crate::engine::database::{
    env_string, env_u16, Comparison, DatabaseEndpoint, DatabasePool, NodeQueryVar, Operation,
    QueryFragment, RelQueryVar, SuffixGenerator, Transaction,
};
use crate::engine::objects::{Node, NodeRef, Rel};
use crate::engine::schema::{Info, NodeType};
use crate::engine::value::Value;
use crate::Error;
use async_trait::async_trait;
#[cfg(feature = "gremlin")]
use gremlin_client::TlsOptions;
use gremlin_client::{
    ConnectionOptions, GKey, GValue, GraphSON, GremlinClient, Map, ToGValue, VertexProperty,
};
use log::trace;
use serde::{Deserialize, Serialize};
use std::collections::HashMap;
use std::convert::{TryFrom, TryInto};
#[cfg(feature = "gremlin")]
use std::env::var_os;
use std::fmt::Debug;
use uuid::Uuid;

static NODE_RETURN_FRAGMENT: &str =
    ".project('nID', 'nLabel', 'nProps').by(id()).by(label()).by(valueMap())";

static REL_RETURN_FRAGMENT: &str = ".project('rID', 'rProps', 'srcID', 'srcLabel', 'dstID', 'dstLabel').by(id()).by(valueMap()).by(outV().id()).by(outV().label()).by(inV().id()).by(inV().label())";

/// A Cosmos DB endpoint collects the information necessary to generate a connection string and
/// build a database connection pool.
///
/// # Examples
///
/// ```rust,no_run
/// # use warpgrapher::Error;
/// # use warpgrapher::engine::database::gremlin::CosmosEndpoint;
/// #
/// # fn main() -> Result<(), Box<dyn std::error::Error>> {
///     let ce = CosmosEndpoint::from_env()?;
/// #    Ok(())
/// # }
/// ```
#[cfg(feature = "cosmos")]
#[derive(Clone, Debug, Deserialize, Eq, Hash, PartialEq, Serialize)]
pub struct CosmosEndpoint {
    host: String,
    port: u16,
    user: String,
    pass: String,
}

#[cfg(feature = "cosmos")]
impl CosmosEndpoint {
    /// Reads a set of environment variables to construct a [`CosmosEndpoint`]. The environment
    /// variables are as follows
    ///
    /// * WG_COSMOS_HOST - the hostname for the Cosmos DB. For example,
    /// *my-db*.gremlin.cosmos.azure.com
    /// * WG_COSMOS_PORT - the port number for the Cosmos DB. For example, 443
    /// * WG_COSMOS_USER - the database and collection of the Cosmos DB. For example,
    /// /dbs/*my-db-name*/colls/*my-collection-name*
    /// * WG_COSMOS_PASS - the read/write key for the Cosmos DB.
    ///
    /// [`CosmosEndpoint`]: ./struct.CosmosEndpoint.html
    ///
    /// # Errors
    ///
    /// * [`EnvironmentVariableNotFound`] - if an environment variable does not exist
    /// * [`EnvironmentVariableParseError`] - if an environment variable has the wrong type,
    /// typically meaning that the WG_COSMOS_PORT variable cannot be parsed from a strign into an
    /// integer
    ///
    /// [`EnvironmentVariableNotFound`]: ../../enum.ErrorKind.html
    /// [`EnvironmentVariableParseError`]: ../../enum.ErrorKind.html
    ///
    /// # Examples
    ///
    /// ```rust,no_run
    /// # use warpgrapher::engine::database::gremlin::CosmosEndpoint;
    ///
    /// # fn main() -> Result<(), Box<dyn std::error::Error>> {
    ///     let ce = CosmosEndpoint::from_env()?;
    /// #    Ok(())
    /// # }
    /// ```
    pub fn from_env() -> Result<CosmosEndpoint, Error> {
        Ok(CosmosEndpoint {
            host: env_string("WG_COSMOS_HOST")?,
            port: env_u16("WG_COSMOS_PORT")?,
            user: env_string("WG_COSMOS_USER")?,
            pass: env_string("WG_COSMOS_PASS")?,
        })
    }
}

#[cfg(feature = "cosmos")]
#[async_trait]
impl DatabaseEndpoint for CosmosEndpoint {
    async fn pool(&self) -> Result<DatabasePool, Error> {
        Ok(DatabasePool::Cosmos(GremlinClient::connect(
            ConnectionOptions::builder()
                .host(&self.host)
                .port(self.port)
                .pool_size(num_cpus::get().try_into().unwrap_or(8))
                .ssl(true)
                .serializer(GraphSON::V1)
                .deserializer(GraphSON::V1)
                .credentials(&self.user, &self.pass)
                .build(),
        )?))
    }
}

/// A Gremlin DB endpoint collects the information necessary to generate a connection string and
/// build a database connection pool.
///
/// # Examples
///
/// ```rust,no_run
/// # use warpgrapher::Error;
/// # use warpgrapher::engine::database::gremlin::GremlinEndpoint;
/// #
/// # fn main() -> Result<(), Box<dyn std::error::Error>> {
///     let ge = GremlinEndpoint::from_env()?;
/// #    Ok(())
/// # }
/// ```
#[cfg(feature = "gremlin")]
#[derive(Clone, Debug, Deserialize, Eq, Hash, PartialEq, Serialize)]
pub struct GremlinEndpoint {
    host: String,
    port: u16,
    user: Option<String>,
    pass: Option<String>,
    accept_invalid_certs: bool,
    uuid: bool,
    use_tls: bool,
}

#[cfg(feature = "gremlin")]
impl GremlinEndpoint {
    /// Reads a set of environment variables to construct a [`GremlinEndpoint`]. The environment
    /// variables are as follows
    ///
    /// * WG_GREMLIN_HOST - the hostname for the Gremlin-based DB. For example, `localhost`.
    /// * WG_GREMLIN_PORT - the port number for the Gremlin-based DB. For example, `443`.
    /// * WG_GREMLIN_USER - the username for the Gremlin-based DB. For example, `warpuser`.
    /// * WG_GREMLIN_PASS - the password used to authenticate the user.
    /// * WG_GREMLIN_USE_TLS - true if Warpgrapher should use TLS to connect to gremlin endpoint.
    /// * WG_GREMLIN_CERT - true if Warpgrapher should accept an invalid cert. This could be
    /// necessary in a test environment, but it should be set to false in production environments.
    /// * WG_GREMLIN_UUID - true if the GREMLIN database uses a UUID type for node and vertex ids,
    /// false if the UUIDs for node and vertex ids are represented as string types
    ///
    /// The accept_invalid_certs option may be set to true in a test environment, where a test
    /// Gremlin server is running with an invalid cert. It should be set to false in production
    /// environments.
    ///
    /// [`GremlinEndpoint`]: ./struct.GremlinEndpoint.html
    ///
    /// # Errors
    ///
    /// * [`EnvironmentVariableNotFound`] - if an environment variable does not exist
    /// * [`EnvironmentVariableParseError`] - if an environment variable has the wrong type,
    /// typically meaning that the WG_GREMLIN_PORT variable cannot be parsed from a string into an
    /// integer
    ///
    /// [`EnvironmentVariableNotFound`]: ../../enum.ErrorKind.html
    /// [`EnvironmentVariableParseError`]: ../../enum.ErrorKind.html
    ///
    /// # Examples
    ///
    /// ```rust,no_run
    /// # use warpgrapher::engine::database::gremlin::GremlinEndpoint;
    ///
    /// # fn main() -> Result<(), Box<dyn std::error::Error>> {
    ///     let ge = GremlinEndpoint::from_env()?;
    /// #    Ok(())
    /// # }
    /// ```
    pub fn from_env() -> Result<GremlinEndpoint, Error> {
        Ok(GremlinEndpoint {
            host: env_string("WG_GREMLIN_HOST")?,
            port: env_u16("WG_GREMLIN_PORT")?,
            user: var_os("WG_GREMLIN_USER").map(|osstr| osstr.to_string_lossy().into_owned()),
            pass: var_os("WG_GREMLIN_PASS").map(|osstr| osstr.to_string_lossy().into_owned()),
            accept_invalid_certs: env_bool("WG_GREMLIN_CERT")?,
            uuid: env_bool("WG_GREMLIN_UUID")?,
            use_tls: env_bool("WG_GREMLIN_USE_TLS").unwrap_or(true),
        })
    }
}

#[cfg(feature = "gremlin")]
#[async_trait]
impl DatabaseEndpoint for GremlinEndpoint {
    async fn pool(&self) -> Result<DatabasePool, Error> {
        let mut options_builder = ConnectionOptions::builder()
            .host(&self.host)
            .port(self.port)
            .pool_size(num_cpus::get().try_into().unwrap_or(8))
            .serializer(GraphSON::V3)
            .deserializer(GraphSON::V3);
        if let (Some(user), Some(pass)) = (self.user.as_ref(), self.pass.as_ref()) {
            options_builder = options_builder.credentials(user, pass);
        }
        if self.use_tls {
            options_builder = options_builder.ssl(true).tls_options(TlsOptions {
                accept_invalid_certs: self.accept_invalid_certs,
            });
        }
        let options = options_builder.build();
        Ok(DatabasePool::Gremlin((
            GremlinClient::connect(options)?,
            self.uuid,
        )))
    }
}

#[derive(Debug)]
pub(crate) struct GremlinTransaction {
    client: GremlinClient,
    partition: bool,
    uuid: bool,
}

impl GremlinTransaction {
    pub fn new(client: GremlinClient, partition: bool, uuid: bool) -> GremlinTransaction {
        GremlinTransaction {
            client,
            partition,
            uuid,
        }
    }

    fn add_properties(
        query: String,
        props: HashMap<String, Value>,
        params: HashMap<String, Value>,
    ) -> (String, HashMap<String, Value>) {
        let mut sg = SuffixGenerator::new();

        let (ret_query, ret_params): (String, HashMap<String, Value>) =
            props
                .into_iter()
                .fold((query, params), |(mut outer_q, mut outer_p), (k, v)| {
                    if let Value::Array(a) = v {
                        a.into_iter()
                            .fold((outer_q, outer_p), |(mut inner_q, mut inner_p), val| {
                                let suffix = sg.suffix();
                                inner_q.push_str(
                                    &(".property(list, '".to_string()
                                        + &k
                                        + "', "
                                        + &k
                                        + &suffix
                                        + ")"),
                                );
                                inner_p.insert(k.to_string() + &suffix, val);
                                (inner_q, inner_p)
                            })
                    } else {
                        let suffix = sg.suffix();
                        outer_q.push_str(
                            &(".property('".to_string() + &k + "', " + &k + &suffix + ")"),
                        );
                        outer_p.insert(k + &suffix, v);
                        (outer_q, outer_p)
                    }
                });

        (ret_query, ret_params)
    }

    fn extract_count(results: Vec<GValue>) -> Result<i32, Error> {
        if let Some(GValue::Int32(i)) = results.get(0) {
            Ok(*i)
        } else if let Some(GValue::Int64(i)) = results.get(0) {
            Ok(i32::try_from(*i)?)
        } else {
            Err(Error::TypeNotExpected { details: None })
        }
    }

    fn extract_node_properties(
        props: Map,
        type_def: &NodeType,
    ) -> Result<HashMap<String, Value>, Error> {
        trace!("GremlinTransaction::extract_node_properties called");
        props
            .into_iter()
            .map(|(key, property_list)| {
                if let (GKey::String(k), GValue::List(plist)) = (key, property_list) {
                    let v = if k == "partitionKey" || !type_def.property(&k)?.list() {
                        plist
                            .into_iter()
                            .next()
                            .ok_or_else(|| Error::ResponseItemNotFound {
                                name: k.to_string(),
                            })?
                            .try_into()?
                    } else {
                        Value::Array(
                            plist
                                .into_iter()
                                .map(|val| val.try_into())
                                .collect::<Result<Vec<Value>, Error>>()?,
                        )
                    };
                    Ok((k, v))
                } else {
                    Err(Error::TypeNotExpected { details: None })
                }
            })
            .collect::<Result<HashMap<String, Value>, Error>>()
    }

    fn gmap_to_hashmap(gv: GValue) -> Result<HashMap<String, GValue>, Error> {
        if let GValue::Map(map) = gv {
            map.into_iter()
                .map(|(k, v)| match (k, v) {
                    (GKey::String(s), GValue::Uuid(uuid)) => {
                        Ok((s, GValue::String(uuid.to_hyphenated().to_string())))
                    }
                    (GKey::String(s), v) => Ok((s, v)),
                    (_, _) => Err(Error::TypeNotExpected { details: None }),
                })
                .collect()
        } else {
            Err(Error::TypeNotExpected { details: None })
        }
    }

    fn nodes<RequestCtx: RequestContext>(
        results: Vec<GValue>,
        info: &Info,
    ) -> Result<Vec<Node<RequestCtx>>, Error> {
        trace!(
            "GremlinTransaction::nodes called -- info.name: {}, results: {:#?}",
            info.name(),
            results
        );

        results
            .into_iter()
            .map(|r| {
                let mut hm = GremlinTransaction::gmap_to_hashmap(r)?;

                if let (
                    Some(GValue::String(id)),
                    Some(GValue::String(label)),
                    Some(GValue::Map(props)),
                ) = (hm.remove("nID"), hm.remove("nLabel"), hm.remove("nProps"))
                {
                    let type_def = info.type_def_by_name(&label)?;
                    let mut fields = GremlinTransaction::extract_node_properties(props, type_def)?;
                    fields.insert("id".to_string(), Value::String(id));
                    Ok(Node::new(label, fields))
                } else {
                    Err(Error::ResponseItemNotFound {
                        name: "ID, label, or props".to_string(),
                    })
                }
            })
            .collect()
    }

    fn rels<RequestCtx: RequestContext>(
        results: Vec<GValue>,
        props_type_name: Option<&str>,
        partition_key_opt: Option<&Value>,
    ) -> Result<Vec<Rel<RequestCtx>>, Error> {
        trace!("GremlinTransaction::rels called -- results: {:#?}, props_type_name: {:#?}, partition_key_opt: {:#?}",
        results, props_type_name, partition_key_opt);
        results
            .into_iter()
            .map(|r| {
                let mut hm = GremlinTransaction::gmap_to_hashmap(r)?;
                if let (
                    Some(GValue::String(rel_id)),
                    Some(GValue::Map(rel_props)),
                    Some(GValue::String(src_id)),
                    Some(GValue::String(src_label)),
                    Some(GValue::String(dst_id)),
                    Some(GValue::String(dst_label)),
                ) = (
                    hm.remove("rID"),
                    hm.remove("rProps"),
                    hm.remove("srcID"),
                    hm.remove("srcLabel"),
                    hm.remove("dstID"),
                    hm.remove("dstLabel"),
                ) {
                    let rel_fields = rel_props
                        .into_iter()
                        .map(|(key, val)| {
                            if let GKey::String(k) = key {
                                Ok((k, val.try_into()?))
                            } else {
                                Err(Error::TypeNotExpected { details: None })
                            }
                        })
                        .collect::<Result<HashMap<String, Value>, Error>>()?;

                    Ok(Rel::new(
                        Value::String(rel_id),
                        partition_key_opt.cloned(),
                        props_type_name.map(|ptn| Node::new(ptn.to_string(), rel_fields)),
                        NodeRef::Identifier {
                            id: Value::String(src_id),
                            label: src_label,
                        },
                        NodeRef::Identifier {
                            id: Value::String(dst_id),
                            label: dst_label,
                        },
                    ))
                } else {
                    Err(Error::ResponseItemNotFound {
                        name: "Rel, src, or dst".to_string(),
                    })
                }
            })
            .collect()
    }
}

<<<<<<< HEAD
impl<RequestCtx: RequestContext> Transaction<RequestCtx> for GremlinTransaction {
    fn begin(&mut self) -> Result<(), Error> {
        Ok(())
    }

    fn create_node(
=======
#[async_trait]
impl Transaction for GremlinTransaction {
    async fn begin(&mut self) -> Result<(), Error> {
        Ok(())
    }

    async fn create_node<RequestCtx: RequestContext>(
>>>>>>> dbfbadc3
        &mut self,
        node_var: &NodeQueryVar,
        props: HashMap<String, Value>,
        partition_key_opt: Option<&Value>,
        info: &Info,
    ) -> Result<Node<RequestCtx>, Error> {
        trace!("GremlinTransaction::create_node called -- node_var: {:#?}, props: {:#?}, partition_key_opt: {:#?}", node_var, props, partition_key_opt);

        let mut query = "g.addV('".to_string() + node_var.label()? + "')";

        if self.partition {
            query.push_str(".property('partitionKey', partitionKey)");
        }

        let (mut q, p) = GremlinTransaction::add_properties(query, props, HashMap::new());
        q += NODE_RETURN_FRAGMENT;

        trace!("GremlinTransaction::create_node -- q: {}, p: {:#?}", q, p);

        let mut param_list: Vec<(&str, &dyn ToGValue)> =
            p.iter().fold(Vec::new(), |mut pl, (k, v)| {
                pl.push((k.as_str(), v));
                pl
            });

        if self.partition {
            if let Some(pk) = partition_key_opt {
                param_list.push(("partitionKey", pk));
            } else {
                return Err(Error::PartitionKeyNotFound);
            }
        }

        let raw_results = self.client.execute(q, param_list.as_slice())?;
        let results = raw_results
            .map(|r| Ok(r?))
            .collect::<Result<Vec<GValue>, Error>>()?;
        trace!("GremlinTransaction::create_node -- results: {:#?}", results);

        GremlinTransaction::nodes(results, info)?
            .into_iter()
            .next()
            .ok_or(Error::ResponseSetNotFound)
    }

<<<<<<< HEAD
    fn create_rels(
=======
    async fn create_rels<RequestCtx: RequestContext>(
>>>>>>> dbfbadc3
        &mut self,
        src_fragment: QueryFragment,
        dst_fragment: QueryFragment,
        rel_var: &RelQueryVar,
        props: HashMap<String, Value>,
        props_type_name: Option<&str>,
        partition_key_opt: Option<&Value>,
    ) -> Result<Vec<Rel<RequestCtx>>, Error> {
        trace!("GremlinTransaction::create_rels called -- src_fragment: {:#?}, dst_fragment: {:#?}, rel_var: {:#?}, props: {:#?}, props_type_name: {:#?}, partition_key_opt: {:#?}",
        src_fragment, dst_fragment, rel_var, props, props_type_name, partition_key_opt);

        let query = "g.V()".to_string()
            + src_fragment.where_fragment()
            + ".as('"
            + rel_var.src().name()
            + "')"
            + ".V()"
            + dst_fragment.where_fragment()
            + ".as('"
            + rel_var.dst().name()
            + "')"
            + ".addE('"
            + rel_var.label()
            + "').from('"
            + rel_var.src().name()
            + "').to('"
            + rel_var.dst().name()
            + "')";
        let mut params = src_fragment.params();
        params.extend(dst_fragment.params());

        let (mut q, p) = GremlinTransaction::add_properties(query, props, params);

        q.push_str(REL_RETURN_FRAGMENT);

        trace!("GremlinTransaction::create_rels -- q: {}, p: {:#?}", q, p);

        let mut param_list: Vec<(&str, &dyn ToGValue)> =
            p.iter().fold(Vec::new(), |mut pl, (k, v)| {
                pl.push((k.as_str(), v));
                pl
            });

        if self.partition {
            if let Some(pk) = partition_key_opt {
                param_list.push(("partitionKey", pk));
            } else {
                return Err(Error::PartitionKeyNotFound);
            }
        }

        let raw_results = self.client.execute(q, param_list.as_slice())?;
        let results = raw_results
            .map(|r| Ok(r?))
            .collect::<Result<Vec<GValue>, Error>>()?;

        GremlinTransaction::rels(results, props_type_name, partition_key_opt)
    }

    fn node_read_by_ids_fragment(
        &mut self,
        node_var: &NodeQueryVar,
        nodes: &[Node<RequestCtx>],
    ) -> Result<QueryFragment, Error> {
        trace!(
            "GremlinTransaction::node_read_by_ids_query called -- node_var: {:#?}, nodes: {:#?}",
            node_var,
            nodes
        );

        let mut query = ".hasLabel('".to_string() + node_var.label()? + "')";

        if self.partition {
            query.push_str(".has('partitionKey', partitionKey)");
        }
        query.push_str(".hasId(within(id_list))");
        let ids = nodes
            .iter()
            .map(|n| n.id())
            .collect::<Result<Vec<&Value>, Error>>()?
            .into_iter()
            .cloned()
            .collect();
        let mut params = HashMap::new();
        params.insert("id_list".to_string(), Value::Array(ids));

        Ok(QueryFragment::new("".to_string(), query, params))
    }

    fn node_read_fragment(
        &mut self,
        rel_query_fragments: Vec<QueryFragment>,
        node_var: &NodeQueryVar,
        props: HashMap<String, Comparison>,
        sg: &mut SuffixGenerator,
    ) -> Result<QueryFragment, Error> {
        trace!("GremlinTransaction::node_read_fragment called -- rel_query_fragments: {:#?}, node_var: {:#?}, props: {:#?}, sg: {:#?}", 
        rel_query_fragments, node_var, props, sg);

        let param_suffix = sg.suffix();

        let mut query = String::new();
        let mut params = HashMap::new();

        if node_var.label().is_ok() {
            query.push_str(&(".hasLabel('".to_string() + node_var.label()? + "')"));
        }

        if self.partition {
            query.push_str(".has('partitionKey', partitionKey)");
        }

        for (k, c) in props.into_iter() {
            query.push_str(
                &(".has".to_string()
                + "("
                + if k=="id" { "" } else { "'" }  // omit quotes if key is id because it's a "system" property
                + &k
                + if k=="id" { "" } else { "'" }  // omit quotes if key is id because it's a "system" property
                + ", " 
                + &gremlin_comparison_operator(&c)
                + "("
<<<<<<< HEAD
                + &k 
                + &param_suffix 
=======
                + &k
                + &param_suffix
>>>>>>> dbfbadc3
                + "))"),
            );

            if self.uuid && k == "id" {
                if let Value::String(s) = &c.operand {
                    params.insert(k + &param_suffix, Value::Uuid(Uuid::parse_str(&s)?));
                } else {
                    return Err(Error::TypeConversionFailed {
                        src: format!("{:#?}", c.operand),
                        dst: "String".to_string(),
                    });
                }
            } else {
                params.insert(k + &param_suffix, c.operand);
            }
        }

        if !rel_query_fragments.is_empty() {
            query.push_str(".where(");

            let multi_fragment = rel_query_fragments.len() > 1;

            if multi_fragment {
                query.push_str("and(");
            }

            rel_query_fragments
                .into_iter()
                .enumerate()
                .for_each(|(i, rqf)| {
                    if i == 0 {
                        query.push_str(&("outE()".to_string() + rqf.where_fragment()));
                    } else {
                        query.push_str(&(", outE()".to_string() + rqf.where_fragment()));
                    }

                    params.extend(rqf.params());
                });

            if multi_fragment {
                query.push(')');
            }

            query.push(')');
        }

        let qf = QueryFragment::new("".to_string(), query, params);

        trace!(
            "GremlinTransaction::node_read_fragment returning -- {:#?}",
            qf
        );

        Ok(qf)
    }

<<<<<<< HEAD
    fn read_nodes(
=======
    async fn read_nodes<RequestCtx: RequestContext>(
>>>>>>> dbfbadc3
        &mut self,
        _node_var: &NodeQueryVar,
        query_fragment: QueryFragment,
        partition_key_opt: Option<&Value>,
        info: &Info,
    ) -> Result<Vec<Node<RequestCtx>>, Error> {
        trace!("GremlinTransaction::read_nodes called -- query_fragment: {:#?}, partition_key_opt: {:#?}, info.name: {}", 
        query_fragment, partition_key_opt, info.name());

        let query = "g.V()".to_string() + query_fragment.where_fragment() + NODE_RETURN_FRAGMENT;
        let params = query_fragment.params();

        trace!(
            "GremlinTransaction::read_nodes -- query: {}, params: {:#?}",
            query,
            params
        );
        let mut param_list: Vec<(&str, &dyn ToGValue)> =
            params.iter().fold(Vec::new(), |mut pl, (k, v)| {
                pl.push((k, v));
                pl
            });

        if self.partition {
            if let Some(pk) = partition_key_opt {
                param_list.push(("partitionKey", pk));
            } else {
                return Err(Error::PartitionKeyNotFound);
            }
        }

        let raw_results = self.client.execute(query, param_list.as_slice())?;
        let results = raw_results
            .map(|r| Ok(r?))
            .collect::<Result<Vec<GValue>, Error>>()?;

        GremlinTransaction::nodes(results, info)
    }

    fn rel_read_by_ids_fragment(
        &mut self,
        rel_var: &RelQueryVar,
        rels: &[Rel<RequestCtx>],
    ) -> Result<QueryFragment, Error> {
        trace!(
            "GremlinTransaction:rel_read_by_ids_query called -- rel_var: {:#?}, rels: {:#?}",
            rel_var,
            rels
        );

        let mut query = ".hasLabel('".to_string() + rel_var.label() + "')";

        if self.partition {
            query.push_str(".has('partitionKey', partitionKey)");
        }
        query.push_str(&(".hasId(within(id_list))"));

        let ids = rels
            .iter()
            .map(|r| r.id())
            .collect::<Vec<&Value>>()
            .into_iter()
            .cloned()
            .collect();
        let mut params = HashMap::new();
        params.insert("id_list".to_string(), Value::Array(ids));

        Ok(QueryFragment::new("".to_string(), query, params))
    }

    fn rel_read_fragment(
        &mut self,
        src_fragment_opt: Option<QueryFragment>,
        dst_fragment_opt: Option<QueryFragment>,
        rel_var: &RelQueryVar,
        props: HashMap<String, Comparison>,
        sg: &mut SuffixGenerator,
    ) -> Result<QueryFragment, Error> {
        trace!("GremlinTransaction::rel_read_fragment called -- src_fragment_opt: {:#?}, dst_fragment_opt: {:#?}, rel_var: {:#?}, props: {:#?}",
        src_fragment_opt, dst_fragment_opt, rel_var, props);

        let param_suffix = sg.suffix();
        let mut query = ".hasLabel('".to_string() + rel_var.label() + "')";
        let mut params = HashMap::new();

        if self.partition {
            query.push_str(".has('partitionKey', partitionKey)");
        }

        for (k, c) in props.into_iter() {
            query.push_str(
                &(".has".to_string()
                + "("
                + if k=="id" { "" } else { "'" }  // ommit quotes if key is id because it's a "system" property
                + &k
                + if k=="id" { "" } else { "'" }  // ommit quotes if key is id because it's a "system" property
                + ", " 
                + &gremlin_comparison_operator(&c)
                + "("
<<<<<<< HEAD
                + &k 
                + &param_suffix 
=======
                + &k
                + &param_suffix
>>>>>>> dbfbadc3
                + "))"),
            );

            if self.uuid && k == "id" {
                if let Value::String(s) = c.operand {
                    params.insert(k + &param_suffix, Value::Uuid(Uuid::parse_str(&s)?));
                } else {
                    return Err(Error::TypeConversionFailed {
                        src: format!("{:#?}", c.operand),
                        dst: "String".to_string(),
                    });
                }
            } else {
                params.insert(k + &param_suffix, c.operand);
            }
        }

        if src_fragment_opt.is_some() || dst_fragment_opt.is_some() {
            query.push_str(".where(");

            let both = src_fragment_opt.is_some() && dst_fragment_opt.is_some();

            if both {
                query.push_str("and(");
            }

            if let Some(src_fragment) = src_fragment_opt {
                query.push_str(&("outV()".to_string() + src_fragment.where_fragment()));

                params.extend(src_fragment.params());
            }

            if both {
                query.push_str(", ");
            }

            if let Some(dst_fragment) = dst_fragment_opt {
                query.push_str(&("inV()".to_string() + dst_fragment.where_fragment()));

                params.extend(dst_fragment.params());
            }

            if both {
                query.push(')');
            }
            query.push(')');
        }

        Ok(QueryFragment::new(String::new(), query, params))
    }

<<<<<<< HEAD
    fn read_rels(
=======
    async fn read_rels<RequestCtx: RequestContext>(
>>>>>>> dbfbadc3
        &mut self,
        query_fragment: QueryFragment,
        rel_var: &RelQueryVar,
        props_type_name: Option<&str>,
        partition_key_opt: Option<&Value>,
    ) -> Result<Vec<Rel<RequestCtx>>, Error> {
        trace!("GremlinTransaction::read_rels called -- query_fragment: {:#?}, rel_var: {:#?}, props_type_name: {:#?}, partition_key_opt: {:#?}",
        query_fragment, rel_var, props_type_name, partition_key_opt);

        let query = "g.E()".to_string() + query_fragment.where_fragment() + REL_RETURN_FRAGMENT;
        let params = query_fragment.params();

        trace!(
            "GremlinTransaction::read_rels -- query: {}, params: {:#?}",
            query,
            params
        );

        let mut param_list: Vec<(&str, &dyn ToGValue)> =
            params.iter().fold(Vec::new(), |mut pl, (k, v)| {
                pl.push((k, v));
                pl
            });

        if self.partition {
            if let Some(pk) = partition_key_opt {
                param_list.push(("partitionKey", pk));
            } else {
                return Err(Error::PartitionKeyNotFound);
            }
        }

        let raw_results = self.client.execute(query, param_list.as_slice())?;
        let results = raw_results
            .map(|r| Ok(r?))
            .collect::<Result<Vec<GValue>, Error>>()?;

        GremlinTransaction::rels(results, props_type_name, partition_key_opt)
    }

<<<<<<< HEAD
    fn update_nodes(
=======
    async fn update_nodes<RequestCtx: RequestContext>(
>>>>>>> dbfbadc3
        &mut self,
        query_fragment: QueryFragment,
        node_var: &NodeQueryVar,
        props: HashMap<String, Value>,
        partition_key_opt: Option<&Value>,
        info: &Info,
    ) -> Result<Vec<Node<RequestCtx>>, Error> {
        trace!("GremlinTransaction::update_nodes called: query_fragment: {:#?}, node_var: {:#?}, props: {:#?}, partition_key_opt: {:#?}, info.name: {}",
        query_fragment, node_var, props, partition_key_opt, info.name());

        let query = "g.V()".to_string() + query_fragment.where_fragment();

        let (mut q, p) = GremlinTransaction::add_properties(query, props, query_fragment.params());
        q.push_str(NODE_RETURN_FRAGMENT);

        trace!("GremlinTransaction::update_nodes -- q: {}, p: {:#?}", q, p);
        let mut param_list: Vec<(&str, &dyn ToGValue)> =
            p.iter().fold(Vec::new(), |mut pl, (k, v)| {
                pl.push((k.as_str(), v));
                pl
            });

        if self.partition {
            if let Some(pk) = partition_key_opt {
                param_list.push(("partitionKey", pk));
            } else {
                return Err(Error::PartitionKeyNotFound);
            }
        }

        let raw_results = self.client.execute(q, param_list.as_slice())?;
        let results = raw_results
            .map(|r| Ok(r?))
            .collect::<Result<Vec<GValue>, Error>>()?;

        GremlinTransaction::nodes(results, info)
    }

<<<<<<< HEAD
    fn update_rels(
=======
    async fn update_rels<RequestCtx: RequestContext>(
>>>>>>> dbfbadc3
        &mut self,
        query_fragment: QueryFragment,
        rel_var: &RelQueryVar,
        props: HashMap<String, Value>,
        props_type_name: Option<&str>,
        partition_key_opt: Option<&Value>,
    ) -> Result<Vec<Rel<RequestCtx>>, Error> {
        trace!("GremlinTransaction::update_rels called -- query_fragment: {:#?}, rel_var: {:#?}, props: {:#?}, props_type_name: {:#?}, partition_key_opt: {:#?}",
        query_fragment, rel_var, props, props_type_name, partition_key_opt);

        let first = "g.E()".to_string() + query_fragment.where_fragment();
        let (mut q, p) = GremlinTransaction::add_properties(first, props, query_fragment.params());
        q.push_str(REL_RETURN_FRAGMENT);

        trace!(
            "GremlinTransaction::update_rels -- query: {}, params: {:#?}",
            q,
            p
        );

        let mut param_list: Vec<(&str, &dyn ToGValue)> =
            p.iter().fold(Vec::new(), |mut pl, (k, v)| {
                pl.push((k.as_str(), v));
                pl
            });

        if self.partition {
            if let Some(pk) = partition_key_opt {
                param_list.push(("partitionKey", pk));
            } else {
                return Err(Error::PartitionKeyNotFound);
            }
        }

        let raw_results = self.client.execute(q, param_list.as_slice())?;
        let results = raw_results
            .map(|r| Ok(r?))
            .collect::<Result<Vec<GValue>, Error>>()?;

        GremlinTransaction::rels(results, props_type_name, partition_key_opt)
    }

    async fn delete_nodes(
        &mut self,
        query_fragment: QueryFragment,
        node_var: &NodeQueryVar,
        partition_key_opt: Option<&Value>,
    ) -> Result<i32, Error> {
        trace!("GremlinTransaction::delete_nodes called -- query_fragment: {:#?}, node_var: {:#?}, partition_key_opt: {:#?}", 
        query_fragment, node_var, partition_key_opt);

        let query =
            "g.V()".to_string() + query_fragment.where_fragment() + ".sideEffect(drop()).count()";
        let params = query_fragment.params();

        trace!(
            "GremlinTransaction::delete_nodes -- query: {}, params: {:#?}",
            query,
            params
        );

        let mut param_list: Vec<(&str, &dyn ToGValue)> =
            params.iter().fold(Vec::new(), |mut pl, (k, v)| {
                pl.push((k.as_str(), v));
                pl
            });

        if self.partition {
            if let Some(pk) = partition_key_opt {
                param_list.push(("partitionKey", pk));
            } else {
                return Err(Error::PartitionKeyNotFound);
            }
        }

        let raw_results = self.client.execute(query, param_list.as_slice())?;
        let results = raw_results
            .map(|r| Ok(r?))
            .collect::<Result<Vec<GValue>, Error>>()?;

        GremlinTransaction::extract_count(results)
    }

    async fn delete_rels(
        &mut self,
        query_fragment: QueryFragment,
        rel_var: &RelQueryVar,
        partition_key_opt: Option<&Value>,
    ) -> Result<i32, Error> {
        trace!("GremlinTransaction::delete_rels called -- query_fragment: {:#?}, rel_var: {:#?}, partition_key_opt: {:#?}",
        query_fragment, rel_var, partition_key_opt);

        let query =
            "g.E()".to_string() + query_fragment.where_fragment() + ".sideEffect(drop()).count()";
        let params = query_fragment.params();

        trace!(
            "GremlinTransaction::delete_rels -- query: {}, params: {:#?}",
            query,
            params
        );

        let mut param_list: Vec<(&str, &dyn ToGValue)> =
            params.iter().fold(Vec::new(), |mut pl, (k, v)| {
                pl.push((k.as_str(), v));
                pl
            });

        if self.partition {
            if let Some(pk) = partition_key_opt {
                param_list.push(("partitionKey", pk));
            } else {
                return Err(Error::PartitionKeyNotFound);
            }
        }

        let raw_results = self.client.execute(query, param_list.as_slice())?;
        let results = raw_results
            .map(|r| Ok(r?))
            .collect::<Result<Vec<GValue>, Error>>()?;

        GremlinTransaction::extract_count(results)
    }

    async fn commit(&mut self) -> Result<(), Error> {
        Ok(())
    }

    async fn rollback(&mut self) -> Result<(), Error> {
        Ok(())
    }
}

impl ToGValue for Value {
    fn to_gvalue(&self) -> GValue {
        match self {
            Value::Array(a) => GValue::List(gremlin_client::List::new(
                a.iter().map(|val| val.to_gvalue()).collect(),
            )),
            Value::Bool(b) => b.to_gvalue(),
            Value::Float64(f) => f.to_gvalue(),
            Value::Int64(i) => i.to_gvalue(),
            Value::Map(hm) => GValue::Map(
                hm.iter()
                    .map(|(k, v)| (k.to_string(), v.to_gvalue()))
                    .collect::<HashMap<String, GValue>>()
                    .into(),
            ),
            Value::Null => GValue::String("".to_string()),
            Value::String(s) => s.to_gvalue(),
            // Note, the conversion of a UInt64 to an Int64 may be lossy, but GValue has
            // neither unsigned integer types, nor a try/error interface for value conversion
            Value::UInt64(i) => GValue::Int64(*i as i64),
            Value::Uuid(uuid) => GValue::Uuid(*uuid),
        }
    }
}

impl TryFrom<GValue> for Value {
    type Error = Error;

    fn try_from(gvalue: GValue) -> Result<Value, Error> {
        match gvalue {
            GValue::Null => Ok(Value::Null),
            GValue::Vertex(_v) => Err(Error::TypeConversionFailed {
                src: "GValue::Vertex".to_string(),
                dst: "Value".to_string(),
            }),
            GValue::Edge(_e) => Err(Error::TypeConversionFailed {
                src: "Gvalue::Edge".to_string(),
                dst: "Value".to_string(),
            }),
            GValue::VertexProperty(vp) => Ok(vp.try_into()?),
            GValue::Property(_p) => Err(Error::TypeConversionFailed {
                src: "GValue::Property".to_string(),
                dst: "Value".to_string(),
            }),
            GValue::Uuid(u) => Ok(Value::String(u.to_hyphenated().to_string())),
            GValue::Int32(i) => Ok(Value::Int64(i.into())),
            GValue::Int64(i) => Ok(Value::Int64(i)),
            GValue::Float(f) => Ok(Value::Float64(f.into())),
            GValue::Double(f) => Ok(Value::Float64(f)),
            GValue::Date(_d) => Err(Error::TypeConversionFailed {
                src: "GValue::Date".to_string(),
                dst: "Value".to_string(),
            }),
            GValue::List(_l) => Err(Error::TypeConversionFailed {
                src: "GValue::List".to_string(),
                dst: "Value".to_string(),
            }),
            GValue::Set(_s) => Err(Error::TypeConversionFailed {
                src: "GValue::Set".to_string(),
                dst: "Value".to_string(),
            }),
            GValue::Map(_m) => Err(Error::TypeConversionFailed {
                src: "GValue::Map".to_string(),
                dst: "Value".to_string(),
            }),
            GValue::Token(_t) => Err(Error::TypeConversionFailed {
                src: "GValue::Token".to_string(),
                dst: "Value".to_string(),
            }),
            GValue::String(s) => Ok(Value::String(s)),
            GValue::Path(_p) => Err(Error::TypeConversionFailed {
                src: "GValue::Path".to_string(),
                dst: "Value".to_string(),
            }),
            GValue::TraversalMetrics(_tm) => Err(Error::TypeConversionFailed {
                src: "GValue::TraversalMetrics".to_string(),
                dst: "Value".to_string(),
            }),
            GValue::Metric(_m) => Err(Error::TypeConversionFailed {
                src: "GValue::Metric".to_string(),
                dst: "Value".to_string(),
            }),
            GValue::TraversalExplanation(_m) => Err(Error::TypeConversionFailed {
                src: "GVaue::TraversalExplanation".to_string(),
                dst: "Value".to_string(),
            }),
            GValue::IntermediateRepr(_ir) => Err(Error::TypeConversionFailed {
                src: "GValue::IntermediateRepr".to_string(),
                dst: "Value".to_string(),
            }),
            GValue::P(_p) => Err(Error::TypeConversionFailed {
                src: "GValue::P".to_string(),
                dst: "Value".to_string(),
            }),
            GValue::T(_t) => Err(Error::TypeConversionFailed {
                src: "GValue::T".to_string(),
                dst: "Value".to_string(),
            }),
            GValue::Bytecode(_bc) => Err(Error::TypeConversionFailed {
                src: "GValue::Bytecode".to_string(),
                dst: "Value".to_string(),
            }),
            GValue::Traverser(_t) => Err(Error::TypeConversionFailed {
                src: "GValue::Traverser".to_string(),
                dst: "Value".to_string(),
            }),
            GValue::Scope(_s) => Err(Error::TypeConversionFailed {
                src: "GValue::Scope".to_string(),
                dst: "Value".to_string(),
            }),
            GValue::Order(_o) => Err(Error::TypeConversionFailed {
                src: "GValue::Order".to_string(),
                dst: "Value".to_string(),
            }),
            GValue::Bool(b) => Ok(Value::Bool(b)),
            GValue::TextP(_tp) => Err(Error::TypeConversionFailed {
                src: "GValue::TextP".to_string(),
                dst: "Value".to_string(),
            }),
            GValue::Pop(_p) => Err(Error::TypeConversionFailed {
                src: "GValue::Pop".to_string(),
                dst: "Value".to_string(),
            }),
            GValue::Cardinality(_c) => Err(Error::TypeConversionFailed {
                src: "GValue::Cardinality".to_string(),
                dst: "Value".to_string(),
            }),
        }
    }
}

impl TryFrom<VertexProperty> for Value {
    type Error = Error;

    fn try_from(vp: VertexProperty) -> Result<Value, Error> {
        Ok(vp
            .take::<GValue>()
            .map_err(|_e| Error::TypeConversionFailed {
                src: "VertexProperty".to_string(),
                dst: "Value".to_string(),
            })?
            .try_into()?)
    }
}

fn gremlin_comparison_operator(c: &Comparison) -> String {
    match (&c.operation, &c.negated) {
        (Operation::EQ, false) => "eq".to_string(),
        (Operation::EQ, true) => "neq".to_string(),
        (Operation::CONTAINS, false) => "containing".to_string(),
        (Operation::CONTAINS, true) => "notContaining".to_string(),
        (Operation::IN, false) => "within".to_string(),
        (Operation::IN, true) => "without".to_string(),
        (Operation::GT, _) => "gt".to_string(),
        (Operation::GTE, _) => "gte".to_string(),
        (Operation::LT, _) => "lt".to_string(),
        (Operation::LTE, _) => "lte".to_string(),
    }
}

#[cfg(test)]
mod tests {
    #[cfg(feature = "cosmos")]
    use super::CosmosEndpoint;
    #[cfg(feature = "gremlin")]
    use super::GremlinEndpoint;
    use super::GremlinTransaction;

    #[cfg(feature = "cosmos")]
    #[test]
    fn test_cosmos_endpoint_send() {
        fn assert_send<T: Send>() {}
        assert_send::<CosmosEndpoint>();
    }

    #[cfg(feature = "cosmos")]
    #[test]
    fn test_cosmos_endpoint_sync() {
        fn assert_sync<T: Sync>() {}
        assert_sync::<CosmosEndpoint>();
    }

    #[cfg(feature = "gremlin")]
    #[test]
    fn test_gremlin_endpoint_send() {
        fn assert_send<T: Send>() {}
        assert_send::<GremlinEndpoint>();
    }

    #[cfg(feature = "gremlin")]
    #[test]
    fn test_gremlin_endpoint_sync() {
        fn assert_sync<T: Sync>() {}
        assert_sync::<GremlinEndpoint>();
    }

    #[test]
    fn test_gremlin_transaction_send() {
        fn assert_send<T: Send>() {}
        assert_send::<GremlinTransaction>();
    }

    #[test]
    fn test_gremlin_transaction_sync() {
        fn assert_sync<T: Sync>() {}
        assert_sync::<GremlinTransaction>();
    }
}<|MERGE_RESOLUTION|>--- conflicted
+++ resolved
@@ -430,22 +430,21 @@
     }
 }
 
-<<<<<<< HEAD
+/*
 impl<RequestCtx: RequestContext> Transaction<RequestCtx> for GremlinTransaction {
     fn begin(&mut self) -> Result<(), Error> {
         Ok(())
     }
 
     fn create_node(
-=======
+*/
 #[async_trait]
-impl Transaction for GremlinTransaction {
+impl<RequestCtx: RequestContext> Transaction<RequestCtx> for GremlinTransaction {
     async fn begin(&mut self) -> Result<(), Error> {
         Ok(())
     }
 
-    async fn create_node<RequestCtx: RequestContext>(
->>>>>>> dbfbadc3
+    async fn create_node(
         &mut self,
         node_var: &NodeQueryVar,
         props: HashMap<String, Value>,
@@ -491,11 +490,7 @@
             .ok_or(Error::ResponseSetNotFound)
     }
 
-<<<<<<< HEAD
-    fn create_rels(
-=======
-    async fn create_rels<RequestCtx: RequestContext>(
->>>>>>> dbfbadc3
+    async fn create_rels(
         &mut self,
         src_fragment: QueryFragment,
         dst_fragment: QueryFragment,
@@ -618,13 +613,8 @@
                 + ", " 
                 + &gremlin_comparison_operator(&c)
                 + "("
-<<<<<<< HEAD
-                + &k 
-                + &param_suffix 
-=======
                 + &k
                 + &param_suffix
->>>>>>> dbfbadc3
                 + "))"),
             );
 
@@ -681,11 +671,7 @@
         Ok(qf)
     }
 
-<<<<<<< HEAD
-    fn read_nodes(
-=======
-    async fn read_nodes<RequestCtx: RequestContext>(
->>>>>>> dbfbadc3
+    async fn read_nodes(
         &mut self,
         _node_var: &NodeQueryVar,
         query_fragment: QueryFragment,
@@ -785,13 +771,8 @@
                 + ", " 
                 + &gremlin_comparison_operator(&c)
                 + "("
-<<<<<<< HEAD
-                + &k 
-                + &param_suffix 
-=======
                 + &k
                 + &param_suffix
->>>>>>> dbfbadc3
                 + "))"),
             );
 
@@ -843,11 +824,7 @@
         Ok(QueryFragment::new(String::new(), query, params))
     }
 
-<<<<<<< HEAD
-    fn read_rels(
-=======
-    async fn read_rels<RequestCtx: RequestContext>(
->>>>>>> dbfbadc3
+    async fn read_rels(
         &mut self,
         query_fragment: QueryFragment,
         rel_var: &RelQueryVar,
@@ -888,11 +865,7 @@
         GremlinTransaction::rels(results, props_type_name, partition_key_opt)
     }
 
-<<<<<<< HEAD
-    fn update_nodes(
-=======
-    async fn update_nodes<RequestCtx: RequestContext>(
->>>>>>> dbfbadc3
+    async fn update_nodes(
         &mut self,
         query_fragment: QueryFragment,
         node_var: &NodeQueryVar,
@@ -931,11 +904,7 @@
         GremlinTransaction::nodes(results, info)
     }
 
-<<<<<<< HEAD
-    fn update_rels(
-=======
-    async fn update_rels<RequestCtx: RequestContext>(
->>>>>>> dbfbadc3
+    async fn update_rels(
         &mut self,
         query_fragment: QueryFragment,
         rel_var: &RelQueryVar,
