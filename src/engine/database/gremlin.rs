//! Provides database interface types and functions for Gremlin-based DBs

use crate::engine::context::RequestContext;
use crate::engine::database::env_bool;
use crate::engine::database::{
    env_string, env_u16, Comparison, DatabaseEndpoint, DatabasePool, NodeQueryVar, Operation,
    QueryFragment, QueryResult, RelQueryVar, SuffixGenerator, Transaction,
};
use crate::engine::objects::{Node, NodeRef, Rel};
use crate::engine::schema::{Info, NodeType};
use crate::engine::value::Value;
use crate::Error;
use async_trait::async_trait;
use gremlin_client::aio::GremlinClient;
use gremlin_client::TlsOptions;
use gremlin_client::{ConnectionOptions, GKey, GValue, GraphSON, Map, ToGValue, VertexProperty};
use juniper::futures::TryStreamExt;
use log::trace;
use std::collections::HashMap;
use std::convert::{TryFrom, TryInto};
use std::env::var_os;
use std::fmt::Debug;
#[cfg(feature = "gremlin")]
use uuid::Uuid;

static NODE_RETURN_FRAGMENT: &str =
    ".project('nID', 'nLabel', 'nProps').by(id()).by(label()).by(valueMap())";

static REL_RETURN_FRAGMENT: &str = ".project('rID', 'rProps', 'srcID', 'srcLabel', 'dstID', 'dstLabel').by(id()).by(valueMap()).by(outV().id()).by(outV().label()).by(inV().id()).by(inV().label())";

<<<<<<< HEAD
=======
/// A Cosmos DB endpoint collects the information necessary to generate a connection string and
/// build a database connection pool.
///
/// # Examples
///
/// ```rust,no_run
/// # use warpgrapher::Error;
/// # use warpgrapher::engine::database::gremlin::CosmosEndpoint;
/// #
/// # fn main() -> Result<(), Box<dyn std::error::Error>> {
///     let ce = CosmosEndpoint::from_env()?;
/// #    Ok(())
/// # }
/// ```
#[cfg(feature = "cosmos")]
#[derive(Clone, Debug, Deserialize, Eq, Hash, PartialEq, Serialize)]
pub struct CosmosEndpoint {
    host: String,
    port: u16,
    user: String,
    pass: String,
    pool_size: u16,
}

#[cfg(feature = "cosmos")]
impl CosmosEndpoint {
    /// Reads a set of environment variables to construct a [`CosmosEndpoint`]. The environment
    /// variables are as follows
    ///
    /// * WG_COSMOS_HOST - the hostname for the Cosmos DB. For example,
    /// *my-db*.gremlin.cosmos.azure.com
    /// * WG_COSMOS_PORT - the port number for the Cosmos DB. For example, 443
    /// * WG_COSMOS_USER - the database and collection of the Cosmos DB. For example,
    /// /dbs/*my-db-name*/colls/*my-collection-name*
    /// * WG_COSMOS_PASS - the read/write key for the Cosmos DB.
    /// * WG_POOL_SIZE - connection pool size
    ///
    /// [`CosmosEndpoint`]: ./struct.CosmosEndpoint.html
    ///
    /// # Errors
    ///
    /// * [`EnvironmentVariableNotFound`] - if an environment variable does not exist
    /// * [`EnvironmentVariableParseError`] - if an environment variable has the wrong type,
    /// typically meaning that the WG_COSMOS_PORT variable cannot be parsed from a strign into an
    /// integer
    ///
    /// [`EnvironmentVariableNotFound`]: ../../enum.ErrorKind.html
    /// [`EnvironmentVariableParseError`]: ../../enum.ErrorKind.html
    ///
    /// # Examples
    ///
    /// ```rust,no_run
    /// # use warpgrapher::engine::database::gremlin::CosmosEndpoint;
    ///
    /// # fn main() -> Result<(), Box<dyn std::error::Error>> {
    ///     let ce = CosmosEndpoint::from_env()?;
    /// #    Ok(())
    /// # }
    /// ```
    pub fn from_env() -> Result<CosmosEndpoint, Error> {
        Ok(CosmosEndpoint {
            host: env_string("WG_COSMOS_HOST")?,
            port: env_u16("WG_COSMOS_PORT")?,
            user: env_string("WG_COSMOS_USER")?,
            pass: env_string("WG_COSMOS_PASS")?,
            pool_size: env_u16("WG_POOL_SIZE")
                .unwrap_or_else(|_| num_cpus::get().try_into().unwrap_or(8)),
        })
    }
}

#[cfg(feature = "cosmos")]
#[async_trait]
impl DatabaseEndpoint for CosmosEndpoint {
    type PoolType = CosmosPool;

    async fn pool(&self) -> Result<Self::PoolType, Error> {
        Ok(CosmosPool::new(GremlinClient::connect(
            ConnectionOptions::builder()
                .host(&self.host)
                .port(self.port)
                .pool_size(self.pool_size.into())
                .ssl(true)
                .serializer(GraphSON::V1)
                .deserializer(GraphSON::V1)
                .credentials(&self.user, &self.pass)
                .build(),
        )?))
    }
}

#[cfg(feature = "cosmos")]
#[derive(Clone, Debug)]
pub struct CosmosPool {
    pool: GremlinClient,
}

#[cfg(feature = "cosmos")]
impl CosmosPool {
    fn new(pool: GremlinClient) -> Self {
        CosmosPool { pool }
    }
}

#[cfg(feature = "cosmos")]
#[async_trait]
impl DatabasePool for CosmosPool {
    type TransactionType = GremlinTransaction;

    async fn read_transaction(&self) -> Result<Self::TransactionType, Error> {
        Ok(GremlinTransaction::new(
            self.pool.clone(),
            true,
            true,
            false,
        ))
    }

    async fn transaction(&self) -> Result<Self::TransactionType, Error> {
        Ok(GremlinTransaction::new(
            self.pool.clone(),
            true,
            true,
            false,
        ))
    }

    async fn client(&self) -> Result<DatabaseClient, Error> {
        Ok(DatabaseClient::Gremlin(Box::new(self.pool.clone())))
    }
}

>>>>>>> 4df10f62
/// A Gremlin DB endpoint collects the information necessary to generate a connection string and
/// build a database connection pool.
///
/// # Examples
///
/// ```rust,no_run
/// # use warpgrapher::Error;
/// # use warpgrapher::engine::database::gremlin::GremlinEndpoint;
/// #
/// # fn main() -> Result<(), Box<dyn std::error::Error>> {
///     let ge = GremlinEndpoint::from_env()?;
/// #    Ok(())
/// # }
/// ```
#[derive(Clone, Debug)]
pub struct GremlinEndpoint {
    host: String,
    read_replica: String,
    port: u16,
    user: Option<String>,
    pass: Option<String>,
    use_tls: bool,
    validate_certs: bool,
    bindings: bool,
    long_ids: bool,
    partitions: bool,
    sessions: bool,
    version: GraphSON,
    pool_size: u16,
    long_ids: bool,
}

impl GremlinEndpoint {
    /// Reads a set of environment variables to construct a [`GremlinEndpoint`]. The environment
    /// variables are as follows
    ///
    /// * WG_GREMLIN_HOST - the hostname for the Gremlin-based DB. For example, `localhost`.
    /// * WG_GREMLIN_READ_REPLICA - a separate host name for read-only replica nodes, if being
    ///   used for additional scalability. If not set, the read pool connects to the same host as
    ///   the read/write connection pool.
    /// * WG_GREMLIN_PORT - the port number for the Gremlin-based DB. For example, `443`.
    /// * WG_GREMLIN_USER - the username for the Gremlin-based DB, if required. For example,
    ///   `warpuser`.
    /// * WG_GREMLIN_PASS - the password used to authenticate the user, if required.
    /// * WG_GREMLIN_USE_TLS - true if Warpgrapher should use TLS to connect to gremlin endpoint.
<<<<<<< HEAD
    ///   Defaults to true.
    /// * WG_GREMLIN_VALIDATE_CERTS - false if Warpgrapher should reject invalid certs for TLS
    ///   connections. true to validate certs. It may be necessary to set to false in test
    ///   environments, but it should be set to true in production environments. Defaults to true.
    /// * WG_GREMLIN_BINDINGS - true if Warpgrapher should use Gremlin bindings to send values
    ///   in queries (effectively query parameterization), and `false` if values should be
    ///   sanitized and sent inline in the query string itself. Defaults to `true`.
    /// * WG_GREMLIN_LONG_IDS - true if Warpgrapher should use long integers as vertex and edge ids
    ///   in the database; false if Warpgrapher should use strings. All identifiers are of type ID
    ///   in the GraphQL schema, which GraphQL serializes as strings. Defaults to false.
    /// * WG_GREMLIN_PARTITIONS - true if Warpgrapher should require a partition ID, and false if
    ///   Warpgrapher should ignore or omit partition IDs. Defaults to `false`.
    /// * WG_GREMLIN_SESSIONS - true if Warpgrapher mutations should be conducted within a single
    ///   Gremlin session, which in some databases provides transactional semantics, and `false` if
    ///   sessions should not be used. Defaults to `false`.
    /// * WG_GREMLIN_VERSION - may be set to `1`, `2`, or `3`, to indicate the version of GraphSON
    ///   serialization that should be used in communicating with the database. Defaults to `3`.
=======
    /// * WG_GREMLIN_CERT - true if Warpgrapher should accept an invalid cert. This could be
    /// necessary in a test environment, but it should be set to false in production environments.
    /// * WG_GREMLIN_LONG_IDS - true if Warpgrapher should use long integers as vertex and edge ids
    /// in the database; false if Warpgrapher should use strings. All identifiers are of type ID in
    /// the GraphQL schema, which GraphQL serializes as strings.
>>>>>>> 4df10f62
    /// * WG_POOL_SIZE - connection pool size
    ///
    /// [`GremlinEndpoint`]: ./struct.GremlinEndpoint.html
    ///
    /// # Errors
    ///
    /// * [`EnvironmentVariableNotFound`] - if an environment variable does not exist
    /// * [`EnvironmentVariableParseError`] - if an environment variable has the wrong type,
    /// typically meaning that the WG_GREMLIN_PORT variable cannot be parsed from a string into an
    /// integer
    ///
    /// [`EnvironmentVariableNotFound`]: ../../enum.ErrorKind.html
    /// [`EnvironmentVariableParseError`]: ../../enum.ErrorKind.html
    ///
    /// # Examples
    ///
    /// ```rust,no_run
    /// # use warpgrapher::engine::database::gremlin::GremlinEndpoint;
    ///
    /// # fn main() -> Result<(), Box<dyn std::error::Error>> {
    ///     let ge = GremlinEndpoint::from_env()?;
    /// #    Ok(())
    /// # }
    /// ```
    pub fn from_env() -> Result<GremlinEndpoint, Error> {
        let host = env_string("WG_GREMLIN_HOST")?;

        Ok(GremlinEndpoint {
            host: host.clone(),
            read_replica: env_string("WG_GREMLIN_READ_REPLICA").unwrap_or(host),
            port: env_u16("WG_GREMLIN_PORT")?,
            user: var_os("WG_GREMLIN_USER").map(|osstr| osstr.to_string_lossy().into_owned()),
            pass: var_os("WG_GREMLIN_PASS").map(|osstr| osstr.to_string_lossy().into_owned()),
            use_tls: env_bool("WG_GREMLIN_USE_TLS").unwrap_or(true),
            validate_certs: env_bool("WG_GREMLIN_VALIDATE_CERTS").unwrap_or(true),
            bindings: env_bool("WG_GREMLIN_BINDINGS").unwrap_or(true),
            long_ids: env_bool("WG_GREMLIN_LONG_IDS").unwrap_or(false),
            partitions: env_bool("WG_GREMLIN_PARTITIONS").unwrap_or(false),
            sessions: env_bool("WG_GREMLIN_SESSIONS").unwrap_or(false),
            version: match env_u16("WG_GREMLIN_VERSION").unwrap_or(3) {
                1 => GraphSON::V1,
                2 => GraphSON::V2,
                _ => GraphSON::V3,
            },
            pool_size: env_u16("WG_POOL_SIZE")
                .unwrap_or_else(|_| num_cpus::get().try_into().unwrap_or(8)),
            long_ids: env_bool("WG_GREMLIN_LONG_IDS").unwrap_or(true),
        })
    }
}

#[async_trait]
impl DatabaseEndpoint for GremlinEndpoint {
    type PoolType = GremlinPool;
<<<<<<< HEAD
=======
    async fn pool(&self) -> Result<Self::PoolType, Error> {
        let mut options_builder = ConnectionOptions::builder()
            .host(&self.host)
            .port(self.port)
            .pool_size(self.pool_size.into())
            .serializer(GraphSON::V3)
            .deserializer(GraphSON::V3);
        if let (Some(user), Some(pass)) = (self.user.as_ref(), self.pass.as_ref()) {
            options_builder = options_builder.credentials(user, pass);
        }
        if self.use_tls {
            options_builder = options_builder.ssl(true).tls_options(TlsOptions {
                accept_invalid_certs: self.accept_invalid_certs,
            });
        }
        let options = options_builder.build();
        Ok(GremlinPool::new(
            GremlinClient::connect(options)?,
            self.long_ids,
        ))
    }
}

#[cfg(feature = "gremlin")]
#[derive(Clone, Debug)]
pub struct GremlinPool {
    pool: GremlinClient,
    long_ids: bool,
}

#[cfg(feature = "gremlin")]
impl GremlinPool {
    fn new(pool: GremlinClient, long_ids: bool) -> Self {
        GremlinPool { pool, long_ids }
    }
}

#[cfg(feature = "gremlin")]
#[async_trait]
impl DatabasePool for GremlinPool {
    type TransactionType = GremlinTransaction;

    async fn read_transaction(&self) -> Result<Self::TransactionType, Error> {
        Ok(GremlinTransaction::new(
            self.pool.clone(),
            false,
            true,
            self.long_ids,
        ))
    }

    async fn transaction(&self) -> Result<Self::TransactionType, Error> {
        Ok(GremlinTransaction::new(
            self.pool.clone(),
            false,
            true,
            self.long_ids,
        ))
    }

    async fn client(&self) -> Result<DatabaseClient, Error> {
        Ok(DatabaseClient::Gremlin(Box::new(self.pool.clone())))
    }
}

/// A Neptune DB endpoint collects the information necessary to generate a connection string and
/// build a database connection pool.
///
/// # Examples
///
/// ```rust,no_run
/// # use warpgrapher::Error;
/// # use warpgrapher::engine::database::gremlin::NeptuneEndpoint;
/// #
/// # fn main() -> Result<(), Box<dyn std::error::Error>> {
///     let ne = NeptuneEndpoint::from_env()?;
/// #    Ok(())
/// # }
/// ```
#[cfg(feature = "gremlin")]
#[derive(Clone, Debug, Deserialize, Eq, Hash, PartialEq, Serialize)]
pub struct NeptuneEndpoint {
    host: String,
    port: u16,
    user: Option<String>,
    pass: Option<String>,
    accept_invalid_certs: bool,
    use_tls: bool,
    read_host: String,
    pool_size: u16,
}
>>>>>>> 4df10f62

    async fn pool(&self) -> Result<Self::PoolType, Error> {
        let mut ro_options_builder = ConnectionOptions::builder()
            .host(&self.read_replica)
            .port(self.port)
            .pool_size(self.pool_size.into())
            .serializer(self.version.clone())
            .deserializer(self.version.clone());
        if let (Some(user), Some(pass)) = (self.user.as_ref(), self.pass.as_ref()) {
            ro_options_builder = ro_options_builder.credentials(user, pass);
        }
        if self.use_tls {
            ro_options_builder = ro_options_builder
                .ssl(self.use_tls)
                .tls_options(TlsOptions {
                    accept_invalid_certs: !self.validate_certs,
                });
        }
        let ro_options = ro_options_builder.build();

        let mut rw_options_builder = ConnectionOptions::builder()
            .host(&self.host)
            .port(self.port)
            .pool_size(self.pool_size.into())
            .serializer(self.version.clone())
            .deserializer(self.version.clone());
        if let (Some(user), Some(pass)) = (self.user.as_ref(), self.pass.as_ref()) {
            rw_options_builder = rw_options_builder.credentials(user, pass);
        }
        if self.use_tls {
            rw_options_builder = rw_options_builder
                .ssl(self.use_tls)
                .tls_options(TlsOptions {
                    accept_invalid_certs: !self.validate_certs,
                });
        }
        let rw_options = rw_options_builder.build();

        #[allow(clippy::eval_order_dependence)]
        Ok(GremlinPool::new(
            GremlinClient::connect(ro_options).await?,
            GremlinClient::connect(rw_options).await?,
            self.bindings,
            self.long_ids,
            self.partitions,
            self.sessions,
        ))
    }
}

#[derive(Clone)]
pub struct GremlinPool {
    ro_pool: GremlinClient,
    rw_pool: GremlinClient,
    bindings: bool,
    long_ids: bool,
    partitions: bool,
    sessions: bool,
}

impl GremlinPool {
    fn new(
        ro_pool: GremlinClient,
        rw_pool: GremlinClient,
        bindings: bool,
        long_ids: bool,
        partitions: bool,
        sessions: bool,
    ) -> Self {
        GremlinPool {
            ro_pool,
            rw_pool,
            bindings,
            long_ids,
            partitions,
            sessions,
        }
    }
}

#[async_trait]
impl DatabasePool for GremlinPool {
    type TransactionType = GremlinTransaction;
<<<<<<< HEAD
=======
    async fn transaction(&self) -> Result<Self::TransactionType, Error> {
        Ok(GremlinTransaction::new(
            self.write_pool
                .clone()
                .create_session(Uuid::new_v4().to_hyphenated().to_string())?,
            false,
            false,
            false,
        ))
    }
>>>>>>> 4df10f62

    async fn read_transaction(&self) -> Result<Self::TransactionType, Error> {
        Ok(GremlinTransaction::new(
            self.ro_pool.clone(),
            self.bindings,
            self.long_ids,
            self.partitions,
            false,
            false,
        ))
    }

    async fn transaction(&self) -> Result<Self::TransactionType, Error> {
        Ok(if self.sessions {
            GremlinTransaction::new(
                self.rw_pool
                    .clone()
                    .create_session(Uuid::new_v4().to_hyphenated().to_string())
                    .await?,
                self.bindings,
                self.long_ids,
                self.partitions,
                self.sessions,
            )
        } else {
            GremlinTransaction::new(
                self.rw_pool.clone(),
                self.bindings,
                self.long_ids,
                self.partitions,
                self.sessions,
            )
        })
    }
}

pub struct GremlinTransaction {
    client: GremlinClient,
<<<<<<< HEAD
    bindings: bool,
    long_ids: bool,
    partitions: bool,
    sessions: bool,
}

impl GremlinTransaction {
    pub fn new(
        client: GremlinClient,
        bindings: bool,
        long_ids: bool,
        partitions: bool,
        sessions: bool,
    ) -> Self {
        GremlinTransaction {
            client,
            bindings,
            long_ids,
            partitions,
            sessions,
=======
    partition: bool,
    use_bindings: bool,
    long_ids: bool,
}

impl GremlinTransaction {
    pub fn new(client: GremlinClient, partition: bool, use_bindings: bool, long_ids: bool) -> Self {
        GremlinTransaction {
            client,
            partition,
            use_bindings,
            long_ids,
>>>>>>> 4df10f62
        }
    }

    #[allow(clippy::too_many_arguments)]
    fn add_properties(
        mut query: String,
        mut props: HashMap<String, Value>,
        mut params: HashMap<String, Value>,
        note_singles: bool,
        use_bindings: bool,
        create_query: bool,
        long_ids: bool,
        sg: &mut SuffixGenerator,
    ) -> Result<(String, HashMap<String, Value>), Error> {
        if long_ids {
            if let Some(Value::String(s)) = props.remove("id") {
                let id = if let Ok(i) = s.parse::<i64>() {
                    Value::Int64(i)
                } else {
                    Value::String(s)
                };
                props.insert("id".to_string(), id);
            }
        }

        if create_query {
            if let Some(id_val) = props.remove("id") {
                if use_bindings {
                    let suffix = sg.suffix();
                    query.push_str(&*(".property(id, ".to_string() + "id" + &*suffix + ")"));
                    params.insert("id".to_string() + &*suffix, id_val);
                } else {
                    query.push_str(
                        &(".property(id, ".to_string() + &*id_val.to_property_value()? + ")"),
                    );
                }
            }
        }

        props
            .into_iter()
            .try_fold((query, params), |(mut outer_q, mut outer_p), (k, v)| {
                if let Value::Array(a) = v {
                    if !use_bindings {
                        outer_q.push_str(
                            &*(".sideEffect(properties('".to_string() + &*k + "').drop())"),
                        );
                    }
                    a.into_iter()
                        .try_fold((outer_q, outer_p), |(mut inner_q, mut inner_p), val| {
                            Ok(if use_bindings {
                                let suffix = sg.suffix();
                                inner_q.push_str(
                                    &*(".property(list, '".to_string()
                                        + &*k
                                        + "', "
                                        + &*k
                                        + &*suffix
                                        + ")"),
                                );
                                inner_p.insert(k.to_string() + &*suffix, val);
                                (inner_q, inner_p)
                            } else {
                                inner_q.push_str(
                                    // Use
                                    &*(".property(set, '".to_string()
                                        + &*k
                                        + "', "
                                        + &*val.to_property_value()?
                                        + ")"),
                                );
                                (inner_q, inner_p)
                            })
                        })
                } else if use_bindings {
                    let suffix = sg.suffix();
                    outer_q.push_str(
                        &*(".property(".to_string()
                            + if note_singles { "single, " } else { "" }
                            + "'"
                            + &*k
                            + "', "
                            + &*k
                            + &*suffix
                            + ")"),
                    );
                    outer_p.insert(k + &*suffix, v);
                    Ok((outer_q, outer_p))
                } else {
                    outer_q.push_str(
                        &*(".property(".to_string()
                            + if note_singles { "single, " } else { "" }
                            + "'"
                            + &*k
                            + "', "
                            + &*v.to_property_value()?
                            + ")"),
                    );
                    Ok((outer_q, outer_p))
                }
            })
    }

    fn extract_count(results: Vec<GValue>) -> Result<i32, Error> {
        if let Some(GValue::Int32(i)) = results.get(0) {
            Ok(*i)
        } else if let Some(GValue::Int64(i)) = results.get(0) {
            Ok(i32::try_from(*i)?)
        } else {
            Err(Error::TypeNotExpected { details: None })
        }
    }

    fn extract_node_properties(
        props: Map,
        type_def: &NodeType,
    ) -> Result<HashMap<String, Value>, Error> {
        trace!(
            "GremlinTransaction::extract_node_properties called: {:#?}",
            props
        );
        props
            .into_iter()
            .map(|(key, val)| {
                if let (GKey::String(k), GValue::List(plist)) = (key.clone(), val.clone()) {
                    let v = if k == "partitionKey" || !type_def.property(&k)?.list() {
                        plist
                            .into_iter()
                            .next()
                            .ok_or_else(|| Error::ResponseItemNotFound {
                                name: k.to_string(),
                            })?
                            .try_into()?
                    } else {
                        Value::Array(
                            plist
                                .into_iter()
                                .map(|val| val.try_into())
                                .collect::<Result<Vec<Value>, Error>>()?,
                        )
                    };
                    Ok((k, v))
                } else if let GKey::String(k) = key {
                    Ok((k, val.try_into()?))
                } else {
                    Err(Error::TypeNotExpected { details: None })
                }
            })
            .collect::<Result<HashMap<String, Value>, Error>>()
    }

    fn gmap_to_hashmap(gv: GValue) -> Result<HashMap<String, GValue>, Error> {
        if let GValue::Map(map) = gv {
            map.into_iter()
                .map(|(k, v)| match (k, v) {
                    (GKey::String(s), v) => Ok((s, v)),
                    (_, _) => Err(Error::TypeNotExpected { details: None }),
                })
                .collect()
        } else {
            Err(Error::TypeNotExpected { details: None })
        }
    }

    fn nodes<RequestCtx: RequestContext>(
        results: Vec<GValue>,
        info: &Info,
    ) -> Result<Vec<Node<RequestCtx>>, Error> {
        trace!(
            "GremlinTransaction::nodes called -- info.name: {}, results: {:#?}",
            info.name(),
            results
        );

        results
            .into_iter()
            .map(|r| {
                let mut hm = GremlinTransaction::gmap_to_hashmap(r)?;

                let id = match hm.remove("nID") {
                    Some(GValue::String(s)) => Value::String(s),
                    Some(GValue::Int64(i)) => Value::String(i.to_string()),
                    Some(GValue::Uuid(uuid)) => Value::Uuid(uuid),
                    _ => {
                        return Err(Error::ResponseItemNotFound {
                            name: "Node id".to_string(),
                        })
                    }
                };

                if let (Some(GValue::String(label)), Some(GValue::Map(props))) =
                    (hm.remove("nLabel"), hm.remove("nProps"))
                {
                    let type_def = info.type_def_by_name(&label)?;
                    let mut fields = GremlinTransaction::extract_node_properties(props, type_def)?;
                    fields.insert("id".to_string(), id);
                    Ok(Node::new(label, fields))
                } else {
                    Err(Error::ResponseItemNotFound {
                        name: "ID, label, or props".to_string(),
                    })
                }
            })
            .collect()
    }

    fn rels<RequestCtx: RequestContext>(
        results: Vec<GValue>,
        props_type_name: Option<&str>,
        partition_key_opt: Option<&Value>,
    ) -> Result<Vec<Rel<RequestCtx>>, Error> {
        trace!("GremlinTransaction::rels called -- results: {:#?}, props_type_name: {:#?}, partition_key_opt: {:#?}",
        results, props_type_name, partition_key_opt);

        results
            .into_iter()
            .map(|r| {
                let mut hm = GremlinTransaction::gmap_to_hashmap(r)?;

                let rel_id = match hm.remove("rID") {
                    Some(GValue::String(s)) => Value::String(s),
                    Some(GValue::Int64(i)) => Value::String(i.to_string()),
                    Some(GValue::Uuid(uuid)) => Value::Uuid(uuid),
                    _ => {
                        return Err(Error::ResponseItemNotFound {
                            name: "Rel ID".to_string(),
                        })
                    }
                };

                let src_id = match hm.remove("srcID") {
                    Some(GValue::String(s)) => Value::String(s),
                    Some(GValue::Int64(i)) => Value::String(i.to_string()),
<<<<<<< HEAD
                    Some(GValue::Uuid(uuid)) => Value::Uuid(uuid),
                    _ => {
                        return Err(Error::ResponseItemNotFound {
                            name: "Src ID".to_string(),
                        })
                    }
                };

                let dst_id = match hm.remove("dstID") {
                    Some(GValue::String(s)) => Value::String(s),
                    Some(GValue::Int64(i)) => Value::String(i.to_string()),
                    Some(GValue::Uuid(uuid)) => Value::Uuid(uuid),
                    _ => {
                        return Err(Error::ResponseItemNotFound {
=======
                    Some(GValue::Uuid(uuid)) => Value::Uuid(uuid),
                    _ => {
                        return Err(Error::ResponseItemNotFound {
                            name: "Src ID".to_string(),
                        })
                    }
                };

                let dst_id = match hm.remove("dstID") {
                    Some(GValue::String(s)) => Value::String(s),
                    Some(GValue::Int64(i)) => Value::String(i.to_string()),
                    Some(GValue::Uuid(uuid)) => Value::Uuid(uuid),
                    _ => {
                        return Err(Error::ResponseItemNotFound {
>>>>>>> 4df10f62
                            name: "Dst ID".to_string(),
                        })
                    }
                };

                if let (
                    Some(GValue::Map(rel_props)),
                    Some(GValue::String(src_label)),
                    Some(GValue::String(dst_label)),
                ) = (
                    hm.remove("rProps"),
                    hm.remove("srcLabel"),
                    hm.remove("dstLabel"),
                ) {
                    let rel_fields = rel_props
                        .into_iter()
                        .map(|(key, val)| {
                            if let GKey::String(k) = key {
                                Ok((k, val.try_into()?))
                            } else {
                                Err(Error::TypeNotExpected { details: None })
                            }
                        })
                        .collect::<Result<HashMap<String, Value>, Error>>()?;

                    Ok(Rel::new(
                        rel_id,
                        partition_key_opt.cloned(),
                        props_type_name.map(|ptn| Node::new(ptn.to_string(), rel_fields)),
                        NodeRef::Identifier {
                            id: src_id,
                            label: src_label,
                        },
                        NodeRef::Identifier {
                            id: dst_id,
                            label: dst_label,
                        },
                    ))
                } else {
                    Err(Error::ResponseItemNotFound {
                        name: "Rel props, src label, or dst label".to_string(),
                    })
                }
            })
            .collect()
    }
}

#[async_trait]
impl Transaction for GremlinTransaction {
    async fn begin(&mut self) -> Result<(), Error> {
        Ok(())
    }

    #[tracing::instrument(name = "wg-gremlin-execute-query", skip(self, query, params))]
    async fn execute_query<RequestCtx: RequestContext>(
        &mut self,
        query: String,
        params: HashMap<String, Value>,
    ) -> Result<QueryResult, Error> {
        trace!(
            "GremlinTransaction::execute_query called -- query: {}, params: {:#?}",
            query,
            params
        );

        let param_list: Vec<(&str, &dyn ToGValue)> =
            params.iter().fold(Vec::new(), |mut pl, (k, v)| {
                pl.push((k.as_str(), v));
                pl
            });

        let raw_results = self.client.execute(query, param_list.as_slice()).await?;
        let results = raw_results.try_collect().await?;

        trace!(
            "GremlinTransaction::execute_query -- results: {:#?}",
            results
        );

        Ok(QueryResult::Gremlin(results))
    }

    #[tracing::instrument(
        name = "wg-gremlin-create-nodes",
        skip(self, node_var, props, partition_key_opt, info, sg)
    )]
    async fn create_node<RequestCtx: RequestContext>(
        &mut self,
        node_var: &NodeQueryVar,
        props: HashMap<String, Value>,
        partition_key_opt: Option<&Value>,
        info: &Info,
        sg: &mut SuffixGenerator,
    ) -> Result<Node<RequestCtx>, Error> {
        trace!("GremlinTransaction::create_node called -- node_var: {:#?}, props: {:#?}, partition_key_opt: {:#?}", node_var, props, partition_key_opt);

        let mut query = "g.addV('".to_string() + node_var.label()? + "')";

        if self.partitions {
            query.push_str(".property('partitionKey', partitionKey)");
        }

        let (mut q, p) = GremlinTransaction::add_properties(
            query,
            props,
            HashMap::new(),
            true,
            self.bindings,
            true,
            self.long_ids,
            sg,
        )?;
        q += NODE_RETURN_FRAGMENT;

        trace!("GremlinTransaction::create_node -- q: {}, p: {:#?}", q, p);

        let mut param_list: Vec<(&str, &dyn ToGValue)> =
            p.iter().fold(Vec::new(), |mut pl, (k, v)| {
                pl.push((k.as_str(), v));
                pl
            });

        if self.partitions {
            if let Some(pk) = partition_key_opt {
                param_list.push(("partitionKey", pk));
            } else {
                return Err(Error::PartitionKeyNotFound);
            }
        }

        let raw_results = self.client.execute(q, param_list.as_slice()).await?;
        let results = raw_results.try_collect().await?;
        trace!("GremlinTransaction::create_node -- results: {:#?}", results);

        GremlinTransaction::nodes(results, info)?
            .into_iter()
            .next()
            .ok_or(Error::ResponseSetNotFound)
    }

    #[tracing::instrument(
        name = "wg-gremlin-create-rels",
        skip(
            self,
            src_fragment,
            dst_fragment,
            rel_var,
            props,
            props_type_name,
            partition_key_opt,
            sg
        )
    )]
    async fn create_rels<RequestCtx: RequestContext>(
        &mut self,
        src_fragment: QueryFragment,
        dst_fragment: QueryFragment,
        rel_var: &RelQueryVar,
        id_opt: Option<Value>,
        mut props: HashMap<String, Value>,
        props_type_name: Option<&str>,
        partition_key_opt: Option<&Value>,
        sg: &mut SuffixGenerator,
    ) -> Result<Vec<Rel<RequestCtx>>, Error> {
        trace!("GremlinTransaction::create_rels called -- src_fragment: {:#?}, dst_fragment: {:#?}, rel_var: {:#?}, props: {:#?}, props_type_name: {:#?}, partition_key_opt: {:#?}",
        src_fragment, dst_fragment, rel_var, props, props_type_name, partition_key_opt);

        let query = "g.V()".to_string()
            + src_fragment.where_fragment()
            + ".as('"
            + rel_var.src().name()
            + "')"
            + ".V()"
            + dst_fragment.where_fragment()
            + ".as('"
            + rel_var.dst().name()
            + "')"
            + ".addE('"
            + rel_var.label()
            + "').from('"
            + rel_var.src().name()
            + "').to('"
            + rel_var.dst().name()
            + "')";
        let mut params = src_fragment.params();
        params.extend(dst_fragment.params());

        if let Some(id_val) = id_opt {
            props.insert("id".to_string(), id_val);
        }
        let (mut q, p) = GremlinTransaction::add_properties(
            query,
            props,
            params,
            false,
            self.bindings,
            true,
            self.long_ids,
            sg,
        )?;

        q.push_str(REL_RETURN_FRAGMENT);

        trace!("GremlinTransaction::create_rels -- q: {}, p: {:#?}", q, p);

        let mut param_list: Vec<(&str, &dyn ToGValue)> =
            p.iter().fold(Vec::new(), |mut pl, (k, v)| {
                pl.push((k.as_str(), v));
                pl
            });

        if self.partitions {
            if let Some(pk) = partition_key_opt {
                param_list.push(("partitionKey", pk));
            } else {
                return Err(Error::PartitionKeyNotFound);
            }
        }

        let raw_results = self.client.execute(q, param_list.as_slice()).await?;
        let results = raw_results.try_collect().await?;

        GremlinTransaction::rels(results, props_type_name, partition_key_opt)
    }

    fn node_read_by_ids_fragment<RequestCtx: RequestContext>(
        &mut self,
        node_var: &NodeQueryVar,
        nodes: &[Node<RequestCtx>],
    ) -> Result<QueryFragment, Error> {
        trace!(
            "GremlinTransaction::node_read_by_ids_query called -- node_var: {:#?}, nodes: {:#?}",
            node_var,
            nodes
        );

        let mut query = ".hasLabel('".to_string() + node_var.label()? + "')";

        if self.partitions {
            query.push_str(".has('partitionKey', partitionKey)");
        }
<<<<<<< HEAD

=======
        query.push_str(".hasId(within(id_list))");
        let ids = nodes
            .iter()
            .map(|n| n.id())
            .collect::<Result<Vec<&Value>, Error>>()?
            .into_iter()
            .cloned()
            .collect::<Vec<Value>>()
            .into_iter()
            .map(|id| {
                if self.long_ids {
                    if let Value::String(s) = id {
                        if let Ok(i) = s.parse::<i64>() {
                            Value::Int64(i)
                        } else {
                            Value::String(s)
                        }
                    } else {
                        id
                    }
                } else {
                    id
                }
            })
            .collect();
>>>>>>> 4df10f62
        let mut params = HashMap::new();

        if self.bindings {
            query.push_str(".hasId(within(id_list))");
            let ids = nodes
                .iter()
                .map(|n| n.id())
                .collect::<Result<Vec<&Value>, Error>>()?
                .into_iter()
                .cloned()
                .collect::<Vec<Value>>()
                .into_iter()
                .map(|id| {
                    if self.long_ids {
                        if let Value::String(s) = id {
                            if let Ok(i) = s.parse::<i64>() {
                                Value::Int64(i)
                            } else {
                                Value::String(s)
                            }
                        } else {
                            id
                        }
                    } else {
                        id
                    }
                })
                .collect();
            params.insert("id_list".to_string(), Value::Array(ids));
        } else {
            let fragment = nodes.iter().enumerate().try_fold(
                ".hasId(within(".to_string(),
                |mut acc, (i, n)| -> Result<String, Error> {
                    if i > 0 {
                        acc.push_str(", ");
                    }

                    acc.push_str(
                        &*(n.id().and_then(|id| {
                            if self.long_ids {
                                if let Value::String(s) = id {
                                    if let Ok(i) = s.parse::<i64>() {
                                        return Value::Int64(i).to_property_value();
                                    }
                                }
                            }
                            id.to_property_value()
                        })?),
                    );
                    Ok(acc)
                },
            )?;
            query.push_str(&*(fragment + "))"));
        }

        Ok(QueryFragment::new("".to_string(), query, params))
    }

    fn node_read_fragment(
        &mut self,
        rel_query_fragments: Vec<QueryFragment>,
        node_var: &NodeQueryVar,
        props: HashMap<String, Comparison>,
        sg: &mut SuffixGenerator,
    ) -> Result<QueryFragment, Error> {
        trace!("GremlinTransaction::node_read_fragment called -- rel_query_fragments: {:#?}, node_var: {:#?}, props: {:#?}, sg: {:#?}", 
        rel_query_fragments, node_var, props, sg);

        let param_suffix = sg.suffix();

        let mut query = String::new();
        let mut params = HashMap::new();

        if node_var.label().is_ok() {
            query.push_str(&(".hasLabel('".to_string() + node_var.label()? + "')"));
        }

        if self.partitions {
            query.push_str(".has('partitionKey', partitionKey)");
        }

        for (k, c) in props.into_iter() {
            query.push_str(
                &(".has".to_string()
                + "("
                + if k=="id" { "" } else { "'" }  // omit quotes if key is id because it's a "system" property
                + &*k
                + if k=="id" { "" } else { "'" }  // omit quotes if key is id because it's a "system" property
                + ", " 
                + &*gremlin_comparison_operator(&c)
                + "("
                + &*(if self.bindings { k.clone() + &*param_suffix } else { c.operand.to_property_value()? })
                + "))"),
            );

            if self.bindings {
                params.insert(k + &*param_suffix, c.operand);
            }
        }

        if !rel_query_fragments.is_empty() {
            query.push_str(".where(");

            let multi_fragment = rel_query_fragments.len() > 1;

            if multi_fragment {
                query.push_str("and(");
            }

            rel_query_fragments
                .into_iter()
                .enumerate()
                .for_each(|(i, rqf)| {
                    if i == 0 {
                        query.push_str(&("outE()".to_string() + rqf.where_fragment()));
                    } else {
                        query.push_str(&(", outE()".to_string() + rqf.where_fragment()));
                    }

                    params.extend(rqf.params());
                });

            if multi_fragment {
                query.push(')');
            }

            query.push(')');
        }

        let qf = QueryFragment::new("".to_string(), query, params);

        trace!(
            "GremlinTransaction::node_read_fragment returning -- {:#?}",
            qf
        );

        Ok(qf)
    }

    #[tracing::instrument(
        name = "wg-gremlin-read-nodes",
        skip(self, _node_var, query_fragment, partition_key_opt, info)
    )]
    async fn read_nodes<RequestCtx: RequestContext>(
        &mut self,
        _node_var: &NodeQueryVar,
        query_fragment: QueryFragment,
        partition_key_opt: Option<&Value>,
        info: &Info,
    ) -> Result<Vec<Node<RequestCtx>>, Error> {
        trace!("GremlinTransaction::read_nodes called -- query_fragment: {:#?}, partition_key_opt: {:#?}, info.name: {}", 
        query_fragment, partition_key_opt, info.name());

        let query = "g.V()".to_string() + query_fragment.where_fragment() + NODE_RETURN_FRAGMENT;
        let params = query_fragment.params();

        trace!(
            "GremlinTransaction::read_nodes -- query: {}, params: {:#?}",
            query,
            params
        );
        let mut param_list: Vec<(&str, &dyn ToGValue)> =
            params.iter().fold(Vec::new(), |mut pl, (k, v)| {
                pl.push((k, v));
                pl
            });

        if self.partitions {
            if let Some(pk) = partition_key_opt {
                param_list.push(("partitionKey", pk));
            } else {
                return Err(Error::PartitionKeyNotFound);
            }
        }

        let raw_results = self.client.execute(query, param_list.as_slice()).await?;
        let results = raw_results.try_collect().await?;

        GremlinTransaction::nodes(results, info)
    }

    fn rel_read_by_ids_fragment<RequestCtx: RequestContext>(
        &mut self,
        rel_var: &RelQueryVar,
        rels: &[Rel<RequestCtx>],
    ) -> Result<QueryFragment, Error> {
        trace!(
            "GremlinTransaction:rel_read_by_ids_query called -- rel_var: {:#?}, rels: {:#?}",
            rel_var,
            rels
        );

        let mut query = ".hasLabel('".to_string() + rel_var.label() + "')";

        if self.partitions {
            query.push_str(".has('partitionKey', partitionKey)");
        }

<<<<<<< HEAD
=======
        let ids = rels
            .iter()
            .map(|r| r.id())
            .collect::<Vec<&Value>>()
            .into_iter()
            .cloned()
            .collect::<Vec<Value>>()
            .into_iter()
            .map(|id| {
                if self.long_ids {
                    if let Value::String(s) = id {
                        if let Ok(i) = s.parse::<i64>() {
                            Value::Int64(i)
                        } else {
                            Value::String(s)
                        }
                    } else {
                        id
                    }
                } else {
                    id
                }
            })
            .collect();
>>>>>>> 4df10f62
        let mut params = HashMap::new();

        if self.bindings {
            query.push_str(&(".hasId(within(id_list))"));

            let ids = rels
                .iter()
                .map(|r| r.id())
                .collect::<Vec<&Value>>()
                .into_iter()
                .cloned()
                .collect::<Vec<Value>>()
                .into_iter()
                .map(|id| {
                    if self.long_ids {
                        if let Value::String(s) = id {
                            if let Ok(i) = s.parse::<i64>() {
                                Value::Int64(i)
                            } else {
                                Value::String(s)
                            }
                        } else {
                            id
                        }
                    } else {
                        id
                    }
                })
                .collect();
            params.insert("id_list".to_string(), Value::Array(ids));
        } else {
            let fragment = rels.iter().enumerate().try_fold(
                ".hasId(within(".to_string(),
                |mut acc, (i, r)| -> Result<String, Error> {
                    if i > 0 {
                        acc.push_str(", ");
                    }

                    acc.push_str(
                        &*(if self.long_ids {
                            if let Value::String(s) = r.id() {
                                if let Ok(i) = s.parse::<i64>() {
                                    Value::Int64(i).to_property_value()
                                } else {
                                    r.id().to_property_value()
                                }
                            } else {
                                r.id().to_property_value()
                            }
                        } else {
                            r.id().to_property_value()
                        })?,
                    );
                    Ok(acc)
                },
            )?;
            query.push_str(&*(fragment + "))"));
        }

        Ok(QueryFragment::new("".to_string(), query, params))
    }

    fn rel_read_fragment(
        &mut self,
        src_fragment_opt: Option<QueryFragment>,
        dst_fragment_opt: Option<QueryFragment>,
        rel_var: &RelQueryVar,
        props: HashMap<String, Comparison>,
        sg: &mut SuffixGenerator,
    ) -> Result<QueryFragment, Error> {
        trace!("GremlinTransaction::rel_read_fragment called -- src_fragment_opt: {:#?}, dst_fragment_opt: {:#?}, rel_var: {:#?}, props: {:#?}",
        src_fragment_opt, dst_fragment_opt, rel_var, props);

        let param_suffix = sg.suffix();
        let mut query = ".hasLabel('".to_string() + rel_var.label() + "')";
        let mut params = HashMap::new();

        if self.partitions {
            query.push_str(".has('partitionKey', partitionKey)");
        }

        for (k, c) in props.into_iter() {
            query.push_str(
                &(".has".to_string()
                + "("
                + if k=="id" { "" } else { "'" }  // ommit quotes if key is id because it's a "system" property
                + &*k
                + if k=="id" { "" } else { "'" }  // ommit quotes if key is id because it's a "system" property
                + ", " 
                + &*gremlin_comparison_operator(&c)
                + "("
                + &*(if self.bindings {k.clone() + &*param_suffix} else {c.operand.to_property_value()?})
                + ")"
                + ")"),
            );
            if self.bindings {
                params.insert(k + &*param_suffix, c.operand);
            }
        }

        if src_fragment_opt.is_some() || dst_fragment_opt.is_some() {
            query.push_str(".where(");

            let both = src_fragment_opt.is_some() && dst_fragment_opt.is_some();

            if both {
                query.push_str("and(");
            }

            if let Some(src_fragment) = src_fragment_opt {
                query.push_str(&("outV()".to_string() + src_fragment.where_fragment()));

                params.extend(src_fragment.params());
            }

            if both {
                query.push_str(", ");
            }

            if let Some(dst_fragment) = dst_fragment_opt {
                query.push_str(&("inV()".to_string() + dst_fragment.where_fragment()));

                params.extend(dst_fragment.params());
            }

            if both {
                query.push(')');
            }
            query.push(')');
        }

        Ok(QueryFragment::new(String::new(), query, params))
    }

    #[tracing::instrument(
        name = "wg-gremlin-read-rels",
        skip(self, query_fragment, rel_var, props_type_name, partition_key_opt)
    )]
    async fn read_rels<RequestCtx: RequestContext>(
        &mut self,
        query_fragment: QueryFragment,
        rel_var: &RelQueryVar,
        props_type_name: Option<&str>,
        partition_key_opt: Option<&Value>,
    ) -> Result<Vec<Rel<RequestCtx>>, Error> {
        trace!("GremlinTransaction::read_rels called -- query_fragment: {:#?}, rel_var: {:#?}, props_type_name: {:#?}, partition_key_opt: {:#?}",
        query_fragment, rel_var, props_type_name, partition_key_opt);

        let query = "g.E()".to_string() + query_fragment.where_fragment() + REL_RETURN_FRAGMENT;
        let params = query_fragment.params();

        trace!(
            "GremlinTransaction::read_rels -- query: {}, params: {:#?}",
            query,
            params
        );

        let mut param_list: Vec<(&str, &dyn ToGValue)> =
            params.iter().fold(Vec::new(), |mut pl, (k, v)| {
                pl.push((k, v));
                pl
            });

        if self.partitions {
            if let Some(pk) = partition_key_opt {
                param_list.push(("partitionKey", pk));
            } else {
                return Err(Error::PartitionKeyNotFound);
            }
        }

        let raw_results = self.client.execute(query, param_list.as_slice()).await?;
        let results = raw_results.try_collect().await?;

        GremlinTransaction::rels(results, props_type_name, partition_key_opt)
    }

    #[tracing::instrument(
        name = "wg-gremlin-update-nodes",
        skip(self, query_fragment, node_var, props, partition_key_opt, info, sg)
    )]
    async fn update_nodes<RequestCtx: RequestContext>(
        &mut self,
        query_fragment: QueryFragment,
        node_var: &NodeQueryVar,
        props: HashMap<String, Value>,
        partition_key_opt: Option<&Value>,
        info: &Info,
        sg: &mut SuffixGenerator,
    ) -> Result<Vec<Node<RequestCtx>>, Error> {
        trace!("GremlinTransaction::update_nodes called: query_fragment: {:#?}, node_var: {:#?}, props: {:#?}, partition_key_opt: {:#?}, info.name: {}",
        query_fragment, node_var, props, partition_key_opt, info.name());

        let query = "g.V()".to_string() + query_fragment.where_fragment();

        let (mut q, p) = GremlinTransaction::add_properties(
            query,
            props,
            query_fragment.params(),
            true,
            self.bindings,
            false,
            self.long_ids,
            sg,
        )?;
        q.push_str(NODE_RETURN_FRAGMENT);

        trace!("GremlinTransaction::update_nodes -- q: {}, p: {:#?}", q, p);
        let mut param_list: Vec<(&str, &dyn ToGValue)> =
            p.iter().fold(Vec::new(), |mut pl, (k, v)| {
                pl.push((k.as_str(), v));
                pl
            });

        if self.partitions {
            if let Some(pk) = partition_key_opt {
                param_list.push(("partitionKey", pk));
            } else {
                return Err(Error::PartitionKeyNotFound);
            }
        }

        let raw_results = self.client.execute(q, param_list.as_slice()).await?;
        let results = raw_results.try_collect().await?;

        GremlinTransaction::nodes(results, info)
    }

    #[tracing::instrument(
        name = "wg-gremlin-update-rels",
        skip(
            self,
            query_fragment,
            rel_var,
            props,
            props_type_name,
            partition_key_opt,
            sg
        )
    )]
    async fn update_rels<RequestCtx: RequestContext>(
        &mut self,
        query_fragment: QueryFragment,
        rel_var: &RelQueryVar,
        props: HashMap<String, Value>,
        props_type_name: Option<&str>,
        partition_key_opt: Option<&Value>,
        sg: &mut SuffixGenerator,
    ) -> Result<Vec<Rel<RequestCtx>>, Error> {
        trace!("GremlinTransaction::update_rels called -- query_fragment: {:#?}, rel_var: {:#?}, props: {:#?}, props_type_name: {:#?}, partition_key_opt: {:#?}",
        query_fragment, rel_var, props, props_type_name, partition_key_opt);

        let first = "g.E()".to_string() + query_fragment.where_fragment();
        let (mut q, p) = GremlinTransaction::add_properties(
            first,
            props,
            query_fragment.params(),
            false,
            self.bindings,
            false,
            self.long_ids,
            sg,
        )?;
        q.push_str(REL_RETURN_FRAGMENT);

        trace!(
            "GremlinTransaction::update_rels -- query: {}, params: {:#?}",
            q,
            p
        );

        let mut param_list: Vec<(&str, &dyn ToGValue)> =
            p.iter().fold(Vec::new(), |mut pl, (k, v)| {
                pl.push((k.as_str(), v));
                pl
            });

        if self.partitions {
            if let Some(pk) = partition_key_opt {
                param_list.push(("partitionKey", pk));
            } else {
                return Err(Error::PartitionKeyNotFound);
            }
        }

        let raw_results = self.client.execute(q, param_list.as_slice()).await?;
        let results = raw_results.try_collect().await?;

        GremlinTransaction::rels(results, props_type_name, partition_key_opt)
    }

    #[tracing::instrument(
        name = "wg-gremlin-delete-nodes",
        skip(self, query_fragment, node_var, partition_key_opt)
    )]
    async fn delete_nodes(
        &mut self,
        query_fragment: QueryFragment,
        node_var: &NodeQueryVar,
        partition_key_opt: Option<&Value>,
    ) -> Result<i32, Error> {
        trace!("GremlinTransaction::delete_nodes called -- query_fragment: {:#?}, node_var: {:#?}, partition_key_opt: {:#?}", 
        query_fragment, node_var, partition_key_opt);

        let query =
            "g.V()".to_string() + query_fragment.where_fragment() + ".sideEffect(drop()).count()";
        let params = query_fragment.params();

        trace!(
            "GremlinTransaction::delete_nodes -- query: {}, params: {:#?}",
            query,
            params
        );

        let mut param_list: Vec<(&str, &dyn ToGValue)> =
            params.iter().fold(Vec::new(), |mut pl, (k, v)| {
                pl.push((k.as_str(), v));
                pl
            });

        if self.partitions {
            if let Some(pk) = partition_key_opt {
                param_list.push(("partitionKey", pk));
            } else {
                return Err(Error::PartitionKeyNotFound);
            }
        }

        let raw_results = self.client.execute(query, param_list.as_slice()).await?;
        let results = raw_results.try_collect().await?;

        GremlinTransaction::extract_count(results)
    }

    #[tracing::instrument(
        name = "wg-gremlin-delete-rels",
        skip(self, query_fragment, rel_var, partition_key_opt)
    )]
    async fn delete_rels(
        &mut self,
        query_fragment: QueryFragment,
        rel_var: &RelQueryVar,
        partition_key_opt: Option<&Value>,
    ) -> Result<i32, Error> {
        trace!("GremlinTransaction::delete_rels called -- query_fragment: {:#?}, rel_var: {:#?}, partition_key_opt: {:#?}",
        query_fragment, rel_var, partition_key_opt);

        let query =
            "g.E()".to_string() + query_fragment.where_fragment() + ".sideEffect(drop()).count()";
        let params = query_fragment.params();

        trace!(
            "GremlinTransaction::delete_rels -- query: {}, params: {:#?}",
            query,
            params
        );

        let mut param_list: Vec<(&str, &dyn ToGValue)> =
            params.iter().fold(Vec::new(), |mut pl, (k, v)| {
                pl.push((k.as_str(), v));
                pl
            });

        if self.partitions {
            if let Some(pk) = partition_key_opt {
                param_list.push(("partitionKey", pk));
            } else {
                return Err(Error::PartitionKeyNotFound);
            }
        }

        let raw_results = self.client.execute(query, param_list.as_slice()).await?;
        let results = raw_results.try_collect().await?;

        GremlinTransaction::extract_count(results)
    }

    async fn commit(&mut self) -> Result<(), Error> {
        if self.sessions {
            self.client
                .close_session()
                .await
                .map(|_r| ())
                .map_err(Error::from)
        } else {
            Ok(())
        }
    }

    async fn rollback(&mut self) -> Result<(), Error> {
        Ok(())
    }
}

impl ToGValue for Value {
    fn to_gvalue(&self) -> GValue {
        match self {
            Value::Array(a) => GValue::List(gremlin_client::List::new(
                a.iter().map(|val| val.to_gvalue()).collect(),
            )),
            Value::Bool(b) => b.to_gvalue(),
            Value::Float64(f) => f.to_gvalue(),
            Value::Int64(i) => i.to_gvalue(),
            Value::Map(hm) => GValue::Map(
                hm.iter()
                    .map(|(k, v)| (k.to_string(), v.to_gvalue()))
                    .collect::<HashMap<String, GValue>>()
                    .into(),
            ),
            Value::Null => GValue::String("".to_string()),
            Value::String(s) => s.to_gvalue(),
            // Note, the conversion of a UInt64 to an Int64 may be lossy, but GValue has
            // neither unsigned integer types, nor a try/error interface for value conversion
            Value::UInt64(i) => GValue::Int64(*i as i64),
            Value::Uuid(uuid) => GValue::Uuid(*uuid),
        }
    }
}

impl TryFrom<GValue> for Value {
    type Error = Error;

    fn try_from(gvalue: GValue) -> Result<Value, Error> {
        match gvalue {
            GValue::Null => Ok(Value::Null),
            GValue::Vertex(_v) => Err(Error::TypeConversionFailed {
                src: "GValue::Vertex".to_string(),
                dst: "Value".to_string(),
            }),
            GValue::Edge(_e) => Err(Error::TypeConversionFailed {
                src: "Gvalue::Edge".to_string(),
                dst: "Value".to_string(),
            }),
            GValue::VertexProperty(vp) => Ok(vp.try_into()?),
            GValue::Property(_p) => Err(Error::TypeConversionFailed {
                src: "GValue::Property".to_string(),
                dst: "Value".to_string(),
            }),
            GValue::Uuid(u) => Ok(Value::String(u.to_hyphenated().to_string())),
            GValue::Int32(i) => Ok(Value::Int64(i.into())),
            GValue::Int64(i) => Ok(Value::Int64(i)),
            GValue::Float(f) => Ok(Value::Float64(f.into())),
            GValue::Double(f) => Ok(Value::Float64(f)),
            GValue::Date(_d) => Err(Error::TypeConversionFailed {
                src: "GValue::Date".to_string(),
                dst: "Value".to_string(),
            }),
            GValue::List(_l) => Err(Error::TypeConversionFailed {
                src: "GValue::List".to_string(),
                dst: "Value".to_string(),
            }),
            GValue::Set(_s) => Err(Error::TypeConversionFailed {
                src: "GValue::Set".to_string(),
                dst: "Value".to_string(),
            }),
            GValue::Map(_m) => Err(Error::TypeConversionFailed {
                src: "GValue::Map".to_string(),
                dst: "Value".to_string(),
            }),
            GValue::Token(_t) => Err(Error::TypeConversionFailed {
                src: "GValue::Token".to_string(),
                dst: "Value".to_string(),
            }),
            GValue::String(s) => Ok(Value::String(s)),
            GValue::Path(_p) => Err(Error::TypeConversionFailed {
                src: "GValue::Path".to_string(),
                dst: "Value".to_string(),
            }),
            GValue::TraversalMetrics(_tm) => Err(Error::TypeConversionFailed {
                src: "GValue::TraversalMetrics".to_string(),
                dst: "Value".to_string(),
            }),
            GValue::Metric(_m) => Err(Error::TypeConversionFailed {
                src: "GValue::Metric".to_string(),
                dst: "Value".to_string(),
            }),
            GValue::TraversalExplanation(_m) => Err(Error::TypeConversionFailed {
                src: "GVaue::TraversalExplanation".to_string(),
                dst: "Value".to_string(),
            }),
            GValue::IntermediateRepr(_ir) => Err(Error::TypeConversionFailed {
                src: "GValue::IntermediateRepr".to_string(),
                dst: "Value".to_string(),
            }),
            GValue::P(_p) => Err(Error::TypeConversionFailed {
                src: "GValue::P".to_string(),
                dst: "Value".to_string(),
            }),
            GValue::T(_t) => Err(Error::TypeConversionFailed {
                src: "GValue::T".to_string(),
                dst: "Value".to_string(),
            }),
            GValue::Bytecode(_bc) => Err(Error::TypeConversionFailed {
                src: "GValue::Bytecode".to_string(),
                dst: "Value".to_string(),
            }),
            GValue::Traverser(_t) => Err(Error::TypeConversionFailed {
                src: "GValue::Traverser".to_string(),
                dst: "Value".to_string(),
            }),
            GValue::Scope(_s) => Err(Error::TypeConversionFailed {
                src: "GValue::Scope".to_string(),
                dst: "Value".to_string(),
            }),
            GValue::Order(_o) => Err(Error::TypeConversionFailed {
                src: "GValue::Order".to_string(),
                dst: "Value".to_string(),
            }),
            GValue::Bool(b) => Ok(Value::Bool(b)),
            GValue::TextP(_tp) => Err(Error::TypeConversionFailed {
                src: "GValue::TextP".to_string(),
                dst: "Value".to_string(),
            }),
            GValue::Pop(_p) => Err(Error::TypeConversionFailed {
                src: "GValue::Pop".to_string(),
                dst: "Value".to_string(),
            }),
            GValue::Cardinality(_c) => Err(Error::TypeConversionFailed {
                src: "GValue::Cardinality".to_string(),
                dst: "Value".to_string(),
            }),
        }
    }
}

impl TryFrom<VertexProperty> for Value {
    type Error = Error;

    fn try_from(vp: VertexProperty) -> Result<Value, Error> {
        vp.take::<GValue>()
            .map_err(|_e| Error::TypeConversionFailed {
                src: "VertexProperty".to_string(),
                dst: "Value".to_string(),
            })?
            .try_into()
    }
}

fn gremlin_comparison_operator(c: &Comparison) -> String {
    match (&c.operation, &c.negated) {
        (Operation::EQ, false) => "eq".to_string(),
        (Operation::EQ, true) => "neq".to_string(),
        (Operation::CONTAINS, false) => "containing".to_string(),
        (Operation::CONTAINS, true) => "notContaining".to_string(),
        (Operation::IN, false) => "within".to_string(),
        (Operation::IN, true) => "without".to_string(),
        (Operation::GT, _) => "gt".to_string(),
        (Operation::GTE, _) => "gte".to_string(),
        (Operation::LT, _) => "lt".to_string(),
        (Operation::LTE, _) => "lte".to_string(),
    }
}

#[cfg(test)]
mod tests {
    use super::GremlinEndpoint;
    use super::GremlinTransaction;
    use crate::engine::database::SuffixGenerator;
    use crate::Value;
    use maplit::hashmap;
    use std::collections::HashMap;
    use uuid::Uuid;

    #[cfg(feature = "gremlin")]
    #[test]
    fn test_gremlin_endpoint_send() {
        fn assert_send<T: Send>() {}
        assert_send::<GremlinEndpoint>();
    }

    #[cfg(feature = "gremlin")]
    #[test]
    fn test_gremlin_endpoint_sync() {
        fn assert_sync<T: Sync>() {}
        assert_sync::<GremlinEndpoint>();
    }

    #[test]
    fn test_gremlin_transaction_send() {
        fn assert_send<T: Send>() {}
        assert_send::<GremlinTransaction>();
    }

    #[test]
    fn test_gremlin_transaction_sync() {
        fn assert_sync<T: Sync>() {}
        assert_sync::<GremlinTransaction>();
    }

    #[test]
    fn test_add_properties_array_with_bindings() {
        let s1 = Value::String("String one".to_string());
        let s2 = Value::String("String two".to_string());
        let a = Value::Array(vec![s1, s2]);

        let (q, p) = GremlinTransaction::add_properties(
            String::new(),
            hashmap! {"my_prop".to_string() => a},
            HashMap::new(),
            true,
            true,
            true,
            false,
            &mut SuffixGenerator::new(),
        )
        .unwrap();

        assert_eq!(
            ".property(list, 'my_prop', my_prop_0)".to_string()
                + ".property(list, 'my_prop', my_prop_1)",
            q
        );
        assert!(p.contains_key(&"my_prop_0".to_string()));
        assert_eq!(
            &Value::String("String one".to_string()),
            p.get(&"my_prop_0".to_string()).unwrap()
        );
        assert!(p.contains_key(&"my_prop_1".to_string()));
        assert_eq!(
            &Value::String("String two".to_string()),
            p.get(&"my_prop_1".to_string()).unwrap()
        );
    }

    #[test]
    fn test_add_properties_array_without_bindings() {
        let s1 = Value::String("String one".to_string());
        let s2 = Value::String("String two".to_string());
        let a = Value::Array(vec![s1, s2]);

        let (q, p) = GremlinTransaction::add_properties(
            String::new(),
            hashmap! {"my_prop".to_string() => a},
            HashMap::new(),
            true,
            false,
            true,
            false,
            &mut SuffixGenerator::new(),
        )
        .unwrap();

        assert_eq!(
            ".sideEffect(properties('my_prop').drop())".to_string()
                + ".property(set, 'my_prop', 'String one')"
                + ".property(set, 'my_prop', 'String two')",
            q
        );
        assert!(p.is_empty());
    }

    #[test]
    fn test_add_properties_scalar_with_bindings() {
        let s1 = Value::String("String one".to_string());

        let (q, p) = GremlinTransaction::add_properties(
            String::new(),
            hashmap! {"my_prop".to_string() => s1},
            HashMap::new(),
            true,
            true,
            true,
            false,
            &mut SuffixGenerator::new(),
        )
        .unwrap();

        assert_eq!(".property(single, 'my_prop', my_prop_0)".to_string(), q);
        assert!(p.contains_key(&"my_prop_0".to_string()));
        assert_eq!(
            &Value::String("String one".to_string()),
            p.get(&"my_prop_0".to_string()).unwrap()
        );
    }

    #[test]
    fn test_add_properties_scalar_without_bindings() {
        let s1 = Value::String("String one".to_string());

        let (q, p) = GremlinTransaction::add_properties(
            String::new(),
            hashmap! {"my_prop".to_string() => s1},
            HashMap::new(),
            true,
            false,
            true,
            false,
            &mut SuffixGenerator::new(),
        )
        .unwrap();

        assert_eq!(".property(single, 'my_prop', 'String one')", q);
        assert!(p.is_empty());
    }

    #[test]
    fn test_bool_without_bindings() {
        let b = Value::Bool(true);

        let (q, p) = GremlinTransaction::add_properties(
            String::new(),
            hashmap! {"my_prop".to_string() => b},
            HashMap::new(),
            true,
            false,
            true,
            false,
            &mut SuffixGenerator::new(),
        )
        .unwrap();

        assert_eq!(".property(single, 'my_prop', true)", q);
        assert!(p.is_empty());
    }

    #[test]
    fn test_float_without_bindings() {
        let f = Value::Float64(3.3);

        let (q, p) = GremlinTransaction::add_properties(
            String::new(),
            hashmap! {"my_prop".to_string() => f},
            HashMap::new(),
            true,
            false,
            true,
            false,
            &mut SuffixGenerator::new(),
        )
        .unwrap();

        assert_eq!(".property(single, 'my_prop', 3.3f)", q);
        assert!(p.is_empty());
    }

    #[test]
    fn test_int_without_bindings() {
        let i = Value::Int64(-1);

        let (q, p) = GremlinTransaction::add_properties(
            String::new(),
            hashmap! {"my_prop".to_string() => i},
            HashMap::new(),
            true,
            false,
            true,
            false,
            &mut SuffixGenerator::new(),
        )
        .unwrap();

        assert_eq!(".property(single, 'my_prop', -1L)", q);
        assert!(p.is_empty());
    }

    #[test]
    fn test_map_without_bindings() {
        let s1 = Value::String("String one".to_string());
        let hm = hashmap! { "s1".to_string() => s1 };
        let m = Value::Map(hm);

        assert!(GremlinTransaction::add_properties(
            String::new(),
            hashmap! {"my_prop".to_string() => m},
            HashMap::new(),
            true,
            false,
            true,
            false,
            &mut SuffixGenerator::new(),
        )
        .is_err());
    }

    #[test]
    fn test_null_without_bindings() {
        let n = Value::Null;

        let (q, p) = GremlinTransaction::add_properties(
            String::new(),
            hashmap! {"my_prop".to_string() => n},
            HashMap::new(),
            true,
            false,
            true,
            false,
            &mut SuffixGenerator::new(),
        )
        .unwrap();

        assert_eq!(".property(single, 'my_prop', '')", q);
        assert!(p.is_empty());
    }

    #[test]
    fn test_parameterization_without_bindings() {
        let s = Value::String(
            "Doesn't work without parameterizing \\ characters but not \" marks.".to_string(),
        );

        let (q, p) = GremlinTransaction::add_properties(
            String::new(),
            hashmap! {"my_prop".to_string() => s},
            HashMap::new(),
            true,
            false,
            true,
            false,
            &mut SuffixGenerator::new(),
        )
        .unwrap();

        assert_eq!(".property(single, 'my_prop', 'Doesn\\\'t work without parameterizing \\\\ characters but not \" marks.')", q);
        assert!(p.is_empty());
    }

    #[test]
    fn test_uint_without_bindings() {
        let u = Value::UInt64(1);

        let (q, p) = GremlinTransaction::add_properties(
            String::new(),
            hashmap! {"my_prop".to_string() => u},
            HashMap::new(),
            true,
            false,
            true,
            false,
            &mut SuffixGenerator::new(),
        )
        .unwrap();

        assert_eq!(".property(single, 'my_prop', 1)", q);
        assert!(p.is_empty());
    }

    #[test]
    fn test_uuid_without_bindings() {
        let uuid = Uuid::new_v4();

        let (q, p) = GremlinTransaction::add_properties(
            String::new(),
            hashmap! {"my_prop".to_string() => Value::Uuid(uuid)},
            HashMap::new(),
            true,
            false,
            true,
            false,
            &mut SuffixGenerator::new(),
        )
        .unwrap();

        assert_eq!(
            format!(
                ".property(single, 'my_prop', '{}')",
                uuid.to_hyphenated().to_string()
            ),
            q
        );
        assert!(p.is_empty());
    }
}<|MERGE_RESOLUTION|>--- conflicted
+++ resolved
@@ -28,141 +28,6 @@
 
 static REL_RETURN_FRAGMENT: &str = ".project('rID', 'rProps', 'srcID', 'srcLabel', 'dstID', 'dstLabel').by(id()).by(valueMap()).by(outV().id()).by(outV().label()).by(inV().id()).by(inV().label())";
 
-<<<<<<< HEAD
-=======
-/// A Cosmos DB endpoint collects the information necessary to generate a connection string and
-/// build a database connection pool.
-///
-/// # Examples
-///
-/// ```rust,no_run
-/// # use warpgrapher::Error;
-/// # use warpgrapher::engine::database::gremlin::CosmosEndpoint;
-/// #
-/// # fn main() -> Result<(), Box<dyn std::error::Error>> {
-///     let ce = CosmosEndpoint::from_env()?;
-/// #    Ok(())
-/// # }
-/// ```
-#[cfg(feature = "cosmos")]
-#[derive(Clone, Debug, Deserialize, Eq, Hash, PartialEq, Serialize)]
-pub struct CosmosEndpoint {
-    host: String,
-    port: u16,
-    user: String,
-    pass: String,
-    pool_size: u16,
-}
-
-#[cfg(feature = "cosmos")]
-impl CosmosEndpoint {
-    /// Reads a set of environment variables to construct a [`CosmosEndpoint`]. The environment
-    /// variables are as follows
-    ///
-    /// * WG_COSMOS_HOST - the hostname for the Cosmos DB. For example,
-    /// *my-db*.gremlin.cosmos.azure.com
-    /// * WG_COSMOS_PORT - the port number for the Cosmos DB. For example, 443
-    /// * WG_COSMOS_USER - the database and collection of the Cosmos DB. For example,
-    /// /dbs/*my-db-name*/colls/*my-collection-name*
-    /// * WG_COSMOS_PASS - the read/write key for the Cosmos DB.
-    /// * WG_POOL_SIZE - connection pool size
-    ///
-    /// [`CosmosEndpoint`]: ./struct.CosmosEndpoint.html
-    ///
-    /// # Errors
-    ///
-    /// * [`EnvironmentVariableNotFound`] - if an environment variable does not exist
-    /// * [`EnvironmentVariableParseError`] - if an environment variable has the wrong type,
-    /// typically meaning that the WG_COSMOS_PORT variable cannot be parsed from a strign into an
-    /// integer
-    ///
-    /// [`EnvironmentVariableNotFound`]: ../../enum.ErrorKind.html
-    /// [`EnvironmentVariableParseError`]: ../../enum.ErrorKind.html
-    ///
-    /// # Examples
-    ///
-    /// ```rust,no_run
-    /// # use warpgrapher::engine::database::gremlin::CosmosEndpoint;
-    ///
-    /// # fn main() -> Result<(), Box<dyn std::error::Error>> {
-    ///     let ce = CosmosEndpoint::from_env()?;
-    /// #    Ok(())
-    /// # }
-    /// ```
-    pub fn from_env() -> Result<CosmosEndpoint, Error> {
-        Ok(CosmosEndpoint {
-            host: env_string("WG_COSMOS_HOST")?,
-            port: env_u16("WG_COSMOS_PORT")?,
-            user: env_string("WG_COSMOS_USER")?,
-            pass: env_string("WG_COSMOS_PASS")?,
-            pool_size: env_u16("WG_POOL_SIZE")
-                .unwrap_or_else(|_| num_cpus::get().try_into().unwrap_or(8)),
-        })
-    }
-}
-
-#[cfg(feature = "cosmos")]
-#[async_trait]
-impl DatabaseEndpoint for CosmosEndpoint {
-    type PoolType = CosmosPool;
-
-    async fn pool(&self) -> Result<Self::PoolType, Error> {
-        Ok(CosmosPool::new(GremlinClient::connect(
-            ConnectionOptions::builder()
-                .host(&self.host)
-                .port(self.port)
-                .pool_size(self.pool_size.into())
-                .ssl(true)
-                .serializer(GraphSON::V1)
-                .deserializer(GraphSON::V1)
-                .credentials(&self.user, &self.pass)
-                .build(),
-        )?))
-    }
-}
-
-#[cfg(feature = "cosmos")]
-#[derive(Clone, Debug)]
-pub struct CosmosPool {
-    pool: GremlinClient,
-}
-
-#[cfg(feature = "cosmos")]
-impl CosmosPool {
-    fn new(pool: GremlinClient) -> Self {
-        CosmosPool { pool }
-    }
-}
-
-#[cfg(feature = "cosmos")]
-#[async_trait]
-impl DatabasePool for CosmosPool {
-    type TransactionType = GremlinTransaction;
-
-    async fn read_transaction(&self) -> Result<Self::TransactionType, Error> {
-        Ok(GremlinTransaction::new(
-            self.pool.clone(),
-            true,
-            true,
-            false,
-        ))
-    }
-
-    async fn transaction(&self) -> Result<Self::TransactionType, Error> {
-        Ok(GremlinTransaction::new(
-            self.pool.clone(),
-            true,
-            true,
-            false,
-        ))
-    }
-
-    async fn client(&self) -> Result<DatabaseClient, Error> {
-        Ok(DatabaseClient::Gremlin(Box::new(self.pool.clone())))
-    }
-}
-
->>>>>>> 4df10f62
 /// A Gremlin DB endpoint collects the information necessary to generate a connection string and
 /// build a database connection pool.
 ///
@@ -208,7 +73,6 @@
     ///   `warpuser`.
     /// * WG_GREMLIN_PASS - the password used to authenticate the user, if required.
     /// * WG_GREMLIN_USE_TLS - true if Warpgrapher should use TLS to connect to gremlin endpoint.
-<<<<<<< HEAD
     ///   Defaults to true.
     /// * WG_GREMLIN_VALIDATE_CERTS - false if Warpgrapher should reject invalid certs for TLS
     ///   connections. true to validate certs. It may be necessary to set to false in test
@@ -226,13 +90,6 @@
     ///   sessions should not be used. Defaults to `false`.
     /// * WG_GREMLIN_VERSION - may be set to `1`, `2`, or `3`, to indicate the version of GraphSON
     ///   serialization that should be used in communicating with the database. Defaults to `3`.
-=======
-    /// * WG_GREMLIN_CERT - true if Warpgrapher should accept an invalid cert. This could be
-    /// necessary in a test environment, but it should be set to false in production environments.
-    /// * WG_GREMLIN_LONG_IDS - true if Warpgrapher should use long integers as vertex and edge ids
-    /// in the database; false if Warpgrapher should use strings. All identifiers are of type ID in
-    /// the GraphQL schema, which GraphQL serializes as strings.
->>>>>>> 4df10f62
     /// * WG_POOL_SIZE - connection pool size
     ///
     /// [`GremlinEndpoint`]: ./struct.GremlinEndpoint.html
@@ -287,100 +144,6 @@
 #[async_trait]
 impl DatabaseEndpoint for GremlinEndpoint {
     type PoolType = GremlinPool;
-<<<<<<< HEAD
-=======
-    async fn pool(&self) -> Result<Self::PoolType, Error> {
-        let mut options_builder = ConnectionOptions::builder()
-            .host(&self.host)
-            .port(self.port)
-            .pool_size(self.pool_size.into())
-            .serializer(GraphSON::V3)
-            .deserializer(GraphSON::V3);
-        if let (Some(user), Some(pass)) = (self.user.as_ref(), self.pass.as_ref()) {
-            options_builder = options_builder.credentials(user, pass);
-        }
-        if self.use_tls {
-            options_builder = options_builder.ssl(true).tls_options(TlsOptions {
-                accept_invalid_certs: self.accept_invalid_certs,
-            });
-        }
-        let options = options_builder.build();
-        Ok(GremlinPool::new(
-            GremlinClient::connect(options)?,
-            self.long_ids,
-        ))
-    }
-}
-
-#[cfg(feature = "gremlin")]
-#[derive(Clone, Debug)]
-pub struct GremlinPool {
-    pool: GremlinClient,
-    long_ids: bool,
-}
-
-#[cfg(feature = "gremlin")]
-impl GremlinPool {
-    fn new(pool: GremlinClient, long_ids: bool) -> Self {
-        GremlinPool { pool, long_ids }
-    }
-}
-
-#[cfg(feature = "gremlin")]
-#[async_trait]
-impl DatabasePool for GremlinPool {
-    type TransactionType = GremlinTransaction;
-
-    async fn read_transaction(&self) -> Result<Self::TransactionType, Error> {
-        Ok(GremlinTransaction::new(
-            self.pool.clone(),
-            false,
-            true,
-            self.long_ids,
-        ))
-    }
-
-    async fn transaction(&self) -> Result<Self::TransactionType, Error> {
-        Ok(GremlinTransaction::new(
-            self.pool.clone(),
-            false,
-            true,
-            self.long_ids,
-        ))
-    }
-
-    async fn client(&self) -> Result<DatabaseClient, Error> {
-        Ok(DatabaseClient::Gremlin(Box::new(self.pool.clone())))
-    }
-}
-
-/// A Neptune DB endpoint collects the information necessary to generate a connection string and
-/// build a database connection pool.
-///
-/// # Examples
-///
-/// ```rust,no_run
-/// # use warpgrapher::Error;
-/// # use warpgrapher::engine::database::gremlin::NeptuneEndpoint;
-/// #
-/// # fn main() -> Result<(), Box<dyn std::error::Error>> {
-///     let ne = NeptuneEndpoint::from_env()?;
-/// #    Ok(())
-/// # }
-/// ```
-#[cfg(feature = "gremlin")]
-#[derive(Clone, Debug, Deserialize, Eq, Hash, PartialEq, Serialize)]
-pub struct NeptuneEndpoint {
-    host: String,
-    port: u16,
-    user: Option<String>,
-    pass: Option<String>,
-    accept_invalid_certs: bool,
-    use_tls: bool,
-    read_host: String,
-    pool_size: u16,
-}
->>>>>>> 4df10f62
 
     async fn pool(&self) -> Result<Self::PoolType, Error> {
         let mut ro_options_builder = ConnectionOptions::builder()
@@ -464,19 +227,6 @@
 #[async_trait]
 impl DatabasePool for GremlinPool {
     type TransactionType = GremlinTransaction;
-<<<<<<< HEAD
-=======
-    async fn transaction(&self) -> Result<Self::TransactionType, Error> {
-        Ok(GremlinTransaction::new(
-            self.write_pool
-                .clone()
-                .create_session(Uuid::new_v4().to_hyphenated().to_string())?,
-            false,
-            false,
-            false,
-        ))
-    }
->>>>>>> 4df10f62
 
     async fn read_transaction(&self) -> Result<Self::TransactionType, Error> {
         Ok(GremlinTransaction::new(
@@ -515,7 +265,6 @@
 
 pub struct GremlinTransaction {
     client: GremlinClient,
-<<<<<<< HEAD
     bindings: bool,
     long_ids: bool,
     partitions: bool,
@@ -536,20 +285,6 @@
             long_ids,
             partitions,
             sessions,
-=======
-    partition: bool,
-    use_bindings: bool,
-    long_ids: bool,
-}
-
-impl GremlinTransaction {
-    pub fn new(client: GremlinClient, partition: bool, use_bindings: bool, long_ids: bool) -> Self {
-        GremlinTransaction {
-            client,
-            partition,
-            use_bindings,
-            long_ids,
->>>>>>> 4df10f62
         }
     }
 
@@ -783,7 +518,6 @@
                 let src_id = match hm.remove("srcID") {
                     Some(GValue::String(s)) => Value::String(s),
                     Some(GValue::Int64(i)) => Value::String(i.to_string()),
-<<<<<<< HEAD
                     Some(GValue::Uuid(uuid)) => Value::Uuid(uuid),
                     _ => {
                         return Err(Error::ResponseItemNotFound {
@@ -798,22 +532,6 @@
                     Some(GValue::Uuid(uuid)) => Value::Uuid(uuid),
                     _ => {
                         return Err(Error::ResponseItemNotFound {
-=======
-                    Some(GValue::Uuid(uuid)) => Value::Uuid(uuid),
-                    _ => {
-                        return Err(Error::ResponseItemNotFound {
-                            name: "Src ID".to_string(),
-                        })
-                    }
-                };
-
-                let dst_id = match hm.remove("dstID") {
-                    Some(GValue::String(s)) => Value::String(s),
-                    Some(GValue::Int64(i)) => Value::String(i.to_string()),
-                    Some(GValue::Uuid(uuid)) => Value::Uuid(uuid),
-                    _ => {
-                        return Err(Error::ResponseItemNotFound {
->>>>>>> 4df10f62
                             name: "Dst ID".to_string(),
                         })
                     }
@@ -1056,35 +774,6 @@
         if self.partitions {
             query.push_str(".has('partitionKey', partitionKey)");
         }
-<<<<<<< HEAD
-
-=======
-        query.push_str(".hasId(within(id_list))");
-        let ids = nodes
-            .iter()
-            .map(|n| n.id())
-            .collect::<Result<Vec<&Value>, Error>>()?
-            .into_iter()
-            .cloned()
-            .collect::<Vec<Value>>()
-            .into_iter()
-            .map(|id| {
-                if self.long_ids {
-                    if let Value::String(s) = id {
-                        if let Ok(i) = s.parse::<i64>() {
-                            Value::Int64(i)
-                        } else {
-                            Value::String(s)
-                        }
-                    } else {
-                        id
-                    }
-                } else {
-                    id
-                }
-            })
-            .collect();
->>>>>>> 4df10f62
         let mut params = HashMap::new();
 
         if self.bindings {
@@ -1283,33 +972,6 @@
             query.push_str(".has('partitionKey', partitionKey)");
         }
 
-<<<<<<< HEAD
-=======
-        let ids = rels
-            .iter()
-            .map(|r| r.id())
-            .collect::<Vec<&Value>>()
-            .into_iter()
-            .cloned()
-            .collect::<Vec<Value>>()
-            .into_iter()
-            .map(|id| {
-                if self.long_ids {
-                    if let Value::String(s) = id {
-                        if let Ok(i) = s.parse::<i64>() {
-                            Value::Int64(i)
-                        } else {
-                            Value::String(s)
-                        }
-                    } else {
-                        id
-                    }
-                } else {
-                    id
-                }
-            })
-            .collect();
->>>>>>> 4df10f62
         let mut params = HashMap::new();
 
         if self.bindings {
