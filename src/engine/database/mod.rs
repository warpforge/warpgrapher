--- conflicted
+++ resolved
@@ -227,18 +227,18 @@
     }
 }
 
-<<<<<<< HEAD
+/*
 pub trait Transaction<RequestCtx: RequestContext> {
     fn begin(&mut self) -> Result<(), Error>;
 
     fn create_node(
-=======
+*/
+
 #[async_trait]
-pub(crate) trait Transaction: Send {
+pub trait Transaction<RequestCtx: RequestContext>: Send {
     async fn begin(&mut self) -> Result<(), Error>;
 
-    async fn create_node<RequestCtx: RequestContext>(
->>>>>>> dbfbadc3
+    async fn create_node(
         &mut self,
         node_var: &NodeQueryVar,
         props: HashMap<String, Value>,
@@ -246,11 +246,7 @@
         info: &Info,
     ) -> Result<Node<RequestCtx>, Error>;
 
-<<<<<<< HEAD
-    fn create_rels(
-=======
-    async fn create_rels<RequestCtx: RequestContext>(
->>>>>>> dbfbadc3
+    async fn create_rels(
         &mut self,
         src_query_fragment: QueryFragment,
         dst_query_fragment: QueryFragment,
@@ -274,11 +270,7 @@
         sg: &mut SuffixGenerator,
     ) -> Result<QueryFragment, Error>;
 
-<<<<<<< HEAD
-    fn read_nodes(
-=======
-    async fn read_nodes<RequestCtx: RequestContext>(
->>>>>>> dbfbadc3
+    async fn read_nodes(
         &mut self,
         node_var: &NodeQueryVar,
         query_fragment: QueryFragment,
@@ -301,11 +293,7 @@
         sg: &mut SuffixGenerator,
     ) -> Result<QueryFragment, Error>;
 
-<<<<<<< HEAD
-    fn read_rels(
-=======
-    async fn read_rels<RequestCtx: RequestContext>(
->>>>>>> dbfbadc3
+    async fn read_rels(
         &mut self,
         query_fragment: QueryFragment,
         rel_var: &RelQueryVar,
@@ -313,11 +301,7 @@
         partition_key_opt: Option<&Value>,
     ) -> Result<Vec<Rel<RequestCtx>>, Error>;
 
-<<<<<<< HEAD
-    fn update_nodes(
-=======
-    async fn update_nodes<RequestCtx: RequestContext>(
->>>>>>> dbfbadc3
+    async fn update_nodes(
         &mut self,
         query_fragment: QueryFragment,
         node_var: &NodeQueryVar,
@@ -326,11 +310,7 @@
         info: &Info,
     ) -> Result<Vec<Node<RequestCtx>>, Error>;
 
-<<<<<<< HEAD
-    fn update_rels(
-=======
-    async fn update_rels<RequestCtx: RequestContext>(
->>>>>>> dbfbadc3
+    async fn update_rels(
         &mut self,
         query_fragment: QueryFragment,
         rel_var: &RelQueryVar,
