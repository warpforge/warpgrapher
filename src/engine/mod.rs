--- conflicted
+++ resolved
@@ -9,12 +9,7 @@
 use extensions::Extensions;
 use juniper::http::GraphQLRequest;
 use log::debug;
-<<<<<<< HEAD
-=======
-use r2d2::Pool;
-use r2d2_cypher::CypherConnectionManager;
-use resolvers::Resolvers;
->>>>>>> dd5c2f34
+use objects::resolvers::Resolvers;
 use schema::{create_root_node, RootRef};
 use std::collections::HashMap;
 use std::fmt::Debug;
@@ -24,7 +19,7 @@
 pub mod context;
 pub mod database;
 pub mod extensions;
-mod objects;
+pub mod objects;
 pub mod schema;
 pub mod value;
 
@@ -87,14 +82,9 @@
     /// ```rust
     /// use std::env::var_os;
     /// use warpgrapher::engine::Engine;
-<<<<<<< HEAD
-    /// use warpgrapher::engine::config::{Config, Resolvers};
+    /// use warpgrapher::engine::config::Config;
     /// use warpgrapher::engine::database::DatabasePool;
-=======
-    /// use warpgrapher::engine::neo4j::Neo4jEndpoint;
-    /// use warpgrapher::engine::config::{Config};
-    /// use warpgrapher::engine::resolvers::{Resolvers};
->>>>>>> dd5c2f34
+    /// use warpgrapher::engine::objects::resolvers::Resolvers;
     ///
     /// let resolvers = Resolvers::<(), ()>::new();
     ///
@@ -493,27 +483,18 @@
 /// reachable, so most of the coverage is provided by integration tests.
 #[cfg(test)]
 mod tests {
-<<<<<<< HEAD
-    use super::config::{Config, Resolvers, Validators};
-    use super::context::GraphQLContext;
-    use super::schema::Info;
-    #[cfg(any(feature = "graphson2", feature = "neo4j"))]
-=======
     use super::config::{Config, Validators};
-    use super::resolvers::{ResolverContext, Resolvers};
->>>>>>> dd5c2f34
+    // use super::context::GraphQLContext;
+    // use super::schema::Info;
+    #[cfg(any(feature = "cosmos", feature = "neo4j"))]
     use super::Engine;
     use super::EngineBuilder;
-    #[cfg(any(feature = "graphson2", feature = "neo4j"))]
+    #[cfg(any(feature = "cosmos", feature = "neo4j"))]
     use crate::engine::database::DatabasePool;
+    use crate::engine::objects::resolvers::{ResolverContext, Resolvers};
     use crate::engine::value::Value;
     use crate::error::Error;
-<<<<<<< HEAD
-    use juniper::{Arguments, ExecutionResult, Executor};
-=======
     use juniper::ExecutionResult;
-    use std::env::var_os;
->>>>>>> dd5c2f34
     use std::fs::File;
     use std::io::BufReader;
 
@@ -539,7 +520,7 @@
     }
 
     /// Passes if the engine can be created.
-    #[cfg(any(feature = "graphson2", feature = "neo4j"))]
+    #[cfg(any(feature = "cosmos", feature = "neo4j"))]
     #[test]
     fn engine_new() {
         init();
@@ -667,17 +648,8 @@
         assert!(EngineBuilder::validate_engine(&resolvers, &validators, &config).is_err());
     }
 
-<<<<<<< HEAD
-    fn my_resolver(
-        _info: &Info,
-        _args: &Arguments,
-        _executor: &Executor<GraphQLContext<(), ()>>,
-    ) -> ExecutionResult {
-        Ok(juniper::Value::scalar(100 as i32))
-=======
     pub fn my_resolver(context: ResolverContext<(), ()>) -> ExecutionResult {
         context.resolve_scalar(1 as i32)
->>>>>>> dd5c2f34
     }
 
     fn my_validator(_value: &Value) -> Result<(), Error> {
