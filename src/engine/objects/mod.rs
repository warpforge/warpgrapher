//! Contains the input, node, and relationship data structures used for Warpgrapher's
//! auto-generated CRUD query endpoints. Optionally, these structured are available for use by
//! custom resolver code, as well.

use super::context::GraphQLContext;
use super::schema::{ArgumentKind, Info, NodeType, Property, PropertyKind, TypeKind};
use crate::engine::context::RequestContext;
use crate::engine::resolvers::Object;
use crate::engine::value::Value;
use crate::error::Error;
use juniper::meta::MetaType;
pub use juniper::GraphQLType;
use juniper::{
    Arguments, DefaultScalarValue, ExecutionResult, Executor, FromInputValue, InputValue, Registry,
    Selection, ID,
};
use log::{error, trace};
use resolvers::Resolver;
use std::collections::HashMap;
use std::convert::TryInto;
use std::fmt::Debug;
use std::marker::PhantomData;

mod resolvers;

#[derive(Clone, Debug)]
struct Input<RequestCtx>
where
    RequestCtx: RequestContext,
{
    value: Value,
    _rctx: PhantomData<RequestCtx>,
}

impl<RequestCtx> Input<RequestCtx>
where
    RequestCtx: RequestContext,
{
    fn new(value: Value) -> Input<RequestCtx> {
        Input {
            value,
            _rctx: PhantomData,
        }
    }
}

impl<RequestCtx> FromInputValue for Input<RequestCtx>
where
    RequestCtx: RequestContext,
{
    fn from_input_value(v: &InputValue) -> Option<Self> {
        serde_json::to_value(v)
            .ok()
            .and_then(|val| val.try_into().ok())
            .map(Input::new)
    }
}

impl<RequestCtx> GraphQLType for Input<RequestCtx>
where
    RequestCtx: RequestContext,
{
    type Context = GraphQLContext<RequestCtx>;
    type TypeInfo = Info;

    fn name(info: &Self::TypeInfo) -> Option<&str> {
        Some(&info.name())
    }

    fn meta<'r>(info: &Self::TypeInfo, registry: &mut Registry<'r>) -> MetaType<'r>
    where
        DefaultScalarValue: 'r,
    {
        trace!("Input::meta called for {}", info.name());

        let nt = info.type_def_by_name(info.name()).unwrap_or_else(|e| {
            // this path is only reached if there is a bug in the code
            error!(
                "Input::meta expected type '{}' that was not found in GraphQL schema",
                info.name().to_string()
            );
            panic!(e)
        });

        let mut props = nt.props().collect::<Vec<&Property>>();
        props.sort_by_key(|p| p.name());

        let args = props
            .iter()
            .map(|p| match (p.type_name(), p.required(), p.list()) {
                ("Boolean", false, false) => registry.arg::<Option<bool>>(p.name(), &()),
                ("Boolean", false, true) => registry.arg::<Option<Vec<bool>>>(p.name(), &()),
                ("Boolean", true, false) => registry.arg::<bool>(p.name(), &()),
                ("Boolean", true, true) => registry.arg::<Vec<bool>>(p.name(), &()),
                ("Float", false, false) => registry.arg::<Option<f64>>(p.name(), &()),
                ("Float", false, true) => registry.arg::<Option<Vec<f64>>>(p.name(), &()),
                ("Float", true, false) => registry.arg::<f64>(p.name(), &()),
                ("Float", true, true) => registry.arg::<Vec<f64>>(p.name(), &()),
                ("ID", false, false) => registry.arg::<Option<ID>>(p.name(), &()),
                ("ID", false, true) => registry.arg::<Option<Vec<ID>>>(p.name(), &()),
                ("ID", true, false) => registry.arg::<ID>(p.name(), &()),
                ("ID", true, true) => registry.arg::<Vec<ID>>(p.name(), &()),
                ("Int", false, false) => registry.arg::<Option<i32>>(p.name(), &()),
                ("Int", false, true) => registry.arg::<Option<Vec<i32>>>(p.name(), &()),
                ("Int", true, false) => registry.arg::<i32>(p.name(), &()),
                ("Int", true, true) => registry.arg::<Vec<i32>>(p.name(), &()),
                ("String", false, false) => registry.arg::<Option<String>>(p.name(), &()),
                ("String", false, true) => registry.arg::<Option<Vec<String>>>(p.name(), &()),
                ("String", true, false) => registry.arg::<String>(p.name(), &()),
                ("String", true, true) => registry.arg::<Vec<String>>(p.name(), &()),
                (_, false, false) => registry.arg::<Option<Input<RequestCtx>>>(
                    p.name(),
                    &Info::new(p.type_name().to_string(), info.type_defs()),
                ),
                (_, false, true) => registry.arg::<Option<Vec<Input<RequestCtx>>>>(
                    p.name(),
                    &Info::new(p.type_name().to_string(), info.type_defs()),
                ),
                (_, true, false) => registry.arg::<Input<RequestCtx>>(
                    p.name(),
                    &Info::new(p.type_name().to_string(), info.type_defs()),
                ),
                (_, true, true) => registry.arg::<Vec<Input<RequestCtx>>>(
                    p.name(),
                    &Info::new(p.type_name().to_string(), info.type_defs()),
                ),
            })
            .collect::<Vec<_>>();

        registry
            .build_input_object_type::<Input<RequestCtx>>(info, &args)
            .into_meta()
    }
}

/// Represents a node in the graph data structure for auto-generated CRUD operations and custom
/// resolvers.
///
/// # Examples
///
/// ```rust, no_run
/// # use std::collections::HashMap;
/// # use warpgrapher::engine::resolvers::{ResolverFacade, ExecutionResult};
/// # use warpgrapher::engine::value::Value;
///
/// fn custom_resolve(facade: ResolverFacade<()>) -> ExecutionResult {
///     let typename = "User";
///
///     let mut props = HashMap::new();
///     props.insert("role".to_string(), Value::String("Admin".to_string()));
///
///     let n = facade.create_node(typename, props);
///
///     facade.resolve_node(&n)
/// }
/// ```
#[derive(Clone, Debug)]
pub struct Node<RequestCtx>
where
    RequestCtx: Debug + RequestContext,
{
    concrete_typename: String,
    fields: HashMap<String, Value>,
    _rctx: PhantomData<RequestCtx>,
}

impl<RequestCtx> Node<RequestCtx>
where
    RequestCtx: RequestContext,
{
    pub(crate) fn new(
        concrete_typename: String,
        fields: HashMap<String, Value>,
    ) -> Node<RequestCtx> {
        Node {
            concrete_typename,
            fields,
            _rctx: PhantomData,
        }
    }

    /// Returns the fields of a [`Node`].
    ///
    /// # Example
    /// ```rust
    /// use warpgrapher::engine::objects::Node;
    ///
    /// fn handle_node(n: Node<()>) {
    ///     let properties = n.fields();
    /// }
    /// ```
    pub fn fields(&self) -> &HashMap<String, Value> {
        &self.fields
    }

    pub(crate) fn id(&self) -> Result<&Value, Error> {
        trace!("Node::id called");
        self.fields
            .get(&"id".to_string())
            .ok_or_else(|| Error::ResponseItemNotFound {
                name: "id".to_string(),
            })
    }

    pub(crate) fn type_name(&self) -> &String {
        &self.concrete_typename
    }

    fn union_meta<'r>(nt: &NodeType, info: &Info, registry: &mut Registry<'r>) -> MetaType<'r>
    where
        DefaultScalarValue: 'r,
    {
        trace!(
            "Node::union_meta called - nt.type_name(): {}",
            nt.type_name()
        );
        let types = match nt.union_types() {
            None => panic!("Missing union_types on NodeType of type Union"),
            Some(union_types) => union_types
                .clone()
                .map(|ut| {
                    registry
                        .get_type::<Node<RequestCtx>>(&Info::new(ut.to_string(), info.type_defs()))
                })
                .collect::<Vec<_>>(),
        };
        registry
            .build_union_type::<Node<RequestCtx>>(info, &types)
            .into_meta()
    }

    fn object_meta<'r>(nt: &NodeType, info: &Info, registry: &mut Registry<'r>) -> MetaType<'r>
    where
        DefaultScalarValue: 'r,
    {
        trace!("Node::object_meta -- nt.type_name(): {}", nt.type_name());
        let mut props = nt.props().collect::<Vec<&Property>>();
        props.sort_by_key(|&p| p.name());

        let fields = props
            .iter()
            .map(|p| {
                let f = match (p.type_name(), p.required(), p.list(), p.kind()) {
                    ("Boolean", false, false, _) => registry.field::<Option<bool>>(p.name(), &()),
                    ("Boolean", false, true, _) => {
                        registry.field::<Option<Vec<bool>>>(p.name(), &())
                    }
                    ("Boolean", true, false, _) => registry.field::<bool>(p.name(), &()),
                    ("Boolean", true, true, _) => registry.field::<Vec<bool>>(p.name(), &()),
                    ("Float", false, false, _) => registry.field::<Option<f64>>(p.name(), &()),
                    ("Float", false, true, _) => registry.field::<Option<Vec<f64>>>(p.name(), &()),
                    ("Float", true, false, _) => registry.field::<f64>(p.name(), &()),
                    ("Float", true, true, _) => registry.field::<Vec<f64>>(p.name(), &()),
                    ("ID", false, false, _) => registry.field::<Option<ID>>(p.name(), &()),
                    ("ID", false, true, _) => registry.field::<Option<Vec<ID>>>(p.name(), &()),
                    ("ID", true, false, _) => registry.field::<ID>(p.name(), &()),
                    ("ID", true, true, _) => registry.field::<Vec<ID>>(p.name(), &()),
                    ("Int", false, false, _) => registry.field::<Option<i32>>(p.name(), &()),
                    ("Int", false, true, _) => registry.field::<Option<Vec<i32>>>(p.name(), &()),
                    ("Int", true, false, _) => registry.field::<i32>(p.name(), &()),
                    ("Int", true, true, _) => registry.field::<Vec<i32>>(p.name(), &()),
                    ("String", false, false, _) => registry.field::<Option<String>>(p.name(), &()),
                    ("String", false, true, _) => {
                        registry.field::<Option<Vec<String>>>(p.name(), &())
                    }
                    ("String", true, false, _) => registry.field::<String>(p.name(), &()),
                    ("String", true, true, _) => registry.field::<Vec<String>>(p.name(), &()),
                    (_, false, false, PropertyKind::Rel { rel_name: _ }) => registry
                        .field::<Option<Rel<RequestCtx>>>(
                            p.name(),
                            &Info::new(p.type_name().to_string(), info.type_defs()),
                        ),
                    (_, false, false, _) => registry.field::<Option<Node<RequestCtx>>>(
                        p.name(),
                        &Info::new(p.type_name().to_string(), info.type_defs()),
                    ),
                    (_, false, true, PropertyKind::Rel { rel_name: _ }) => {
                        registry.field::<Option<Vec<&Rel<RequestCtx>>>>(
                            p.name(),
                            &Info::new(p.type_name().to_string(), info.type_defs()),
                        )
                    }
                    (_, false, true, _) => registry.field::<Option<Vec<&Node<RequestCtx>>>>(
                        p.name(),
                        &Info::new(p.type_name().to_string(), info.type_defs()),
                    ),
                    (_, true, false, PropertyKind::Rel { rel_name: _ }) => registry
                        .field::<Rel<RequestCtx>>(
                            p.name(),
                            &Info::new(p.type_name().to_string(), info.type_defs()),
                        ),
                    (_, true, false, _) => registry.field::<Node<RequestCtx>>(
                        p.name(),
                        &Info::new(p.type_name().to_string(), info.type_defs()),
                    ),
                    (_, true, true, PropertyKind::Rel { rel_name: _ }) => {
                        registry.field::<Vec<&Rel<RequestCtx>>>(
                            p.name(),
                            &Info::new(p.type_name().to_string(), info.type_defs()),
                        )
                    }
                    (_, true, true, _) => registry.field::<Vec<&Node<RequestCtx>>>(
                        p.name(),
                        &Info::new(p.type_name().to_string(), info.type_defs()),
                    ),
                };

                p.arguments().fold(f, |f, arg| {
                    match (arg.name(), arg.type_name(), arg.kind()) {
                        (name, "Boolean", ArgumentKind::Optional) => {
                            f.argument(registry.arg::<Option<bool>>(name, &()))
                        }
                        (name, "Boolean", ArgumentKind::Required) => {
                            f.argument(registry.arg::<bool>(name, &()))
                        }
                        (name, "Float", ArgumentKind::Optional) => {
                            f.argument(registry.arg::<Option<f64>>(name, &()))
                        }
                        (name, "Float", ArgumentKind::Required) => {
                            f.argument(registry.arg::<f64>(name, &()))
                        }
                        (name, "ID", ArgumentKind::Optional) => {
                            f.argument(registry.arg::<Option<ID>>(name, &()))
                        }
                        (name, "ID", ArgumentKind::Required) => {
                            f.argument(registry.arg::<ID>(name, &()))
                        }
                        (name, "Int", ArgumentKind::Optional) => {
                            f.argument(registry.arg::<Option<i32>>(name, &()))
                        }
                        (name, "Int", ArgumentKind::Required) => {
                            f.argument(registry.arg::<i32>(name, &()))
                        }
                        ("partitionKey", "String", ArgumentKind::Optional) => {
                            f.argument(registry.arg::<Option<String>>("partitionKey", &()))
                        }
                        (name, "String", ArgumentKind::Optional) => {
                            f.argument(registry.arg::<Option<String>>(name, &()))
                        }
                        (name, "String", ArgumentKind::Required) => {
                            f.argument(registry.arg::<String>(name, &()))
                        }
                        ("input", type_name, ArgumentKind::Optional) => {
                            f.argument(registry.arg::<Option<Input<RequestCtx>>>(
                                "input",
                                &Info::new(type_name.to_string(), info.type_defs()),
                            ))
                        }
                        ("input", type_name, ArgumentKind::Required) => {
                            f.argument(registry.arg::<Input<RequestCtx>>(
                                "input",
                                &Info::new(type_name.to_string(), info.type_defs()),
                            ))
                        }
                        (_, _, _) => panic!(Error::TypeNotExpected {details: None}),
                    }
                })
            })
            .collect::<Vec<_>>();

        registry
            .build_object_type::<Node<RequestCtx>>(info, &fields)
            .into_meta()
    }

    pub(crate) fn typename(&self) -> &str {
        &self.concrete_typename
    }
}

impl<RequestCtx> GraphQLType for Node<RequestCtx>
where
    RequestCtx: RequestContext,
{
    type Context = GraphQLContext<RequestCtx>;
    type TypeInfo = Info;

    fn name(info: &Self::TypeInfo) -> Option<&str> {
        Some(&info.name())
    }

    fn concrete_type_name(&self, _context: &Self::Context, info: &Self::TypeInfo) -> String {
        let tn = info
            .type_def_by_name(&info.name())
            .unwrap_or_else(|e| {
                error!(
                    "Node::concrete_type_name panicking on type: {}",
                    info.name()
                );
                panic!(e)
            })
            .type_name()
            .to_string();
        trace!(
            "Node::concrete_type_name -- info.name: {:#?}, returning {:#?}",
            info.name(),
            tn
        );

        tn
    }

    fn meta<'r>(info: &Self::TypeInfo, registry: &mut Registry<'r>) -> MetaType<'r>
    where
        DefaultScalarValue: 'r,
    {
        trace!("Node::meta called -- info.name: {}", info.name());
        let nt = info.type_def_by_name(&info.name()).unwrap_or_else(|e| {
            error!("Node::meta panicking on type: {}", info.name().to_string());
            panic!(e)
        });

        match nt.type_kind() {
            TypeKind::Union => Node::<RequestCtx>::union_meta(nt, info, registry),
            _ => Node::<RequestCtx>::object_meta(nt, info, registry),
        }
    }

    fn resolve_field(
        &self,
        info: &Self::TypeInfo,
        field_name: &str,
        args: &Arguments,
        executor: &Executor<Self::Context>,
    ) -> ExecutionResult {
        let sn = Self::name(info).ok_or_else(|| Error::SchemaItemNotFound {
            name: info.name().to_string(),
        })?;
        trace!(
            "Node::resolve_field called -- sn: {}, field_name: {}",
            sn,
            field_name,
        );

        let p = info.type_def()?.property(field_name)?;
        let input_opt: Option<Input<RequestCtx>> = args.get("input");

        // The partition key is only in the arguments for the outermost query or mutation.
        // For lower-level field resolution, the partition key is read from the field of the parent.
        // An alternate design would've been to carry the partitionKey in context, but this way
        // recursive resolve calls from custom resolvers that execute cross-partition queries will
        // work correctly, as each node carries its own partition, for any recursion to fill out the
        // other rels and nodes loaded by the shape.
        let arg_partition_key = args.get("partitionKey");
        let partition_key_opt: Option<&Value> = arg_partition_key
            .as_ref()
            .or_else(|| self.fields.get("partitionKey"));

        let mut resolver = Resolver::new(partition_key_opt);

        let result = match p.kind() {
            PropertyKind::CustomResolver => resolver.resolve_custom_endpoint(
                info,
                field_name,
                Object::Node(self),
                args,
                executor,
            ),
            PropertyKind::DynamicScalar => resolver.resolve_custom_field(
                info,
                field_name,
                p.resolver(),
                Object::Node(self),
                args,
                executor,
            ),
            PropertyKind::DynamicRel { rel_name } => resolver.resolve_custom_rel(
                info,
                &rel_name,
                p.resolver(),
                Object::Node(self),
                args,
                executor,
            ),
            PropertyKind::Input => Err((Error::TypeNotExpected {details: None}).into()),
            PropertyKind::NodeCreateMutation => {
                let input = input_opt.ok_or_else(|| Error::InputItemNotFound {
                    name: "input".to_string(),
                })?;
                resolver.resolve_node_create_mutation(field_name, info, input, executor)
            }
            PropertyKind::NodeDeleteMutation { label } => {
                let input = input_opt.ok_or_else(|| Error::InputItemNotFound {
                    name: "input".to_string(),
                })?;
                resolver.resolve_node_delete_mutation(field_name, &label, info, input, executor)
            }
            PropertyKind::NodeUpdateMutation => {
                let input = input_opt.ok_or_else(|| Error::InputItemNotFound {
                    name: "input".to_string(),
                })?;
                resolver.resolve_node_update_mutation(field_name, info, input, executor)
            }
            PropertyKind::Object => {
                resolver.resolve_node_read_query(field_name, info, input_opt, executor)
            }
            PropertyKind::Rel { rel_name } => {
                let io = match sn {
                    "Mutation" | "Query" => input_opt,
                    _ => {
                        let mut src_node = HashMap::new();
                        src_node.insert("id".to_string(), self.id()?.clone());
                        let mut src = HashMap::new();
                        src.insert(
                            info.type_def()?.type_name().to_string(),
                            Value::Map(src_node),
                        );
                        let mut hm = HashMap::new();
                        hm.insert("src".to_string(), Value::Map(src));
                        Some(Input::new(Value::Map(hm)))
                    }
                };
                resolver.resolve_rel_read_query(field_name, &rel_name, info, io, executor)
            }
            PropertyKind::RelCreateMutation {
                src_label,
                rel_name,
            } => {
                let input = input_opt.ok_or_else(|| Error::InputItemNotFound {
                    name: "input".to_string(),
                })?;
                resolver.resolve_rel_create_mutation(
                    field_name, &src_label, &rel_name, info, input, executor,
                )
            }
            PropertyKind::RelDeleteMutation {
                src_label,
                rel_name,
            } => {
                let input = input_opt.ok_or_else(|| Error::InputItemNotFound {
                    name: "input".to_string(),
                })?;
                resolver.resolve_rel_delete_mutation(
                    field_name, &src_label, &rel_name, info, input, executor,
                )
            }
            PropertyKind::RelUpdateMutation {
                src_label,
                rel_name,
            } => {
                let input = input_opt.ok_or_else(|| Error::InputItemNotFound {
                    name: "input".to_string(),
                })?;
                resolver.resolve_rel_update_mutation(
                    field_name, &src_label, &rel_name, info, input, executor,
                )
            }
            PropertyKind::Scalar => {
                resolver.resolve_scalar_field(info, field_name, &self.fields, executor)
            },
<<<<<<< HEAD
            PropertyKind::ScalarComp => Err(Error::TypeNotExpected.into()),
            PropertyKind::Union => Err(Error::TypeNotExpected.into()),
=======
            PropertyKind::ScalarComp => Err((Error::TypeNotExpected {details: None}).into()),
            PropertyKind::Union => Err((Error::TypeNotExpected {details: None}).into()),
>>>>>>> 637424c1
            PropertyKind::VersionQuery => resolver.resolve_static_version_query(executor),
        };

        trace!("Node::resolve_field -- result: {:#?}", result);

        result
    }

    fn resolve_into_type(
        &self,
        info: &Self::TypeInfo,
        type_name: &str,
        _selection_set: Option<&[Selection]>,
        executor: &Executor<Self::Context>,
    ) -> ExecutionResult {
        let sn = Self::name(info).ok_or_else(|| Error::SchemaItemNotFound {
            name: info.name().to_string(),
        })?;

        trace!(
            "Node::resolve_into_type called -- sn: {}, info.name: {}, type_name: {}, self.concrete_typename: {}",
            sn,
            info.name(),
            type_name,
            self.concrete_typename
        );

        // this mismatch can occur when query fragments are used. correct behavior is to not
        // resolve it
        if info.name() != type_name {
            trace!(
                "info.name() {} != type_name {}, returning NULL",
                info.name(),
                type_name
            );
            return Ok(juniper::Value::Null);
        }

        executor.resolve(
            &Info::new(self.concrete_typename.to_owned(), info.type_defs()),
            &Some(self),
        )
    }
}

/// Represents a reference to a [`Node`] object as either an [`Identifier`]
/// containing a type and id, or a complete [`Node`] struct.
#[derive(Clone, Debug)]
pub(crate) enum NodeRef<RequestCtx: RequestContext> {
    Identifier { id: Value, label: String },
    Node(Node<RequestCtx>),
}

/// Represents a relationship in the graph data structure for auto-generated CRUD operations and
/// custom resolvers.
///
/// # Examples
///
/// ```rust, no_run
/// # use std::collections::HashMap;
/// # use warpgrapher::engine::resolvers::{ResolverFacade, ExecutionResult};
/// # use warpgrapher::engine::value::Value;
///
/// fn custom_resolve(facade: ResolverFacade<()>) -> ExecutionResult {
///     // do work
///     let node_id = Value::String("12345678-1234-1234-1234-1234567890ab".to_string());
///
///     let mut hm1 = HashMap::new();
///     hm1.insert("role".to_string(), Value::String("member".to_string()));
///
///     // return rel
///     facade.resolve_rel(&facade.create_rel(
///         Value::String("655c4e13-5075-45ea-97de-b43f800e5854".to_string()),
///         Some(hm1), node_id, "DstNodeLabel")?)
/// }
/// ```
#[derive(Clone, Debug)]
pub struct Rel<RequestCtx>
where
    RequestCtx: RequestContext,
{
    id: Value,
    partition_key: Option<Value>,
    props: Option<Node<RequestCtx>>,
    src_ref: NodeRef<RequestCtx>,
    dst_ref: NodeRef<RequestCtx>,
    _rctx: PhantomData<RequestCtx>,
}

impl<RequestCtx> Rel<RequestCtx>
where
    RequestCtx: RequestContext,
{
    pub(crate) fn new(
        id: Value,
        partition_key: Option<Value>,
        props: Option<Node<RequestCtx>>,
        src_ref: NodeRef<RequestCtx>,
        dst_ref: NodeRef<RequestCtx>,
    ) -> Rel<RequestCtx> {
        Rel {
            id,
            partition_key,
            props,
            src_ref,
            dst_ref,
            _rctx: PhantomData,
        }
    }

    pub(crate) fn id(&self) -> &Value {
        &self.id
    }
}

impl<RequestCtx> GraphQLType for Rel<RequestCtx>
where
    RequestCtx: RequestContext,
{
    type Context = GraphQLContext<RequestCtx>;
    type TypeInfo = Info;

    fn name(info: &Self::TypeInfo) -> Option<&str> {
        Some(&info.name())
    }

    fn concrete_type_name(&self, _context: &Self::Context, info: &Self::TypeInfo) -> String {
        let tn = info
            .type_def_by_name(&info.name())
            .unwrap_or_else(|e| {
                error!("Rel::concrete_type_name panicking on type: {}", info.name());
                panic!(e)
            })
            .type_name()
            .to_owned();

        trace!(
            "Rel::concrete_type_name called -- info.name: {}, returning {}",
            info.name(),
            tn
        );

        tn
    }

    fn meta<'r>(info: &Self::TypeInfo, registry: &mut Registry<'r>) -> MetaType<'r>
    where
        DefaultScalarValue: 'r,
    {
        trace!("Rel::meta called for {}", info.name());

        let nt = info.type_def_by_name(&info.name()).unwrap_or_else(|e| {
            error!("Rel::meta panicking on type: {}", info.name().to_string());
            panic!(e)
        });

        let mut props = nt.props().collect::<Vec<&Property>>();
        props.sort_by_key(|&p| p.name());

        let fields = props
            .iter()
            .map(|p| match (p.type_name(), p.required(), p.list()) {
                ("ID", false, false) => registry.field::<Option<ID>>(p.name(), &()),
                ("ID", false, true) => registry.field::<Option<Vec<ID>>>(p.name(), &()),
                ("ID", true, false) => registry.field::<ID>(p.name(), &()),
                ("ID", true, true) => registry.field::<Vec<ID>>(p.name(), &()),
                (_, false, false) => registry.field::<Option<Node<RequestCtx>>>(
                    p.name(),
                    &Info::new(p.type_name().to_string(), info.type_defs()),
                ),
                (_, false, true) => registry.field::<Option<Vec<&Node<RequestCtx>>>>(
                    p.name(),
                    &Info::new(p.type_name().to_string(), info.type_defs()),
                ),
                (_, true, false) => registry.field::<Node<RequestCtx>>(
                    p.name(),
                    &Info::new(p.type_name().to_string(), info.type_defs()),
                ),
                (_, true, true) => registry.field::<Vec<&Node<RequestCtx>>>(
                    p.name(),
                    &Info::new(p.type_name().to_string(), info.type_defs()),
                ),
            })
            .collect::<Vec<_>>();

        registry
            .build_object_type::<Rel<RequestCtx>>(info, &fields)
            .into_meta()
    }

    fn resolve_field(
        &self,
        info: &Self::TypeInfo,
        field_name: &str,
        args: &Arguments,
        executor: &Executor<Self::Context>,
    ) -> ExecutionResult {
        trace!(
            "Rel::resolve_field_with_transaction called -- field_name: {}",
            field_name
        );
        let p = info.type_def()?.property(field_name)?;
        let arg_partition_key = args.get("partitionKey");
        let partition_key_opt: Option<&Value> = arg_partition_key
            .as_ref()
            .or_else(|| self.partition_key.as_ref());

        let mut resolver = Resolver::new(partition_key_opt);

        match (p.kind(), &field_name) {
            (PropertyKind::DynamicScalar, _) => resolver.resolve_custom_field(
                info,
                field_name,
                p.resolver(),
                Object::Rel(self),
                args,
                executor,
            ),
            (PropertyKind::Object, &"props") => match &self.props {
                Some(p) => resolver.resolve_rel_props(info, field_name, p, executor),
                None => Err((Error::TypeNotExpected { details: None}).into()),
            },
            (PropertyKind::Object, &"src") => match &self.src_ref {
                NodeRef::Identifier { id, label: _ } => {
                    let mut hm = HashMap::new();
                    hm.insert("id".to_string(), id.clone());
                    let input = Input::new(Value::Map(hm));
                    resolver.resolve_node_read_query(field_name, info, Some(input), executor)
                }
                NodeRef::Node(n) => {
                    executor.resolve(&Info::new(n.type_name().clone(), info.type_defs()), &n)
                }
            },
            (PropertyKind::Object, _) => Err(Error::ResponseItemNotFound {
                name: field_name.to_string(),
            }
            .into()),
            (PropertyKind::Scalar, _) => {
                if field_name == "id" {
                    executor.resolve_with_ctx(&(), &TryInto::<String>::try_into(self.id.clone())?)
                } else {
                    executor.resolve_with_ctx(&(), &None::<String>)
                }
            }
            (PropertyKind::Union, _) => match &self.dst_ref {
                NodeRef::Identifier { id, label } => {
                    resolver.resolve_union_field(info, label, field_name, &id, executor)
                }
                NodeRef::Node(n) => {
                    resolver.resolve_union_field_node(info, field_name, &n, executor)
                }
            },
            (_, _) => Err((Error::TypeNotExpected {details: None}).into()),
        }
    }
}<|MERGE_RESOLUTION|>--- conflicted
+++ resolved
@@ -548,13 +548,8 @@
             PropertyKind::Scalar => {
                 resolver.resolve_scalar_field(info, field_name, &self.fields, executor)
             },
-<<<<<<< HEAD
-            PropertyKind::ScalarComp => Err(Error::TypeNotExpected.into()),
-            PropertyKind::Union => Err(Error::TypeNotExpected.into()),
-=======
             PropertyKind::ScalarComp => Err((Error::TypeNotExpected {details: None}).into()),
             PropertyKind::Union => Err((Error::TypeNotExpected {details: None}).into()),
->>>>>>> 637424c1
             PropertyKind::VersionQuery => resolver.resolve_static_version_query(executor),
         };
 
