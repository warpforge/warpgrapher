use crate::engine::context::{GraphQLContext, RequestContext};
use crate::engine::database::{NodeQueryVar, QueryFragment, RelQueryVar, Transaction, Comparison};
use crate::engine::objects::resolvers::SuffixGenerator;
use crate::engine::objects::{Node, Rel};
use crate::engine::schema::{Info, PropertyKind};
use crate::engine::validators::Validators;
use crate::engine::value::Value;
use crate::error::Error;
<<<<<<< HEAD
use juniper::BoxFuture;
=======
use inflector::Inflector;
>>>>>>> 267056fb
use log::trace;
use std::collections::HashMap;
use std::convert::TryFrom;

pub(super) fn visit_node_create_mutation_input<'a, T, RequestCtx>(
    node_var: &'a NodeQueryVar,
    input: Value,
<<<<<<< HEAD
    info: &'a Info,
    partition_key_opt: Option<&'a Value>,
    sg: &'a mut SuffixGenerator,
    transaction: &'a mut T,
    validators: &'a Validators,
) -> BoxFuture<'a, Result<Node<RequestCtx>, Error>>
=======
    info: &Info,
    partition_key_opt: Option<&Value>,
    sg: &mut SuffixGenerator,
    transaction: &mut T,
    context: &GraphQLContext<RequestCtx>,
) -> Result<Node<RequestCtx>, Error>
>>>>>>> 267056fb
where
    T: 'a + Transaction,
    RequestCtx: RequestContext,
{
    Box::pin(async move {
        trace!(
        "visit_node_create_mutation_input called -- node_var: {:#?}, input: {:#?}, info.name: {}",
        node_var,
        input,
        info.name()
    );

<<<<<<< HEAD
        let itd = info.type_def()?;

        if let Value::Map(ref m) = input {
            m.keys().try_for_each(|k| {
                let p = itd.property(k)?;
                match p.kind() {
                    PropertyKind::Scalar | PropertyKind::DynamicScalar => p
                        .validator()
                        .map_or(Ok(()), |v_name| validate_input(validators, &v_name, &input)),
                    _ => Ok(()), // No validation action to take
                }
            })?
        }
=======
    let input = if let Some(handlers) = context
        .event_handlers()
        .before_node_create(node_var.label()?)
    {
        handlers.iter().try_fold(input, |v, f| f(v))?
    } else {
        input
    };

    let itd = info.type_def()?;

    if let Value::Map(ref m) = input {
        m.keys().try_for_each(|k| {
            let p = itd.property(k)?;
            match p.kind() {
                PropertyKind::Scalar | PropertyKind::DynamicScalar => {
                    p.validator().map_or(Ok(()), |v_name| {
                        validate_input(context.validators(), &v_name, &input)
                    })
                }
                _ => Ok(()), // No validation action to take
            }
        })?
    }
>>>>>>> 267056fb

        if let Value::Map(m) = input {
            let (props, inputs) = m.into_iter().try_fold(
                (HashMap::new(), HashMap::new()),
                |(mut props, mut inputs), (k, v)| {
                    match itd.property(&k)?.kind() {
                        PropertyKind::Scalar | PropertyKind::DynamicScalar => {
                            props.insert(k, v);
                        }
                        PropertyKind::Input => {
                            inputs.insert(k, v);
                        }
                        _ => return Err(Error::TypeNotExpected),
                    }
<<<<<<< HEAD
                    Ok((props, inputs))
                },
            )?;

            let node = transaction
                .create_node::<RequestCtx>(node_var, props, partition_key_opt, info)
                .await?;

            if !inputs.is_empty() {
                let mut id_props = HashMap::new();
                id_props.insert("id".to_string(), node.id()?.clone());
=======
                    _ => return Err(Error::TypeNotExpected { details: None}),
                }
                Ok((props, inputs))
            },
        )?;

        let node = transaction
            .create_node::<RequestCtx>(node_var, props, partition_key_opt, info)
            .and_then(|n| {
                if let Some(handlers) = context
                    .event_handlers()
                    .after_node_create(node_var.label()?)
                {
                    handlers
                        .iter()
                        .try_fold(vec![n], |v, f| f(v))?
                        .pop()
                        .ok_or_else(|| Error::ResponseItemNotFound {
                            name: "Node from after_node_create handler".to_string(),
                        })
                } else {
                    Ok(n)
                }
            })?;

        if !inputs.is_empty() {
            let mut id_props = HashMap::new();
            id_props.insert("id".to_string(), Comparison::default(node.id()?.clone()) );
>>>>>>> 267056fb

                let fragment =
                    transaction.node_read_fragment(Vec::new(), node_var, id_props, sg)?;
                trace!(
                    "visit_node_create_mutation_input -- fragment: {:#?}",
                    fragment
                );

                for (k, v) in inputs.into_iter() {
                    let p = itd.property(&k)?;

                    match p.kind() {
                        PropertyKind::Scalar | PropertyKind::DynamicScalar => (), // Handled earlier
                        PropertyKind::Input => {
                            if let Value::Array(input_array) = v {
                                for val in input_array.into_iter() {
                                    visit_rel_create_mutation_input::<T, RequestCtx>(
                                        fragment.clone(),
                                        &RelQueryVar::new(
                                            p.name().to_string(),
                                            sg.suffix(),
                                            node_var.clone(),
                                            NodeQueryVar::new(None, "dst".to_string(), sg.suffix()),
                                        ),
                                        None,
                                        val,
                                        &Info::new(p.type_name().to_owned(), info.type_defs()),
                                        partition_key_opt,
                                        sg,
                                        transaction,
                                        validators,
                                    )
                                    .await?;
                                }
                            } else {
                                visit_rel_create_mutation_input::<T, RequestCtx>(
                                    fragment.clone(),
                                    &RelQueryVar::new(
                                        p.name().to_string(),
                                        sg.suffix(),
                                        node_var.clone(),
                                        NodeQueryVar::new(None, "dst".to_string(), sg.suffix()),
                                    ),
                                    None,
                                    v,
                                    &Info::new(p.type_name().to_owned(), info.type_defs()),
                                    partition_key_opt,
                                    sg,
                                    transaction,
<<<<<<< HEAD
                                    validators,
                                )
                                .await?;
                            }
=======
                                    context,
                                )?;
                                Ok(())
                            })
                        } else {
                            visit_rel_create_mutation_input::<T, RequestCtx>(
                                fragment.clone(),
                                &RelQueryVar::new(
                                    p.name().to_string(),
                                    sg.suffix(),
                                    node_var.clone(),
                                    NodeQueryVar::new(None, "dst".to_string(), sg.suffix()),
                                ),
                                None,
                                v,
                                &Info::new(p.type_name().to_owned(), info.type_defs()),
                                partition_key_opt,
                                sg,
                                transaction,
                                context,
                            )?;
                            Ok(())
>>>>>>> 267056fb
                        }
                        _ => return Err(Error::TypeNotExpected),
                    }
<<<<<<< HEAD
=======
                    _ => Err(Error::TypeNotExpected { details: None}),
>>>>>>> 267056fb
                }
            }

            trace!("visit_node_create_muation_input -- returning {:#?}", node);

<<<<<<< HEAD
            Ok(node)
        } else {
            Err(Error::TypeNotExpected)
        }
    })
=======
        Ok(node)
    } else {
        Err(Error::TypeNotExpected { details: None})
    }
>>>>>>> 267056fb
}

pub(super) async fn visit_node_delete_input<T, RequestCtx: RequestContext>(
    node_var: &NodeQueryVar,
    input: Value,
    info: &Info,
    partition_key_opt: Option<&Value>,
    sg: &mut SuffixGenerator,
    transaction: &mut T,
    context: &GraphQLContext<RequestCtx>,
) -> Result<i32, Error>
where
    T: Transaction,
{
    trace!(
        "visit_node_delete_input called -- node_var: {:#?}, input: {:#?}, info.name: {}",
        node_var,
        input,
        info.name()
    );

    let input = if let Some(handlers) = context
        .event_handlers()
        .before_node_delete(node_var.label()?)
    {
        handlers.iter().try_fold(input, |v, f| f(v))?
    } else {
        input
    };

    if let Value::Map(mut m) = input {
        let itd = info.type_def()?;
        let fragment = visit_node_query_input(
            node_var,
            m.remove("MATCH"), // Remove used to take ownership
            &Info::new(
                itd.property("MATCH")?.type_name().to_owned(),
                info.type_defs(),
            ),
            partition_key_opt,
            sg,
            transaction,
        )
        .await?;

        visit_node_delete_mutation_input::<T, RequestCtx>(
            fragment,
            &node_var,
            m.remove("DELETE"),
            &Info::new(
                itd.property("DELETE")?.type_name().to_owned(),
                info.type_defs(),
            ),
            partition_key_opt,
            sg,
            transaction,
            context,
        )
        .await
    } else {
        Err(Error::TypeNotExpected { details: None})
    }
}

<<<<<<< HEAD
fn visit_node_delete_mutation_input<'a, T, RequestCtx>(
=======
#[allow(clippy::too_many_arguments)]
fn visit_node_delete_mutation_input<T, RequestCtx>(
>>>>>>> 267056fb
    query_fragment: QueryFragment,
    node_var: &'a NodeQueryVar,
    input: Option<Value>,
<<<<<<< HEAD
    info: &'a Info,
    partition_key_opt: Option<&'a Value>,
    sg: &'a mut SuffixGenerator,
    transaction: &'a mut T,
) -> BoxFuture<'a, Result<i32, Error>>
=======
    info: &Info,
    partition_key_opt: Option<&Value>,
    sg: &mut SuffixGenerator,
    transaction: &mut T,
    context: &GraphQLContext<RequestCtx>,
) -> Result<i32, Error>
>>>>>>> 267056fb
where
    RequestCtx: RequestContext,
    T: 'a + Transaction,
{
    Box::pin(async move {
        trace!(
        "visit_node_delete_mutation_input called -- query_fragment: {:#?}, node_var: {:#?}, input: {:#?}, info.name: {}",
        query_fragment, node_var, input, info.name()
    );

        let itd = info.type_def()?;

<<<<<<< HEAD
        let nodes = transaction
            .read_nodes::<RequestCtx>(node_var, query_fragment, partition_key_opt, info)
            .await?;
        if nodes.is_empty() {
            return Ok(0);
        }
=======
    let nodes =
        transaction.read_nodes::<RequestCtx>(node_var, query_fragment, partition_key_opt, info)?;
    if nodes.is_empty() {
        if let Some(handlers) = context
            .event_handlers()
            .after_node_delete(node_var.label()?)
        {
            handlers.iter().try_fold(Vec::new(), |v, f| f(v))?;
        }
        return Ok(0);
    }
>>>>>>> 267056fb

        let fragment = transaction.node_read_by_ids_fragment(node_var, &nodes)?;

        if let Some(Value::Map(m)) = input {
            for (k, v) in m.into_iter() {
                let p = itd.property(&k)?;

                match p.kind() {
                    PropertyKind::Input => {
                        if let Value::Array(input_array) = v {
                            for val in input_array.into_iter() {
                                let rel_var = RelQueryVar::new(
                                    k.to_string(),
                                    sg.suffix(),
                                    node_var.clone(),
                                    NodeQueryVar::new(None, "dst".to_string(), sg.suffix()),
                                );
                                visit_rel_delete_input::<T, RequestCtx>(
                                    Some(fragment.clone()),
                                    &rel_var,
                                    val,
                                    &Info::new(p.type_name().to_owned(), info.type_defs()),
                                    partition_key_opt,
                                    sg,
                                    transaction,
                                )
                                .await?;
                            }
                        } else {
                            let rel_var = RelQueryVar::new(
                                k.to_string(),
                                sg.suffix(),
                                node_var.clone(),
                                NodeQueryVar::new(None, "dst".to_string(), sg.suffix()),
                            );
                            visit_rel_delete_input::<T, RequestCtx>(
                                Some(fragment.clone()),
                                &rel_var,
                                v,
                                &Info::new(p.type_name().to_owned(), info.type_defs()),
                                partition_key_opt,
                                sg,
                                transaction,
<<<<<<< HEAD
                            )
                            .await?;
                        }
=======
                                context,
                            )?;
                            Ok(())
                        })
                    } else {
                        let rel_var = RelQueryVar::new(
                            k.to_string(),
                            sg.suffix(),
                            node_var.clone(),
                            NodeQueryVar::new(None, "dst".to_string(), sg.suffix()),
                        );
                        visit_rel_delete_input::<T, RequestCtx>(
                            Some(fragment.clone()),
                            &rel_var,
                            v,
                            &Info::new(p.type_name().to_owned(), info.type_defs()),
                            partition_key_opt,
                            sg,
                            transaction,
                            context,
                        )?;

                        Ok(())
>>>>>>> 267056fb
                    }
                    _ => return Err(Error::TypeNotExpected),
                }
<<<<<<< HEAD
=======
                _ => Err(Error::TypeNotExpected { details: None}),
>>>>>>> 267056fb
            }
        }

<<<<<<< HEAD
        transaction
            .delete_nodes(fragment, node_var, partition_key_opt)
            .await
    })
=======
    let result = transaction.delete_nodes(fragment, node_var, partition_key_opt);

    if let Some(handlers) = context
        .event_handlers()
        .after_node_delete(node_var.label()?)
    {
        handlers.iter().try_fold(nodes, |v, f| f(v))?;
    }

    result
>>>>>>> 267056fb
}

async fn visit_node_input<T, RequestCtx>(
    node_var: &NodeQueryVar,
    input: Value,
    info: &Info,
    partition_key_opt: Option<&Value>,
    sg: &mut SuffixGenerator,
    transaction: &mut T,
    context: &GraphQLContext<RequestCtx>,
) -> Result<QueryFragment, Error>
where
    T: Transaction,
    RequestCtx: RequestContext,
{
    trace!(
        "visit_node_input called -- node_var: {:#?}, input: {:#?}, into.name: {}",
        node_var,
        input,
        info.name()
    );

    if let Value::Map(m) = input {
        let itd = info.type_def()?;

        let (k, v) = m
            .into_iter()
            .next()
            .ok_or_else(|| Error::InputItemNotFound {
                name: info.name().to_string() + "::NEW or ::EXISTING",
            })?;

        let p = itd.property(&k)?;

        match k.as_ref() {
            "NEW" => {
                let node = visit_node_create_mutation_input::<T, RequestCtx>(
                    node_var,
                    v,
                    &Info::new(p.type_name().to_owned(), info.type_defs()),
                    partition_key_opt,
                    sg,
                    transaction,
<<<<<<< HEAD
                    validators,
                )
                .await?;
=======
                    context,
                )?;
>>>>>>> 267056fb

                let mut id_props = HashMap::new();
                id_props.insert("id".to_string(), Comparison::default(node.id()?.clone()) );

                Ok(transaction.node_read_fragment(Vec::new(), node_var, id_props, sg)?)
            }
            "EXISTING" => Ok(visit_node_query_input(
                node_var,
                Some(v),
                &Info::new(p.type_name().to_owned(), info.type_defs()),
                partition_key_opt,
                sg,
                transaction,
            )
            .await?),
            _ => Err(Error::SchemaItemNotFound {
                name: info.name().to_string() + "::" + &k,
            }),
        }
    } else {
        Err(Error::TypeNotExpected { details: None})
    }
}

pub(super) fn visit_node_query_input<'a, T>(
    node_var: &'a NodeQueryVar,
    input: Option<Value>,
    info: &'a Info,
    partition_key_opt: Option<&'a Value>,
    sg: &'a mut SuffixGenerator,
    transaction: &'a mut T,
) -> BoxFuture<'a, Result<QueryFragment, Error>>
where
    T: 'a + Transaction,
{
    Box::pin(async move {
        trace!(
            "visit_node_query_input called -- node_var: {:#?}, input: {:#?}, info.name: {}",
            node_var,
            input,
            info.name()
        );

        let itd = info.type_def()?;
        let dst_var = NodeQueryVar::new(None, "dst".to_string(), sg.suffix());

<<<<<<< HEAD
        if let Some(Value::Map(m)) = input {
            let mut props = HashMap::new();
            let mut rqfs = Vec::new();
            for (k, v) in m.into_iter() {
                let p = itd.property(&k)?;
                match p.kind() {
                    PropertyKind::Scalar => {
                        props.insert(k, v);
                    }
                    PropertyKind::Input => {
                        rqfs.push(
                            visit_rel_query_input(
=======
    if let Some(Value::Map(m)) = input {
        let (props, rqfs) = m.into_iter().try_fold(
            (HashMap::new(), Vec::new()),
            |(mut props, mut rqfs), (k, v)| {
                itd.property(&k)
                    .map_err(|e| e)
                    .and_then(|p| match p.kind() {
                        PropertyKind::ScalarComp => {
                            props.insert(k, Comparison::try_from(v)?);
                            Ok((props, rqfs))
                        }
                        PropertyKind::Scalar => {
                            props.insert(k, Comparison::default(v));
                            Ok((props, rqfs))
                        }
                        PropertyKind::Input => {
                            rqfs.push(visit_rel_query_input(
>>>>>>> 267056fb
                                None,
                                &RelQueryVar::new(
                                    k.to_string(),
                                    sg.suffix(),
                                    node_var.clone(),
                                    dst_var.clone(),
                                ),
                                Some(v),
                                &Info::new(p.type_name().to_owned(), info.type_defs()),
                                partition_key_opt,
                                sg,
                                transaction,
<<<<<<< HEAD
                            )
                            .await?,
                        );
                    }
                    _ => return Err(Error::TypeNotExpected),
                }
            }
=======
                            )?);
                            Ok((props, rqfs))
                        }
                        _ => Err(Error::TypeNotExpected { details: None}),
                    })
            },
        )?;
>>>>>>> 267056fb

            transaction.node_read_fragment(rqfs, &node_var, props, sg)
        } else {
            transaction.node_read_fragment(Vec::new(), &node_var, HashMap::new(), sg)
        }
    })
}

pub(super) async fn visit_node_update_input<T, RequestCtx>(
    node_var: &NodeQueryVar,
    input: Value,
    info: &Info,
    partition_key_opt: Option<&Value>,
    sg: &mut SuffixGenerator,
    transaction: &mut T,
    context: &GraphQLContext<RequestCtx>,
) -> Result<Vec<Node<RequestCtx>>, Error>
where
    T: Transaction,
    RequestCtx: RequestContext,
{
    trace!(
        "visit_node_update_input called -- node_var: {:#?}, input: {:#?}, info.name: {}",
        node_var,
        input,
        info.name()
    );

    let input = if let Some(handlers) = context
        .event_handlers()
        .before_node_update(node_var.label()?)
    {
        handlers.iter().try_fold(input, |v, f| f(v))?
    } else {
        input
    };

    if let Value::Map(mut m) = input {
        let itd = info.type_def()?;

        let query_fragment = visit_node_query_input(
            node_var,
            m.remove("MATCH"), // Remove used to take ownership
            &Info::new(
                itd.property("MATCH")?.type_name().to_owned(),
                info.type_defs(),
            ),
            partition_key_opt,
            sg,
            transaction,
        )
        .await?;

        visit_node_update_mutation_input::<T, RequestCtx>(
            query_fragment,
            node_var,
            m.remove("SET").ok_or_else(|| {
                // remove() used here to take ownership of the "set" value, not borrow it
                Error::InputItemNotFound {
                    name: "input::SET".to_string(),
                }
            })?,
            &Info::new(
                itd.property("SET")?.type_name().to_owned(),
                info.type_defs(),
            ),
            partition_key_opt,
            sg,
            transaction,
            context,
        )
        .await
    } else {
        Err(Error::TypeNotExpected { details: None})
    }
}

#[allow(clippy::too_many_arguments)]
fn visit_node_update_mutation_input<'a, T, RequestCtx>(
    query_fragment: QueryFragment,
    node_var: &'a NodeQueryVar,
    input: Value,
<<<<<<< HEAD
    info: &'a Info,
    partition_key_opt: Option<&'a Value>,
    sg: &'a mut SuffixGenerator,
    transaction: &'a mut T,
    validators: &'a Validators,
) -> BoxFuture<'a, Result<Vec<Node<RequestCtx>>, Error>>
=======
    info: &Info,
    partition_key_opt: Option<&Value>,
    sg: &mut SuffixGenerator,
    transaction: &mut T,
    context: &GraphQLContext<RequestCtx>,
) -> Result<Vec<Node<RequestCtx>>, Error>
>>>>>>> 267056fb
where
    T: 'a + Transaction,
    RequestCtx: RequestContext,
{
    Box::pin(async move {
        trace!(
        "visit_node_update_mutation_input called -- query_fragment: {:#?}, node_var: {:#?}, input: {:#?}, info.name: {}",
        query_fragment, node_var, input, info.name(),
    );

        let itd = info.type_def()?;

        if let Value::Map(ref m) = input {
            m.keys().try_for_each(|k| {
                let p = itd.property(k)?;

<<<<<<< HEAD
                match p.kind() {
                    PropertyKind::Scalar | PropertyKind::DynamicScalar => p
                        .validator()
                        .map_or(Ok(()), |v_name| validate_input(validators, &v_name, &input)),
                    _ => Ok(()), // No validation action to take
                }
            })?;
        }
=======
            match p.kind() {
                PropertyKind::Scalar | PropertyKind::DynamicScalar => {
                    p.validator().map_or(Ok(()), |v_name| {
                        validate_input(context.validators(), &v_name, &input)
                    })
                }
                _ => Ok(()), // No validation action to take
            }
        })?;
    }
>>>>>>> 267056fb

        if let Value::Map(m) = input {
            let (props, inputs) = m.into_iter().try_fold(
                (HashMap::new(), HashMap::new()),
                |(mut props, mut inputs), (k, v)| {
                    match itd.property(&k)?.kind() {
                        PropertyKind::Scalar | PropertyKind::DynamicScalar => {
                            props.insert(k, v);
                        }
                        PropertyKind::Input => {
                            inputs.insert(k, v);
                        }
                        _ => return Err(Error::TypeNotExpected),
                    }
<<<<<<< HEAD
                    Ok((props, inputs))
                },
            )?;

            let nodes = transaction
                .update_nodes::<RequestCtx>(
                    query_fragment,
                    node_var,
                    props,
                    partition_key_opt,
                    info,
                )
                .await?;
            if nodes.is_empty() {
                return Ok(nodes);
            }
            let node_fragment = transaction.node_read_by_ids_fragment(node_var, &nodes)?;
=======
                    _ => return Err(Error::TypeNotExpected { details: None}),
                }
                Ok((props, inputs))
            },
        )?;

        let nodes = transaction
            .update_nodes::<RequestCtx>(query_fragment, node_var, props, partition_key_opt, info)
            .and_then(|n| {
                if let Some(handlers) = context
                    .event_handlers()
                    .after_node_update(node_var.label()?)
                {
                    handlers.iter().try_fold(n, |v, f| f(v))
                } else {
                    Ok(n)
                }
            })?;
        if nodes.is_empty() {
            return Ok(nodes);
        }
        let node_fragment = transaction.node_read_by_ids_fragment(node_var, &nodes)?;
>>>>>>> 267056fb

            for (k, v) in inputs.into_iter() {
                // inputs.into_iter().try_for_each(|(k, v)| {
                let p = itd.property(&k)?;

                match p.kind() {
                    PropertyKind::Scalar | PropertyKind::DynamicScalar => (), // Properties handled above
                    PropertyKind::Input => {
                        if let Value::Array(input_array) = v {
                            for val in input_array.into_iter() {
                                visit_rel_change_input::<T, RequestCtx>(
                                    node_fragment.clone(),
                                    &RelQueryVar::new(
                                        k.clone(),
                                        sg.suffix(),
                                        node_var.clone(),
                                        NodeQueryVar::new(None, "dst".to_string(), sg.suffix()),
                                    ),
                                    val,
                                    &Info::new(p.type_name().to_owned(), info.type_defs()),
                                    partition_key_opt,
                                    sg,
                                    transaction,
                                    validators,
                                )
                                .await?;
                            }
                        } else {
                            visit_rel_change_input::<T, RequestCtx>(
                                node_fragment.clone(),
                                &RelQueryVar::new(
                                    k,
                                    sg.suffix(),
                                    node_var.clone(),
                                    NodeQueryVar::new(None, "dst".to_string(), sg.suffix()),
                                ),
                                v,
                                &Info::new(p.type_name().to_owned(), info.type_defs()),
                                partition_key_opt,
                                sg,
                                transaction,
                                context,
                            )
<<<<<<< HEAD
                            .await?;
                        }
=======
                        })
                    } else {
                        visit_rel_change_input::<T, RequestCtx>(
                            node_fragment.clone(),
                            &RelQueryVar::new(
                                k,
                                sg.suffix(),
                                node_var.clone(),
                                NodeQueryVar::new(None, "dst".to_string(), sg.suffix()),
                            ),
                            v,
                            &Info::new(p.type_name().to_owned(), info.type_defs()),
                            partition_key_opt,
                            sg,
                            transaction,
                            context,
                        )
>>>>>>> 267056fb
                    }
                    _ => return Err(Error::TypeNotExpected),
                }
<<<<<<< HEAD
=======
                _ => Err(Error::TypeNotExpected { details: None}),
>>>>>>> 267056fb
            }

<<<<<<< HEAD
            Ok(nodes)
        } else {
            Err(Error::TypeNotExpected)
        }
    })
=======
        Ok(nodes)
    } else {
        Err(Error::TypeNotExpected { details: None})
    }
>>>>>>> 267056fb
}

#[allow(clippy::too_many_arguments)]
async fn visit_rel_change_input<T, RequestCtx>(
    src_fragment: QueryFragment,
    rel_var: &RelQueryVar,
    input: Value,
    info: &Info,
    partition_key_opt: Option<&Value>,
    sg: &mut SuffixGenerator,
    transaction: &mut T,
    context: &GraphQLContext<RequestCtx>,
) -> Result<(), Error>
where
    T: Transaction,
    RequestCtx: RequestContext,
{
    trace!(
        "visit_rel_change_input called -- src_fragment: {:#?}, rel_var: {:#?}, input: {:#?}, info.name: {}",
        src_fragment, rel_var, input, info.name()
    );

    let itd = info.type_def()?;

    if let Value::Map(mut m) = input {
        if let Some(v) = m.remove("ADD") {
            // Using remove to take ownership
            visit_rel_create_mutation_input::<T, RequestCtx>(
                src_fragment,
                rel_var,
                None,
                v,
                &Info::new(
                    itd.property("ADD")?.type_name().to_owned(),
                    info.type_defs(),
                ),
                partition_key_opt,
                sg,
                transaction,
<<<<<<< HEAD
                validators,
            )
            .await?;
=======
                context,
            )?;
>>>>>>> 267056fb

            Ok(())
        } else if let Some(v) = m.remove("DELETE") {
            // Using remove to take ownership
            visit_rel_delete_input::<T, RequestCtx>(
                Some(src_fragment),
                rel_var,
                v,
                &Info::new(
                    itd.property("DELETE")?.type_name().to_owned(),
                    info.type_defs(),
                ),
                partition_key_opt,
                sg,
                transaction,
<<<<<<< HEAD
            )
            .await?;
=======
                context,
            )?;
>>>>>>> 267056fb

            Ok(())
        } else if let Some(v) = m.remove("UPDATE") {
            // Using remove to take ownership
            visit_rel_update_input::<T, RequestCtx>(
                Some(src_fragment),
                rel_var,
                None,
                v,
                &Info::new(
                    itd.property("UPDATE")?.type_name().to_owned(),
                    info.type_defs(),
                ),
                partition_key_opt,
                sg,
                transaction,
<<<<<<< HEAD
                validators,
            )
            .await?;
=======
                context,
            )?;
>>>>>>> 267056fb
            Ok(())
        } else {
            Err(Error::InputItemNotFound {
                name: itd.type_name().to_string() + "::ADD|DELETE|UPDATE",
            })
        }
    } else {
        Err(Error::TypeNotExpected { details: None})
    }
}

#[allow(clippy::too_many_arguments)]
pub(super) async fn visit_rel_create_input<T, RequestCtx>(
    src_var: &NodeQueryVar,
    rel_name: &str,
    props_type_name: Option<&str>,
    input: Value,
    info: &Info,
    partition_key_opt: Option<&Value>,
    sg: &mut SuffixGenerator,
    transaction: &mut T,
    context: &GraphQLContext<RequestCtx>,
) -> Result<Vec<Rel<RequestCtx>>, Error>
where
    T: Transaction,
    RequestCtx: RequestContext,
{
    trace!(
        "visit_rel_create_input called -- src_var: {:#?}, rel_name: {}, input: {:#?}, info.name: {}",
        src_var, rel_name, input, info.name()
    );

    let rel_label = src_var.label()?.to_string() + &rel_name.to_string().to_title_case() + "Rel";
    let input = if let Some(handlers) = context.event_handlers().before_rel_create(&rel_label) {
        handlers.iter().try_fold(input, |v, f| f(v))?
    } else {
        input
    };

    if let Value::Map(mut m) = input {
        let itd = info.type_def()?;

        let src_fragment = visit_node_query_input(
            src_var,
            m.remove("MATCH"), // Remove used to take ownership
            &Info::new(
                itd.property("MATCH")?.type_name().to_owned(),
                info.type_defs(),
            ),
            partition_key_opt,
            sg,
            transaction,
        )
        .await?;

        let nodes = transaction
            .read_nodes::<RequestCtx>(src_var, src_fragment.clone(), partition_key_opt, info)
            .await?;

        if nodes.is_empty() {
            return Ok(Vec::new());
        }

        let create_input = m.remove("CREATE").ok_or_else(|| {
            // Using remove to take ownership
            Error::InputItemNotFound {
                name: "input::CREATE".to_string(),
            }
        })?;

        match create_input {
            Value::Map(_) => {
                let rel_var = RelQueryVar::new(
                    rel_name.to_string(),
                    sg.suffix(),
                    src_var.clone(),
                    NodeQueryVar::new(None, "dst".to_string(), sg.suffix()),
                );
                visit_rel_create_mutation_input::<T, RequestCtx>(
                    src_fragment,
                    &rel_var,
                    props_type_name,
                    create_input,
                    &Info::new(
                        itd.property("CREATE")?.type_name().to_owned(),
                        info.type_defs(),
                    ),
                    partition_key_opt,
                    sg,
                    transaction,
                    context,
                )
                .await
            }
            Value::Array(create_input_array) => {
                let mut rels = Vec::new();
                for create_input_value in create_input_array {
                    let rel_var = RelQueryVar::new(
                        rel_name.to_string(),
                        sg.suffix(),
                        src_var.clone(),
                        NodeQueryVar::new(None, "dst".to_string(), sg.suffix()),
                    );
<<<<<<< HEAD
                    rels.append(
                        &mut visit_rel_create_mutation_input::<T, RequestCtx>(
                            src_fragment.clone(),
                            &rel_var,
                            props_type_name,
                            create_input_value,
                            &Info::new(
                                itd.property("$CREATE")?.type_name().to_owned(),
                                info.type_defs(),
                            ),
                            partition_key_opt,
                            sg,
                            transaction,
                            validators,
                        )
                        .await?,
                    );
                }
                Ok(rels)
            }

            _ => Err(Error::TypeNotExpected),
=======
                    rels.append(&mut visit_rel_create_mutation_input::<T, RequestCtx>(
                        src_fragment.clone(),
                        &rel_var,
                        props_type_name,
                        create_input_value,
                        &Info::new(
                            itd.property("CREATE")?.type_name().to_owned(),
                            info.type_defs(),
                        ),
                        partition_key_opt,
                        sg,
                        transaction,
                        context,
                    )?);

                    Ok(rels)
                },
            ),
            _ => Err(Error::TypeNotExpected { details: None}),
>>>>>>> 267056fb
        }
    } else {
        Err(Error::TypeNotExpected { details: None})
    }
}

#[allow(clippy::too_many_arguments)]
async fn visit_rel_create_mutation_input<T, RequestCtx>(
    src_fragment: QueryFragment,
    rel_var: &RelQueryVar,
    props_type_name: Option<&str>,
    input: Value,
    info: &Info,
    partition_key_opt: Option<&Value>,
    sg: &mut SuffixGenerator,
    transaction: &mut T,
    context: &GraphQLContext<RequestCtx>,
) -> Result<Vec<Rel<RequestCtx>>, Error>
where
    T: Transaction,
    RequestCtx: RequestContext,
{
    trace!("visit_rel_create_mutation_input called -- src_fragment: {:#?}, rel_var: {:#?}, props_type_name: {:#?}, input: {:#?}, info.name: {}",
            src_fragment, rel_var, props_type_name, input, info.name());

    if let Value::Map(mut m) = input {
        let dst_prop = info.type_def()?.property("dst")?;
        let dst = m
            .remove("dst") // Using remove to take ownership
            .ok_or_else(|| Error::InputItemNotFound {
                name: "dst".to_string(),
            })?;
        let dst_fragment = visit_rel_nodes_mutation_input_union::<T, RequestCtx>(
            rel_var.dst(),
            dst,
            &Info::new(dst_prop.type_name().to_owned(), info.type_defs()),
            partition_key_opt,
            sg,
            transaction,
<<<<<<< HEAD
            validators,
        )
        .await?;
=======
            context,
        )?;
>>>>>>> 267056fb

        let props = match m.remove("props") {
            None => HashMap::new(),
            Some(Value::Map(hm)) => hm,
            Some(_) => return Err(Error::TypeNotExpected { details: None}),
        };

<<<<<<< HEAD
=======
        let rel_label =
            rel_var.src().label()?.to_string() + &rel_var.label().to_title_case() + "Rel";
>>>>>>> 267056fb
        transaction
            .create_rels(
                src_fragment,
                dst_fragment,
                rel_var,
                props,
                props_type_name,
                partition_key_opt,
            )
<<<<<<< HEAD
            .await
=======
            .and_then(|rels| {
                if let Some(handlers) = context.event_handlers().after_rel_create(&rel_label) {
                    handlers.iter().try_fold(rels, |v, f| f(v))
                } else {
                    Ok(rels)
                }
            })
>>>>>>> 267056fb
    } else {
        Err(Error::TypeNotExpected { details: None})
    }
}

<<<<<<< HEAD
pub(super) async fn visit_rel_delete_input<T, RequestCtx>(
=======
#[allow(clippy::too_many_arguments)]
pub(super) fn visit_rel_delete_input<T, RequestCtx>(
>>>>>>> 267056fb
    src_query_opt: Option<QueryFragment>,
    rel_var: &RelQueryVar,
    input: Value,
    info: &Info,
    partition_key_opt: Option<&Value>,
    sg: &mut SuffixGenerator,
    transaction: &mut T,
    context: &GraphQLContext<RequestCtx>,
) -> Result<i32, Error>
where
    RequestCtx: RequestContext,
    T: Transaction,
{
    trace!("visit_rel_delete_input called -- src_query_opt: {:#?}, rel_var: {:#?}, input: {:#?}, info.name: {}",
    src_query_opt, rel_var, input, info.name());

    let rel_label = rel_var.src().label()?.to_string() + &rel_var.label().to_title_case() + "Rel";
    let input = if let Some(handlers) = context.event_handlers().before_rel_delete(&rel_label) {
        handlers.iter().try_fold(input, |v, f| f(v))?
    } else {
        input
    };

    if let Value::Map(mut m) = input {
        let itd = info.type_def()?;

        let fragment = visit_rel_query_input(
            src_query_opt,
            rel_var,
            m.remove("MATCH"), // remove rather than get to take ownership
            &Info::new(
                itd.property("MATCH")?.type_name().to_owned(),
                info.type_defs(),
            ),
            partition_key_opt,
            sg,
            transaction,
        )
        .await?;

<<<<<<< HEAD
        let rels = transaction
            .read_rels::<RequestCtx>(fragment, rel_var, None, partition_key_opt)
            .await?;
=======
        let rel_label =
            rel_var.src().label()?.to_string() + &rel_var.label().to_title_case() + "Rel";
        let rels =
            transaction.read_rels::<RequestCtx>(fragment, rel_var, None, partition_key_opt)?;
>>>>>>> 267056fb
        if rels.is_empty() {
            if let Some(handlers) = context.event_handlers().after_rel_delete(&rel_label) {
                handlers.iter().try_fold(Vec::new(), |v, f| f(v))?;
            }
            return Ok(0);
        }

        let id_fragment = transaction.rel_read_by_ids_fragment(rel_var, &rels)?;

        if let Some(src) = m.remove("src") {
            // Uses remove to take ownership
            visit_rel_src_delete_mutation_input::<T, RequestCtx>(
                id_fragment.clone(),
                rel_var.src(),
                src,
                &Info::new(
                    itd.property("src")?.type_name().to_owned(),
                    info.type_defs(),
                ),
                partition_key_opt,
                sg,
                transaction,
<<<<<<< HEAD
            )
            .await?;
=======
                context,
            )?;
>>>>>>> 267056fb
        }

        if let Some(dst) = m.remove("dst") {
            // Uses remove to take ownership
            visit_rel_dst_delete_mutation_input::<T, RequestCtx>(
                id_fragment.clone(),
                rel_var.dst(),
                dst,
                &Info::new(
                    itd.property("dst")?.type_name().to_owned(),
                    info.type_defs(),
                ),
                partition_key_opt,
                sg,
                transaction,
<<<<<<< HEAD
            )
            .await?;
        }

        transaction
            .delete_rels(id_fragment, rel_var, partition_key_opt)
            .await
=======
                context,
            )?;
        }

        let result = transaction.delete_rels(id_fragment, rel_var, partition_key_opt);

        if let Some(handlers) = context.event_handlers().after_rel_delete(&rel_label) {
            handlers.iter().try_fold(rels, |v, f| f(v))?;
        }

        result
>>>>>>> 267056fb
    } else {
        Err(Error::TypeNotExpected { details: None})
    }
}

<<<<<<< HEAD
async fn visit_rel_dst_delete_mutation_input<T, RequestCtx>(
=======
#[allow(clippy::too_many_arguments)]
fn visit_rel_dst_delete_mutation_input<T, RequestCtx>(
>>>>>>> 267056fb
    query_fragment: QueryFragment,
    node_var: &NodeQueryVar,
    input: Value,
    info: &Info,
    partition_key_opt: Option<&Value>,
    sg: &mut SuffixGenerator,
    transaction: &mut T,
    context: &GraphQLContext<RequestCtx>,
) -> Result<i32, Error>
where
    RequestCtx: RequestContext,
    T: Transaction,
{
    trace!(
        "visit_rel_dst_delete_mutation_input called -- query_fragment: {:#?}, node_var: {:#?}, input: {:#?}, info.name: {}",
        query_fragment, node_var, input, info.name()
    );

    if let Value::Map(m) = input {
        let (k, v) = m
            .into_iter()
            .next()
            .ok_or_else(|| Error::InputItemNotFound {
                name: info.name().to_string(),
            })?;

        let p = info.type_def()?.property(&k)?;

        visit_node_delete_mutation_input::<T, RequestCtx>(
            query_fragment,
            node_var,
            Some(v),
            &Info::new(p.type_name().to_owned(), info.type_defs()),
            partition_key_opt,
            sg,
            transaction,
            context,
        )
        .await
    } else {
        Err(Error::TypeNotExpected { details: None})
    }
}

async fn visit_rel_dst_query_input<T>(
    node_var: &NodeQueryVar,
    input: Option<Value>,
    info: &Info,
    partition_key_opt: Option<&Value>,
    sg: &mut SuffixGenerator,
    transaction: &mut T,
) -> Result<Option<QueryFragment>, Error>
where
    T: Transaction,
{
    trace!(
        "visit_rel_dst_query_input called -- node_var: {:#?}, input: {:#?}, info.name: {}",
        node_var,
        input,
        info.name()
    );

    if let Some(Value::Map(m)) = input {
        if let Some((k, v)) = m.into_iter().next() {
            let p = info.type_def()?.property(&k)?;

            Ok(Some(
                visit_node_query_input(
                    node_var,
                    Some(v),
                    &Info::new(p.type_name().to_owned(), info.type_defs()),
                    partition_key_opt,
                    sg,
                    transaction,
                )
                .await?,
            ))
        } else {
            Ok(None)
        }
    } else {
        Ok(None)
    }
}

async fn visit_rel_dst_update_mutation_input<T, RequestCtx>(
    query_fragment: QueryFragment,
    input: Value,
    info: &Info,
    partition_key_opt: Option<&Value>,
    sg: &mut SuffixGenerator,
    transaction: &mut T,
    context: &GraphQLContext<RequestCtx>,
) -> Result<Vec<Node<RequestCtx>>, Error>
where
    T: Transaction,
    RequestCtx: RequestContext,
{
    trace!("visit_rel_dst_update_mutation_input called -- query_fragment: {:#?}, input: {:#?}, info.name: {}",
        query_fragment, input, info.name());

    if let Value::Map(m) = input {
        let (k, v) = m
            .into_iter()
            .next()
            .ok_or_else(|| Error::InputItemNotFound {
                name: info.name().to_string(),
            })?;

        let p = info.type_def()?.property(&k)?;

        visit_node_update_mutation_input::<T, RequestCtx>(
            query_fragment,
            &NodeQueryVar::new(Some(k), "dst".to_string(), sg.suffix()),
            v,
            &Info::new(p.type_name().to_owned(), info.type_defs()),
            partition_key_opt,
            sg,
            transaction,
            context,
        )
        .await
    } else {
        Err(Error::TypeNotExpected { details: None})
    }
}

async fn visit_rel_nodes_mutation_input_union<T, RequestCtx>(
    node_var: &NodeQueryVar,
    input: Value,
    info: &Info,
    partition_key_opt: Option<&Value>,
    sg: &mut SuffixGenerator,
    transaction: &mut T,
    context: &GraphQLContext<RequestCtx>,
) -> Result<QueryFragment, Error>
where
    T: Transaction,
    RequestCtx: RequestContext,
{
    trace!("visit_rel_nodes_mutation_input_union called -- node_var: {:#?}, input: {:#?}, info.name: {},", 
        node_var, input, info.name());

    if let Value::Map(m) = input {
        let (k, v) = m
            .into_iter()
            .next()
            .ok_or_else(|| Error::InputItemNotFound {
                name: info.name().to_string(),
            })?;

        let p = info.type_def()?.property(&k)?;

        visit_node_input::<T, RequestCtx>(
            &NodeQueryVar::new(
                Some(k.clone()),
                node_var.base().to_string(),
                node_var.suffix().to_string(),
            ),
            v,
            &Info::new(p.type_name().to_owned(), info.type_defs()),
            partition_key_opt,
            sg,
            transaction,
            context,
        )
        .await
    } else {
        Err(Error::TypeNotExpected { details: None})
    }
}

pub(super) async fn visit_rel_query_input<T>(
    src_fragment_opt: Option<QueryFragment>,
    rel_var: &RelQueryVar,
    input_opt: Option<Value>,
    info: &Info,
    partition_key_opt: Option<&Value>,
    sg: &mut SuffixGenerator,
    transaction: &mut T,
) -> Result<QueryFragment, Error>
where
    T: Transaction,
{
    trace!("visit_rel_query_input called -- src_fragment_opt: {:#?}, rel_var: {:#?}, input_opt: {:#?}, info.name(): {}",
        src_fragment_opt, rel_var, input_opt, info.name());

    let itd = info.type_def()?;
    let src_prop = itd.property("src")?;
    let dst_prop = itd.property("dst")?;

    if let Some(Value::Map(mut m)) = input_opt {
        let mut props = if let Some(Value::Map(rel_props)) = m.remove("props") {
            rel_props
        } else {
            HashMap::new()
        };

        // uses remove in order to take ownership
        if let Some(id) = m.remove("id") {
            props.insert("id".to_owned(), id);
        }

        let mut value_props : HashMap<String, Comparison> = HashMap::new();
        for (k, v) in props.drain() {
            value_props.insert(k.to_string(), Comparison::try_from(v)?);
        }

        // Remove used to take ownership
        let src_fragment_opt = if let Some(src) = m.remove("src") {
            visit_rel_src_query_input(
                rel_var.src(),
                Some(src),
                &Info::new(src_prop.type_name().to_owned(), info.type_defs()),
                partition_key_opt,
                sg,
                transaction,
            )
            .await?
        } else {
            src_fragment_opt
        };

        // Remove used to take ownership
        let dst_query_opt = if let Some(dst) = m.remove("dst") {
            visit_rel_dst_query_input(
                rel_var.dst(),
                Some(dst),
                &Info::new(dst_prop.type_name().to_owned(), info.type_defs()),
                partition_key_opt,
                sg,
                transaction,
            )
            .await?
        } else {
            None
        };

        transaction.rel_read_fragment(src_fragment_opt, dst_query_opt, rel_var, value_props, sg)
    } else {
        transaction.rel_read_fragment(None, None, rel_var, HashMap::new(), sg)
    }
}

<<<<<<< HEAD
async fn visit_rel_src_delete_mutation_input<T, RequestCtx>(
=======
#[allow(clippy::too_many_arguments)]
fn visit_rel_src_delete_mutation_input<T, RequestCtx>(
>>>>>>> 267056fb
    query_fragment: QueryFragment,
    node_var: &NodeQueryVar,
    input: Value,
    info: &Info,
    partition_key_opt: Option<&Value>,
    sg: &mut SuffixGenerator,
    transaction: &mut T,
    context: &GraphQLContext<RequestCtx>,
) -> Result<i32, Error>
where
    RequestCtx: RequestContext,
    T: Transaction,
{
    trace!(
        "visit_rel_src_delete_mutation_input called -- query_fragment: {:#?}, node_var: {:#?}, input: {:#?}, info.name: {}",
        query_fragment, node_var, input, info.name());

    if let Value::Map(m) = input {
        let (k, v) = m
            .into_iter()
            .next()
            .ok_or_else(|| Error::InputItemNotFound {
                name: info.name().to_string(),
            })?;

        let p = info.type_def()?.property(&k)?;

        visit_node_delete_mutation_input::<T, RequestCtx>(
            query_fragment,
            node_var,
            Some(v),
            &Info::new(p.type_name().to_owned(), info.type_defs()),
            partition_key_opt,
            sg,
            transaction,
            context,
        )
        .await
    } else {
        Err(Error::TypeNotExpected { details: None})
    }
}

#[allow(clippy::too_many_arguments)]
async fn visit_rel_src_update_mutation_input<T, RequestCtx>(
    query_fragment: QueryFragment,
    node_var: &NodeQueryVar,
    input: Value,
    info: &Info,
    partition_key_opt: Option<&Value>,
    sg: &mut SuffixGenerator,
    transaction: &mut T,
    context: &GraphQLContext<RequestCtx>,
) -> Result<Vec<Node<RequestCtx>>, Error>
where
    T: Transaction,
    RequestCtx: RequestContext,
{
    trace!(
        "visit_rel_src_update_mutation_input called -- query_fragment: {:#?}, node_var: {:#?}, input: {:#?}, info.name: {}",
        query_fragment, node_var, input, info.name());

    if let Value::Map(m) = input {
        let (k, v) = m
            .into_iter()
            .next()
            .ok_or_else(|| Error::InputItemNotFound {
                name: info.name().to_string(),
            })?;

        let p = info.type_def()?.property(&k)?;

        visit_node_update_mutation_input::<T, RequestCtx>(
            query_fragment,
            node_var,
            v,
            &Info::new(p.type_name().to_owned(), info.type_defs()),
            partition_key_opt,
            sg,
            transaction,
            context,
        )
        .await
    } else {
        Err(Error::TypeNotExpected { details: None})
    }
}

async fn visit_rel_src_query_input<T>(
    node_var: &NodeQueryVar,
    input: Option<Value>,
    info: &Info,
    partition_key_opt: Option<&Value>,
    sg: &mut SuffixGenerator,
    transaction: &mut T,
) -> Result<Option<QueryFragment>, Error>
where
    T: Transaction,
{
    trace!(
        "visit_rel_src_query_input called -- node_var: {:#?}, input: {:#?}, info.name: {}",
        node_var,
        input,
        info.name(),
    );

    if let Some(Value::Map(m)) = input {
        if let Some((k, v)) = m.into_iter().next() {
            let p = info.type_def()?.property(&k)?;

            let fragment = visit_node_query_input(
                node_var,
                Some(v),
                &Info::new(p.type_name().to_owned(), info.type_defs()),
                partition_key_opt,
                sg,
                transaction,
            )
            .await?;

            Ok(Some(fragment))
        } else {
            Ok(None)
        }
    } else {
        Ok(None)
    }
}

#[allow(clippy::too_many_arguments)]
pub(super) async fn visit_rel_update_input<T, RequestCtx>(
    src_fragment_opt: Option<QueryFragment>,
    rel_var: &RelQueryVar,
    props_type_name: Option<&str>,
    input: Value,
    info: &Info,
    partition_key_opt: Option<&Value>,
    sg: &mut SuffixGenerator,
    transaction: &mut T,
    context: &GraphQLContext<RequestCtx>,
) -> Result<Vec<Rel<RequestCtx>>, Error>
where
    T: Transaction,
    RequestCtx: RequestContext,
{
    trace!(
         "visit_rel_update_input called -- src_fragment_opt: {:#?}, rel_var: {:#?}, props_type_name: {:#?}, input: {:#?}, info.name: {}",
         src_fragment_opt, rel_var, props_type_name, input, info.name());

    let rel_label = rel_var.src().label()?.to_string() + &rel_var.label().to_title_case() + "Rel";
    let input = if let Some(handlers) = context.event_handlers().before_rel_update(&rel_label) {
        handlers.iter().try_fold(input, |v, f| f(v))?
    } else {
        input
    };

    if let Value::Map(mut m) = input {
        let itd = info.type_def()?;

        let fragment = visit_rel_query_input(
            src_fragment_opt,
            &rel_var,
            m.remove("MATCH"), // uses remove to take ownership
            &Info::new(
                itd.property("MATCH")?.type_name().to_owned(),
                info.type_defs(),
            ),
            partition_key_opt,
            sg,
            transaction,
        )
        .await?;

        trace!("visit_rel_update_input -- fragment: {:#?}", fragment);

        if let Some(update) = m.remove("SET") {
            // remove used to take ownership
            visit_rel_update_mutation_input::<T, RequestCtx>(
                fragment,
                &rel_var,
                props_type_name,
                update,
                &Info::new(
                    itd.property("SET")?.type_name().to_owned(),
                    info.type_defs(),
                ),
                partition_key_opt,
                sg,
                transaction,
                context,
            )
            .await
        } else {
            Err(Error::InputItemNotFound {
                name: "input::SET".to_string(),
            })
        }
    } else {
        Err(Error::TypeNotExpected { details: None})
    }
}

#[allow(clippy::too_many_arguments)]
async fn visit_rel_update_mutation_input<T, RequestCtx>(
    query_fragment: QueryFragment,
    rel_var: &RelQueryVar,
    props_type_name: Option<&str>,
    input: Value,
    info: &Info,
    partition_key_opt: Option<&Value>,
    sg: &mut SuffixGenerator,
    transaction: &mut T,
    context: &GraphQLContext<RequestCtx>,
) -> Result<Vec<Rel<RequestCtx>>, Error>
where
    T: Transaction,
    RequestCtx: RequestContext,
{
    trace!(
         "visit_rel_update_mutation_input called -- query_fragment: {:#?}, rel_var: {:#?}, props_type_name: {:#?}, input: {:#?}, info.name: {}",
         query_fragment, rel_var, props_type_name, input, info.name());

    if let Value::Map(mut m) = input {
        let itd = info.type_def()?;

        let props = if let Some(Value::Map(props)) = m.remove("props") {
            props
        } else {
            HashMap::new()
        };

<<<<<<< HEAD
=======
        let rel_label =
            rel_var.src().label()?.to_string() + &rel_var.label().to_title_case() + "Rel";
>>>>>>> 267056fb
        let rels = transaction
            .update_rels::<RequestCtx>(
                query_fragment,
                rel_var,
                props,
                props_type_name,
                partition_key_opt,
            )
<<<<<<< HEAD
            .await?;
=======
            .and_then(|rels| {
                if let Some(handlers) = context.event_handlers().after_rel_update(&rel_label) {
                    handlers.iter().try_fold(rels, |v, f| f(v))
                } else {
                    Ok(rels)
                }
            })?;
>>>>>>> 267056fb
        if rels.is_empty() {
            return Ok(rels);
        }

        let id_fragment = transaction.rel_read_by_ids_fragment(rel_var, &rels)?;

        if let Some(src) = m.remove("src") {
            // calling remove to take ownership
            visit_rel_src_update_mutation_input::<T, RequestCtx>(
                id_fragment.clone(),
                rel_var.src(),
                src,
                &Info::new(
                    itd.property("src")?.type_name().to_owned(),
                    info.type_defs(),
                ),
                partition_key_opt,
                sg,
                transaction,
<<<<<<< HEAD
                validators,
            )
            .await?;
=======
                context,
            )?;
>>>>>>> 267056fb
        }

        if let Some(dst) = m.remove("dst") {
            // calling remove to take ownership
            visit_rel_dst_update_mutation_input::<T, RequestCtx>(
                id_fragment,
                dst,
                &Info::new(
                    itd.property("dst")?.type_name().to_owned(),
                    info.type_defs(),
                ),
                partition_key_opt,
                sg,
                transaction,
<<<<<<< HEAD
                validators,
            )
            .await?;
=======
                context,
            )?;
>>>>>>> 267056fb
        }

        Ok(rels)
    } else {
        Err(Error::TypeNotExpected { details: None})
    }
}

fn validate_input(validators: &Validators, v: &str, input: &Value) -> Result<(), Error> {
    let func = validators.get(v).ok_or_else(|| Error::ValidatorNotFound {
        name: v.to_string(),
    })?;

    trace!(
        "validate_input Calling input validator function {} for input value {:#?}",
        v,
        input
    );

    func(input)
}<|MERGE_RESOLUTION|>--- conflicted
+++ resolved
@@ -1,16 +1,13 @@
 use crate::engine::context::{GraphQLContext, RequestContext};
-use crate::engine::database::{NodeQueryVar, QueryFragment, RelQueryVar, Transaction, Comparison};
+use crate::engine::database::{Comparison, NodeQueryVar, QueryFragment, RelQueryVar, Transaction};
 use crate::engine::objects::resolvers::SuffixGenerator;
 use crate::engine::objects::{Node, Rel};
 use crate::engine::schema::{Info, PropertyKind};
 use crate::engine::validators::Validators;
 use crate::engine::value::Value;
 use crate::error::Error;
-<<<<<<< HEAD
+use inflector::Inflector;
 use juniper::BoxFuture;
-=======
-use inflector::Inflector;
->>>>>>> 267056fb
 use log::trace;
 use std::collections::HashMap;
 use std::convert::TryFrom;
@@ -18,21 +15,12 @@
 pub(super) fn visit_node_create_mutation_input<'a, T, RequestCtx>(
     node_var: &'a NodeQueryVar,
     input: Value,
-<<<<<<< HEAD
     info: &'a Info,
     partition_key_opt: Option<&'a Value>,
     sg: &'a mut SuffixGenerator,
     transaction: &'a mut T,
-    validators: &'a Validators,
+    context: &'a GraphQLContext<RequestCtx>,
 ) -> BoxFuture<'a, Result<Node<RequestCtx>, Error>>
-=======
-    info: &Info,
-    partition_key_opt: Option<&Value>,
-    sg: &mut SuffixGenerator,
-    transaction: &mut T,
-    context: &GraphQLContext<RequestCtx>,
-) -> Result<Node<RequestCtx>, Error>
->>>>>>> 267056fb
 where
     T: 'a + Transaction,
     RequestCtx: RequestContext,
@@ -45,46 +33,30 @@
         info.name()
     );
 
-<<<<<<< HEAD
+        let input = if let Some(handlers) = context
+            .event_handlers()
+            .before_node_create(node_var.label()?)
+        {
+            handlers.iter().try_fold(input, |v, f| f(v))?
+        } else {
+            input
+        };
+
         let itd = info.type_def()?;
 
         if let Value::Map(ref m) = input {
             m.keys().try_for_each(|k| {
                 let p = itd.property(k)?;
                 match p.kind() {
-                    PropertyKind::Scalar | PropertyKind::DynamicScalar => p
-                        .validator()
-                        .map_or(Ok(()), |v_name| validate_input(validators, &v_name, &input)),
+                    PropertyKind::Scalar | PropertyKind::DynamicScalar => {
+                        p.validator().map_or(Ok(()), |v_name| {
+                            validate_input(context.validators(), &v_name, &input)
+                        })
+                    }
                     _ => Ok(()), // No validation action to take
                 }
             })?
         }
-=======
-    let input = if let Some(handlers) = context
-        .event_handlers()
-        .before_node_create(node_var.label()?)
-    {
-        handlers.iter().try_fold(input, |v, f| f(v))?
-    } else {
-        input
-    };
-
-    let itd = info.type_def()?;
-
-    if let Value::Map(ref m) = input {
-        m.keys().try_for_each(|k| {
-            let p = itd.property(k)?;
-            match p.kind() {
-                PropertyKind::Scalar | PropertyKind::DynamicScalar => {
-                    p.validator().map_or(Ok(()), |v_name| {
-                        validate_input(context.validators(), &v_name, &input)
-                    })
-                }
-                _ => Ok(()), // No validation action to take
-            }
-        })?
-    }
->>>>>>> 267056fb
 
         if let Value::Map(m) = input {
             let (props, inputs) = m.into_iter().try_fold(
@@ -97,50 +69,35 @@
                         PropertyKind::Input => {
                             inputs.insert(k, v);
                         }
-                        _ => return Err(Error::TypeNotExpected),
+                        _ => return Err(Error::TypeNotExpected { details: None }),
                     }
-<<<<<<< HEAD
                     Ok((props, inputs))
                 },
             )?;
 
             let node = transaction
                 .create_node::<RequestCtx>(node_var, props, partition_key_opt, info)
-                .await?;
+                .await
+                .and_then(|n| {
+                    if let Some(handlers) = context
+                        .event_handlers()
+                        .after_node_create(node_var.label()?)
+                    {
+                        handlers
+                            .iter()
+                            .try_fold(vec![n], |v, f| f(v))?
+                            .pop()
+                            .ok_or_else(|| Error::ResponseItemNotFound {
+                                name: "Node from after_node_create handler".to_string(),
+                            })
+                    } else {
+                        Ok(n)
+                    }
+                })?;
 
             if !inputs.is_empty() {
                 let mut id_props = HashMap::new();
-                id_props.insert("id".to_string(), node.id()?.clone());
-=======
-                    _ => return Err(Error::TypeNotExpected { details: None}),
-                }
-                Ok((props, inputs))
-            },
-        )?;
-
-        let node = transaction
-            .create_node::<RequestCtx>(node_var, props, partition_key_opt, info)
-            .and_then(|n| {
-                if let Some(handlers) = context
-                    .event_handlers()
-                    .after_node_create(node_var.label()?)
-                {
-                    handlers
-                        .iter()
-                        .try_fold(vec![n], |v, f| f(v))?
-                        .pop()
-                        .ok_or_else(|| Error::ResponseItemNotFound {
-                            name: "Node from after_node_create handler".to_string(),
-                        })
-                } else {
-                    Ok(n)
-                }
-            })?;
-
-        if !inputs.is_empty() {
-            let mut id_props = HashMap::new();
-            id_props.insert("id".to_string(), Comparison::default(node.id()?.clone()) );
->>>>>>> 267056fb
+                id_props.insert("id".to_string(), Comparison::default(node.id()?.clone()));
 
                 let fragment =
                     transaction.node_read_fragment(Vec::new(), node_var, id_props, sg)?;
@@ -171,7 +128,7 @@
                                         partition_key_opt,
                                         sg,
                                         transaction,
-                                        validators,
+                                        context,
                                     )
                                     .await?;
                                 }
@@ -190,59 +147,23 @@
                                     partition_key_opt,
                                     sg,
                                     transaction,
-<<<<<<< HEAD
-                                    validators,
+                                    context,
                                 )
                                 .await?;
                             }
-=======
-                                    context,
-                                )?;
-                                Ok(())
-                            })
-                        } else {
-                            visit_rel_create_mutation_input::<T, RequestCtx>(
-                                fragment.clone(),
-                                &RelQueryVar::new(
-                                    p.name().to_string(),
-                                    sg.suffix(),
-                                    node_var.clone(),
-                                    NodeQueryVar::new(None, "dst".to_string(), sg.suffix()),
-                                ),
-                                None,
-                                v,
-                                &Info::new(p.type_name().to_owned(), info.type_defs()),
-                                partition_key_opt,
-                                sg,
-                                transaction,
-                                context,
-                            )?;
-                            Ok(())
->>>>>>> 267056fb
                         }
-                        _ => return Err(Error::TypeNotExpected),
+                        _ => return Err(Error::TypeNotExpected { details: None }),
                     }
-<<<<<<< HEAD
-=======
-                    _ => Err(Error::TypeNotExpected { details: None}),
->>>>>>> 267056fb
                 }
             }
 
             trace!("visit_node_create_muation_input -- returning {:#?}", node);
 
-<<<<<<< HEAD
             Ok(node)
         } else {
-            Err(Error::TypeNotExpected)
+            Err(Error::TypeNotExpected { details: None })
         }
     })
-=======
-        Ok(node)
-    } else {
-        Err(Error::TypeNotExpected { details: None})
-    }
->>>>>>> 267056fb
 }
 
 pub(super) async fn visit_node_delete_input<T, RequestCtx: RequestContext>(
@@ -303,33 +224,21 @@
         )
         .await
     } else {
-        Err(Error::TypeNotExpected { details: None})
+        Err(Error::TypeNotExpected { details: None })
     }
 }
 
-<<<<<<< HEAD
+#[allow(clippy::too_many_arguments)]
 fn visit_node_delete_mutation_input<'a, T, RequestCtx>(
-=======
-#[allow(clippy::too_many_arguments)]
-fn visit_node_delete_mutation_input<T, RequestCtx>(
->>>>>>> 267056fb
     query_fragment: QueryFragment,
     node_var: &'a NodeQueryVar,
     input: Option<Value>,
-<<<<<<< HEAD
     info: &'a Info,
     partition_key_opt: Option<&'a Value>,
     sg: &'a mut SuffixGenerator,
     transaction: &'a mut T,
+    context: &'a GraphQLContext<RequestCtx>,
 ) -> BoxFuture<'a, Result<i32, Error>>
-=======
-    info: &Info,
-    partition_key_opt: Option<&Value>,
-    sg: &mut SuffixGenerator,
-    transaction: &mut T,
-    context: &GraphQLContext<RequestCtx>,
-) -> Result<i32, Error>
->>>>>>> 267056fb
 where
     RequestCtx: RequestContext,
     T: 'a + Transaction,
@@ -342,26 +251,18 @@
 
         let itd = info.type_def()?;
 
-<<<<<<< HEAD
         let nodes = transaction
             .read_nodes::<RequestCtx>(node_var, query_fragment, partition_key_opt, info)
             .await?;
         if nodes.is_empty() {
+            if let Some(handlers) = context
+                .event_handlers()
+                .after_node_delete(node_var.label()?)
+            {
+                handlers.iter().try_fold(Vec::new(), |v, f| f(v))?;
+            }
             return Ok(0);
         }
-=======
-    let nodes =
-        transaction.read_nodes::<RequestCtx>(node_var, query_fragment, partition_key_opt, info)?;
-    if nodes.is_empty() {
-        if let Some(handlers) = context
-            .event_handlers()
-            .after_node_delete(node_var.label()?)
-        {
-            handlers.iter().try_fold(Vec::new(), |v, f| f(v))?;
-        }
-        return Ok(0);
-    }
->>>>>>> 267056fb
 
         let fragment = transaction.node_read_by_ids_fragment(node_var, &nodes)?;
 
@@ -387,6 +288,7 @@
                                     partition_key_opt,
                                     sg,
                                     transaction,
+                                    context,
                                 )
                                 .await?;
                             }
@@ -405,62 +307,29 @@
                                 partition_key_opt,
                                 sg,
                                 transaction,
-<<<<<<< HEAD
+                                context,
                             )
                             .await?;
                         }
-=======
-                                context,
-                            )?;
-                            Ok(())
-                        })
-                    } else {
-                        let rel_var = RelQueryVar::new(
-                            k.to_string(),
-                            sg.suffix(),
-                            node_var.clone(),
-                            NodeQueryVar::new(None, "dst".to_string(), sg.suffix()),
-                        );
-                        visit_rel_delete_input::<T, RequestCtx>(
-                            Some(fragment.clone()),
-                            &rel_var,
-                            v,
-                            &Info::new(p.type_name().to_owned(), info.type_defs()),
-                            partition_key_opt,
-                            sg,
-                            transaction,
-                            context,
-                        )?;
-
-                        Ok(())
->>>>>>> 267056fb
                     }
-                    _ => return Err(Error::TypeNotExpected),
+                    _ => return Err(Error::TypeNotExpected { details: None }),
                 }
-<<<<<<< HEAD
-=======
-                _ => Err(Error::TypeNotExpected { details: None}),
->>>>>>> 267056fb
             }
         }
 
-<<<<<<< HEAD
-        transaction
+        let result = transaction
             .delete_nodes(fragment, node_var, partition_key_opt)
-            .await
+            .await;
+
+        if let Some(handlers) = context
+            .event_handlers()
+            .after_node_delete(node_var.label()?)
+        {
+            handlers.iter().try_fold(nodes, |v, f| f(v))?;
+        }
+
+        result
     })
-=======
-    let result = transaction.delete_nodes(fragment, node_var, partition_key_opt);
-
-    if let Some(handlers) = context
-        .event_handlers()
-        .after_node_delete(node_var.label()?)
-    {
-        handlers.iter().try_fold(nodes, |v, f| f(v))?;
-    }
-
-    result
->>>>>>> 267056fb
 }
 
 async fn visit_node_input<T, RequestCtx>(
@@ -504,17 +373,12 @@
                     partition_key_opt,
                     sg,
                     transaction,
-<<<<<<< HEAD
-                    validators,
+                    context,
                 )
                 .await?;
-=======
-                    context,
-                )?;
->>>>>>> 267056fb
 
                 let mut id_props = HashMap::new();
-                id_props.insert("id".to_string(), Comparison::default(node.id()?.clone()) );
+                id_props.insert("id".to_string(), Comparison::default(node.id()?.clone()));
 
                 Ok(transaction.node_read_fragment(Vec::new(), node_var, id_props, sg)?)
             }
@@ -532,7 +396,7 @@
             }),
         }
     } else {
-        Err(Error::TypeNotExpected { details: None})
+        Err(Error::TypeNotExpected { details: None })
     }
 }
 
@@ -558,38 +422,21 @@
         let itd = info.type_def()?;
         let dst_var = NodeQueryVar::new(None, "dst".to_string(), sg.suffix());
 
-<<<<<<< HEAD
         if let Some(Value::Map(m)) = input {
             let mut props = HashMap::new();
             let mut rqfs = Vec::new();
             for (k, v) in m.into_iter() {
                 let p = itd.property(&k)?;
                 match p.kind() {
+                    PropertyKind::ScalarComp => {
+                        props.insert(k, Comparison::try_from(v)?);
+                    }
                     PropertyKind::Scalar => {
-                        props.insert(k, v);
+                        props.insert(k, Comparison::default(v));
                     }
                     PropertyKind::Input => {
                         rqfs.push(
                             visit_rel_query_input(
-=======
-    if let Some(Value::Map(m)) = input {
-        let (props, rqfs) = m.into_iter().try_fold(
-            (HashMap::new(), Vec::new()),
-            |(mut props, mut rqfs), (k, v)| {
-                itd.property(&k)
-                    .map_err(|e| e)
-                    .and_then(|p| match p.kind() {
-                        PropertyKind::ScalarComp => {
-                            props.insert(k, Comparison::try_from(v)?);
-                            Ok((props, rqfs))
-                        }
-                        PropertyKind::Scalar => {
-                            props.insert(k, Comparison::default(v));
-                            Ok((props, rqfs))
-                        }
-                        PropertyKind::Input => {
-                            rqfs.push(visit_rel_query_input(
->>>>>>> 267056fb
                                 None,
                                 &RelQueryVar::new(
                                     k.to_string(),
@@ -602,23 +449,13 @@
                                 partition_key_opt,
                                 sg,
                                 transaction,
-<<<<<<< HEAD
                             )
                             .await?,
                         );
                     }
-                    _ => return Err(Error::TypeNotExpected),
+                    _ => return Err(Error::TypeNotExpected { details: None }),
                 }
             }
-=======
-                            )?);
-                            Ok((props, rqfs))
-                        }
-                        _ => Err(Error::TypeNotExpected { details: None}),
-                    })
-            },
-        )?;
->>>>>>> 267056fb
 
             transaction.node_read_fragment(rqfs, &node_var, props, sg)
         } else {
@@ -692,7 +529,7 @@
         )
         .await
     } else {
-        Err(Error::TypeNotExpected { details: None})
+        Err(Error::TypeNotExpected { details: None })
     }
 }
 
@@ -701,21 +538,12 @@
     query_fragment: QueryFragment,
     node_var: &'a NodeQueryVar,
     input: Value,
-<<<<<<< HEAD
     info: &'a Info,
     partition_key_opt: Option<&'a Value>,
     sg: &'a mut SuffixGenerator,
     transaction: &'a mut T,
-    validators: &'a Validators,
+    context: &'a GraphQLContext<RequestCtx>,
 ) -> BoxFuture<'a, Result<Vec<Node<RequestCtx>>, Error>>
-=======
-    info: &Info,
-    partition_key_opt: Option<&Value>,
-    sg: &mut SuffixGenerator,
-    transaction: &mut T,
-    context: &GraphQLContext<RequestCtx>,
-) -> Result<Vec<Node<RequestCtx>>, Error>
->>>>>>> 267056fb
 where
     T: 'a + Transaction,
     RequestCtx: RequestContext,
@@ -732,27 +560,16 @@
             m.keys().try_for_each(|k| {
                 let p = itd.property(k)?;
 
-<<<<<<< HEAD
                 match p.kind() {
-                    PropertyKind::Scalar | PropertyKind::DynamicScalar => p
-                        .validator()
-                        .map_or(Ok(()), |v_name| validate_input(validators, &v_name, &input)),
+                    PropertyKind::Scalar | PropertyKind::DynamicScalar => {
+                        p.validator().map_or(Ok(()), |v_name| {
+                            validate_input(context.validators(), &v_name, &input)
+                        })
+                    }
                     _ => Ok(()), // No validation action to take
                 }
             })?;
         }
-=======
-            match p.kind() {
-                PropertyKind::Scalar | PropertyKind::DynamicScalar => {
-                    p.validator().map_or(Ok(()), |v_name| {
-                        validate_input(context.validators(), &v_name, &input)
-                    })
-                }
-                _ => Ok(()), // No validation action to take
-            }
-        })?;
-    }
->>>>>>> 267056fb
 
         if let Value::Map(m) = input {
             let (props, inputs) = m.into_iter().try_fold(
@@ -765,9 +582,8 @@
                         PropertyKind::Input => {
                             inputs.insert(k, v);
                         }
-                        _ => return Err(Error::TypeNotExpected),
+                        _ => return Err(Error::TypeNotExpected { details: None }),
                     }
-<<<<<<< HEAD
                     Ok((props, inputs))
                 },
             )?;
@@ -780,38 +596,23 @@
                     partition_key_opt,
                     info,
                 )
-                .await?;
+                .await
+                .and_then(|n| {
+                    if let Some(handlers) = context
+                        .event_handlers()
+                        .after_node_update(node_var.label()?)
+                    {
+                        handlers.iter().try_fold(n, |v, f| f(v))
+                    } else {
+                        Ok(n)
+                    }
+                })?;
             if nodes.is_empty() {
                 return Ok(nodes);
             }
             let node_fragment = transaction.node_read_by_ids_fragment(node_var, &nodes)?;
-=======
-                    _ => return Err(Error::TypeNotExpected { details: None}),
-                }
-                Ok((props, inputs))
-            },
-        )?;
-
-        let nodes = transaction
-            .update_nodes::<RequestCtx>(query_fragment, node_var, props, partition_key_opt, info)
-            .and_then(|n| {
-                if let Some(handlers) = context
-                    .event_handlers()
-                    .after_node_update(node_var.label()?)
-                {
-                    handlers.iter().try_fold(n, |v, f| f(v))
-                } else {
-                    Ok(n)
-                }
-            })?;
-        if nodes.is_empty() {
-            return Ok(nodes);
-        }
-        let node_fragment = transaction.node_read_by_ids_fragment(node_var, &nodes)?;
->>>>>>> 267056fb
 
             for (k, v) in inputs.into_iter() {
-                // inputs.into_iter().try_for_each(|(k, v)| {
                 let p = itd.property(&k)?;
 
                 match p.kind() {
@@ -832,7 +633,7 @@
                                     partition_key_opt,
                                     sg,
                                     transaction,
-                                    validators,
+                                    context,
                                 )
                                 .await?;
                             }
@@ -852,49 +653,18 @@
                                 transaction,
                                 context,
                             )
-<<<<<<< HEAD
                             .await?;
                         }
-=======
-                        })
-                    } else {
-                        visit_rel_change_input::<T, RequestCtx>(
-                            node_fragment.clone(),
-                            &RelQueryVar::new(
-                                k,
-                                sg.suffix(),
-                                node_var.clone(),
-                                NodeQueryVar::new(None, "dst".to_string(), sg.suffix()),
-                            ),
-                            v,
-                            &Info::new(p.type_name().to_owned(), info.type_defs()),
-                            partition_key_opt,
-                            sg,
-                            transaction,
-                            context,
-                        )
->>>>>>> 267056fb
                     }
-                    _ => return Err(Error::TypeNotExpected),
+                    _ => return Err(Error::TypeNotExpected { details: None }),
                 }
-<<<<<<< HEAD
-=======
-                _ => Err(Error::TypeNotExpected { details: None}),
->>>>>>> 267056fb
             }
 
-<<<<<<< HEAD
             Ok(nodes)
         } else {
-            Err(Error::TypeNotExpected)
+            Err(Error::TypeNotExpected { details: None })
         }
     })
-=======
-        Ok(nodes)
-    } else {
-        Err(Error::TypeNotExpected { details: None})
-    }
->>>>>>> 267056fb
 }
 
 #[allow(clippy::too_many_arguments)]
@@ -934,14 +704,9 @@
                 partition_key_opt,
                 sg,
                 transaction,
-<<<<<<< HEAD
-                validators,
+                context,
             )
             .await?;
-=======
-                context,
-            )?;
->>>>>>> 267056fb
 
             Ok(())
         } else if let Some(v) = m.remove("DELETE") {
@@ -957,13 +722,9 @@
                 partition_key_opt,
                 sg,
                 transaction,
-<<<<<<< HEAD
+                context,
             )
             .await?;
-=======
-                context,
-            )?;
->>>>>>> 267056fb
 
             Ok(())
         } else if let Some(v) = m.remove("UPDATE") {
@@ -980,14 +741,9 @@
                 partition_key_opt,
                 sg,
                 transaction,
-<<<<<<< HEAD
-                validators,
+                context,
             )
             .await?;
-=======
-                context,
-            )?;
->>>>>>> 267056fb
             Ok(())
         } else {
             Err(Error::InputItemNotFound {
@@ -995,7 +751,7 @@
             })
         }
     } else {
-        Err(Error::TypeNotExpected { details: None})
+        Err(Error::TypeNotExpected { details: None })
     }
 }
 
@@ -1091,7 +847,6 @@
                         src_var.clone(),
                         NodeQueryVar::new(None, "dst".to_string(), sg.suffix()),
                     );
-<<<<<<< HEAD
                     rels.append(
                         &mut visit_rel_create_mutation_input::<T, RequestCtx>(
                             src_fragment.clone(),
@@ -1099,13 +854,13 @@
                             props_type_name,
                             create_input_value,
                             &Info::new(
-                                itd.property("$CREATE")?.type_name().to_owned(),
+                                itd.property("CREATE")?.type_name().to_owned(),
                                 info.type_defs(),
                             ),
                             partition_key_opt,
                             sg,
                             transaction,
-                            validators,
+                            context,
                         )
                         .await?,
                     );
@@ -1113,31 +868,10 @@
                 Ok(rels)
             }
 
-            _ => Err(Error::TypeNotExpected),
-=======
-                    rels.append(&mut visit_rel_create_mutation_input::<T, RequestCtx>(
-                        src_fragment.clone(),
-                        &rel_var,
-                        props_type_name,
-                        create_input_value,
-                        &Info::new(
-                            itd.property("CREATE")?.type_name().to_owned(),
-                            info.type_defs(),
-                        ),
-                        partition_key_opt,
-                        sg,
-                        transaction,
-                        context,
-                    )?);
-
-                    Ok(rels)
-                },
-            ),
-            _ => Err(Error::TypeNotExpected { details: None}),
->>>>>>> 267056fb
-        }
-    } else {
-        Err(Error::TypeNotExpected { details: None})
+            _ => Err(Error::TypeNotExpected { details: None }),
+        }
+    } else {
+        Err(Error::TypeNotExpected { details: None })
     }
 }
 
@@ -1174,26 +908,18 @@
             partition_key_opt,
             sg,
             transaction,
-<<<<<<< HEAD
-            validators,
+            context,
         )
         .await?;
-=======
-            context,
-        )?;
->>>>>>> 267056fb
 
         let props = match m.remove("props") {
             None => HashMap::new(),
             Some(Value::Map(hm)) => hm,
-            Some(_) => return Err(Error::TypeNotExpected { details: None}),
+            Some(_) => return Err(Error::TypeNotExpected { details: None }),
         };
 
-<<<<<<< HEAD
-=======
         let rel_label =
             rel_var.src().label()?.to_string() + &rel_var.label().to_title_case() + "Rel";
->>>>>>> 267056fb
         transaction
             .create_rels(
                 src_fragment,
@@ -1203,9 +929,7 @@
                 props_type_name,
                 partition_key_opt,
             )
-<<<<<<< HEAD
             .await
-=======
             .and_then(|rels| {
                 if let Some(handlers) = context.event_handlers().after_rel_create(&rel_label) {
                     handlers.iter().try_fold(rels, |v, f| f(v))
@@ -1213,18 +937,13 @@
                     Ok(rels)
                 }
             })
->>>>>>> 267056fb
-    } else {
-        Err(Error::TypeNotExpected { details: None})
+    } else {
+        Err(Error::TypeNotExpected { details: None })
     }
 }
 
-<<<<<<< HEAD
+#[allow(clippy::too_many_arguments)]
 pub(super) async fn visit_rel_delete_input<T, RequestCtx>(
-=======
-#[allow(clippy::too_many_arguments)]
-pub(super) fn visit_rel_delete_input<T, RequestCtx>(
->>>>>>> 267056fb
     src_query_opt: Option<QueryFragment>,
     rel_var: &RelQueryVar,
     input: Value,
@@ -1265,16 +984,11 @@
         )
         .await?;
 
-<<<<<<< HEAD
+        let rel_label =
+            rel_var.src().label()?.to_string() + &rel_var.label().to_title_case() + "Rel";
         let rels = transaction
             .read_rels::<RequestCtx>(fragment, rel_var, None, partition_key_opt)
             .await?;
-=======
-        let rel_label =
-            rel_var.src().label()?.to_string() + &rel_var.label().to_title_case() + "Rel";
-        let rels =
-            transaction.read_rels::<RequestCtx>(fragment, rel_var, None, partition_key_opt)?;
->>>>>>> 267056fb
         if rels.is_empty() {
             if let Some(handlers) = context.event_handlers().after_rel_delete(&rel_label) {
                 handlers.iter().try_fold(Vec::new(), |v, f| f(v))?;
@@ -1297,13 +1011,9 @@
                 partition_key_opt,
                 sg,
                 transaction,
-<<<<<<< HEAD
+                context,
             )
             .await?;
-=======
-                context,
-            )?;
->>>>>>> 267056fb
         }
 
         if let Some(dst) = m.remove("dst") {
@@ -1319,38 +1029,27 @@
                 partition_key_opt,
                 sg,
                 transaction,
-<<<<<<< HEAD
+                context,
             )
             .await?;
         }
 
-        transaction
+        let result = transaction
             .delete_rels(id_fragment, rel_var, partition_key_opt)
-            .await
-=======
-                context,
-            )?;
-        }
-
-        let result = transaction.delete_rels(id_fragment, rel_var, partition_key_opt);
+            .await;
 
         if let Some(handlers) = context.event_handlers().after_rel_delete(&rel_label) {
             handlers.iter().try_fold(rels, |v, f| f(v))?;
         }
 
         result
->>>>>>> 267056fb
-    } else {
-        Err(Error::TypeNotExpected { details: None})
+    } else {
+        Err(Error::TypeNotExpected { details: None })
     }
 }
 
-<<<<<<< HEAD
+#[allow(clippy::too_many_arguments)]
 async fn visit_rel_dst_delete_mutation_input<T, RequestCtx>(
-=======
-#[allow(clippy::too_many_arguments)]
-fn visit_rel_dst_delete_mutation_input<T, RequestCtx>(
->>>>>>> 267056fb
     query_fragment: QueryFragment,
     node_var: &NodeQueryVar,
     input: Value,
@@ -1391,7 +1090,7 @@
         )
         .await
     } else {
-        Err(Error::TypeNotExpected { details: None})
+        Err(Error::TypeNotExpected { details: None })
     }
 }
 
@@ -1474,7 +1173,7 @@
         )
         .await
     } else {
-        Err(Error::TypeNotExpected { details: None})
+        Err(Error::TypeNotExpected { details: None })
     }
 }
 
@@ -1519,7 +1218,7 @@
         )
         .await
     } else {
-        Err(Error::TypeNotExpected { details: None})
+        Err(Error::TypeNotExpected { details: None })
     }
 }
 
@@ -1554,7 +1253,7 @@
             props.insert("id".to_owned(), id);
         }
 
-        let mut value_props : HashMap<String, Comparison> = HashMap::new();
+        let mut value_props: HashMap<String, Comparison> = HashMap::new();
         for (k, v) in props.drain() {
             value_props.insert(k.to_string(), Comparison::try_from(v)?);
         }
@@ -1595,12 +1294,8 @@
     }
 }
 
-<<<<<<< HEAD
+#[allow(clippy::too_many_arguments)]
 async fn visit_rel_src_delete_mutation_input<T, RequestCtx>(
-=======
-#[allow(clippy::too_many_arguments)]
-fn visit_rel_src_delete_mutation_input<T, RequestCtx>(
->>>>>>> 267056fb
     query_fragment: QueryFragment,
     node_var: &NodeQueryVar,
     input: Value,
@@ -1640,7 +1335,7 @@
         )
         .await
     } else {
-        Err(Error::TypeNotExpected { details: None})
+        Err(Error::TypeNotExpected { details: None })
     }
 }
 
@@ -1685,7 +1380,7 @@
         )
         .await
     } else {
-        Err(Error::TypeNotExpected { details: None})
+        Err(Error::TypeNotExpected { details: None })
     }
 }
 
@@ -1799,7 +1494,7 @@
             })
         }
     } else {
-        Err(Error::TypeNotExpected { details: None})
+        Err(Error::TypeNotExpected { details: None })
     }
 }
 
@@ -1832,11 +1527,8 @@
             HashMap::new()
         };
 
-<<<<<<< HEAD
-=======
         let rel_label =
             rel_var.src().label()?.to_string() + &rel_var.label().to_title_case() + "Rel";
->>>>>>> 267056fb
         let rels = transaction
             .update_rels::<RequestCtx>(
                 query_fragment,
@@ -1845,9 +1537,7 @@
                 props_type_name,
                 partition_key_opt,
             )
-<<<<<<< HEAD
-            .await?;
-=======
+            .await
             .and_then(|rels| {
                 if let Some(handlers) = context.event_handlers().after_rel_update(&rel_label) {
                     handlers.iter().try_fold(rels, |v, f| f(v))
@@ -1855,7 +1545,6 @@
                     Ok(rels)
                 }
             })?;
->>>>>>> 267056fb
         if rels.is_empty() {
             return Ok(rels);
         }
@@ -1875,14 +1564,9 @@
                 partition_key_opt,
                 sg,
                 transaction,
-<<<<<<< HEAD
-                validators,
+                context,
             )
             .await?;
-=======
-                context,
-            )?;
->>>>>>> 267056fb
         }
 
         if let Some(dst) = m.remove("dst") {
@@ -1897,19 +1581,14 @@
                 partition_key_opt,
                 sg,
                 transaction,
-<<<<<<< HEAD
-                validators,
+                context,
             )
             .await?;
-=======
-                context,
-            )?;
->>>>>>> 267056fb
         }
 
         Ok(rels)
     } else {
-        Err(Error::TypeNotExpected { details: None})
+        Err(Error::TypeNotExpected { details: None })
     }
 }
 
