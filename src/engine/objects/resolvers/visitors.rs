use crate::engine::context::RequestContext;
use crate::engine::database::{ClauseType, NodeQueryVar, RelQueryVar, Transaction};
use crate::engine::objects::resolvers::SuffixGenerator;
use crate::engine::schema::{Info, PropertyKind};
use crate::engine::validators::Validators;
use crate::engine::value::Value;
use crate::error::Error;
use log::trace;
use std::collections::HashMap;

#[allow(clippy::too_many_arguments)]
pub(super) fn visit_node_create_mutation_input<T, RequestCtx>(
    params: HashMap<String, Value>,
    node_var: &NodeQueryVar,
    input: Value,
    clause: ClauseType,
    info: &Info,
    partition_key_opt: Option<&Value>,
    sg: &mut SuffixGenerator,
    transaction: &mut T,
    validators: &Validators,
) -> Result<(String, HashMap<String, Value>), Error>
where
    T: Transaction,
    RequestCtx: RequestContext,
{
    trace!(
        "visit_node_create_mutation_input called -- params: {:#?}, node_var: {:#?}, input: {:#?}, clause: {:#?}, info.name: {}, partition_key_opt: {:#?}",
        params, node_var, input, clause, info.name(), partition_key_opt
    );

    let itd = info.type_def()?;

    if let Value::Map(ref m) = input {
        m.keys().try_for_each(|k| {
            let p = itd.property(k)?;
            match p.kind() {
                PropertyKind::Scalar | PropertyKind::DynamicScalar => p
                    .validator()
                    .map_or(Ok(()), |v_name| validate_input(validators, &v_name, &input)),
                _ => Ok(()), // No validation action to take
            }
        })?
    }

    if let Value::Map(m) = input {
        let (props, inputs) = m.into_iter().try_fold(
            (HashMap::new(), HashMap::new()),
            |(mut props, mut inputs), (k, v)| {
                match itd.property(&k)?.kind() {
                    PropertyKind::Scalar | PropertyKind::DynamicScalar => {
                        props.insert(k, v);
                    }
                    PropertyKind::Input => {
                        inputs.insert(k, v);
                    }
                    _ => return Err(Error::TypeNotExpected),
                }
                Ok((props, inputs))
            },
        )?;

        let (rel_create_fragments, params) = inputs.into_iter().try_fold(
            (Vec::new(), params),
            |(mut rel_create_fragments, params),
             (k, v)|
             -> Result<(Vec<String>, HashMap<String, Value>), Error> {
                let p = itd.property(&k)?;

                let (rel_create_fragments, params) = match p.kind() {
                    PropertyKind::Scalar | PropertyKind::DynamicScalar => {
                        Ok((rel_create_fragments, params))
                    } // Handled earlier
                    PropertyKind::Input => {
                        if let Value::Array(input_array) = v {
                            input_array.into_iter().try_fold(
                                (rel_create_fragments, params),
                                |(mut rel_create_fragments, params), val| {
                                    let (fragment, params) = visit_rel_create_mutation_input::<
                                        T,
                                        RequestCtx,
                                    >(
                                        params,
                                        &RelQueryVar::new(
                                            p.name().to_string(),
                                            sg.suffix(),
                                            node_var.clone(),
                                            NodeQueryVar::new(None, "dst".to_string(), sg.suffix()),
                                        ),
                                        None,
                                        val,
                                        ClauseType::SubQuery,
                                        &Info::new(p.type_name().to_owned(), info.type_defs()),
                                        partition_key_opt,
                                        sg,
                                        transaction,
                                        validators,
                                    )?;
                                    rel_create_fragments.push(fragment);
                                    Ok((rel_create_fragments, params))
                                },
                            )
                        } else {
                            let (fragment, params) =
                                visit_rel_create_mutation_input::<T, RequestCtx>(
                                    params,
                                    &RelQueryVar::new(
                                        p.name().to_string(),
                                        sg.suffix(),
                                        node_var.clone(),
                                        NodeQueryVar::new(None, "dst".to_string(), sg.suffix()),
                                    ),
                                    None,
                                    v,
                                    ClauseType::SubQuery,
                                    &Info::new(p.type_name().to_owned(), info.type_defs()),
                                    partition_key_opt,
                                    sg,
                                    transaction,
                                    validators,
                                )?;
                            rel_create_fragments.push(fragment);
                            Ok((rel_create_fragments, params))
                        }
                    }
                    _ => Err(Error::TypeNotExpected),
                }?;

                Ok((rel_create_fragments, params))
            },
        )?;

        transaction.node_create_query::<RequestCtx>(
            rel_create_fragments,
            params,
            node_var,
            props,
            clause,
            sg,
        )
    } else {
        Err(Error::TypeNotExpected)
    }
}

pub(super) fn visit_node_delete_input<T, RequestCtx: RequestContext>(
    params: HashMap<String, Value>,
    node_var: &NodeQueryVar,
    input: Value,
    info: &Info,
    partition_key_opt: Option<&Value>,
    sg: &mut SuffixGenerator,
    transaction: &mut T,
) -> Result<(String, HashMap<String, Value>), Error>
where
    T: Transaction,
{
    trace!(
        "visit_node_delete_input called -- params: {:#?}, node_var: {:#?}, input: {:#?}, info.name: {}, partition_key_opt: {:#?}",
        params, node_var, input, info.name(), partition_key_opt
    );

    if let Value::Map(mut m) = input {
        let itd = info.type_def()?;
        let (match_fragment, where_fragment, params) = visit_node_query_input(
            params,
            node_var,
            m.remove("$MATCH"), // Remove used to take ownership
            ClauseType::SubQuery,
            &Info::new(
                itd.property("$MATCH")?.type_name().to_owned(),
                info.type_defs(),
            ),
            partition_key_opt,
            sg,
            transaction,
        )?;

        let (match_query, params) = transaction.node_read_query(
            &match_fragment,
            &where_fragment,
            params,
            &node_var,
            ClauseType::Parameter,
        )?;

        visit_node_delete_mutation_input::<T, RequestCtx>(
            match_query,
            params,
            &node_var,
            m.remove("$DELETE"),
            ClauseType::Query,
            &Info::new(
                itd.property("$DELETE")?.type_name().to_owned(),
                info.type_defs(),
            ),
            partition_key_opt,
            sg,
            transaction,
        )
    } else {
        Err(Error::TypeNotExpected)
    }
}

#[allow(clippy::too_many_arguments)]
fn visit_node_delete_mutation_input<T, RequestCtx>(
    match_query: String,
    params: HashMap<String, Value>,
    node_var: &NodeQueryVar,
    input: Option<Value>,
    clause: ClauseType,
    info: &Info,
    partition_key_opt: Option<&Value>,
    sg: &mut SuffixGenerator,
    transaction: &mut T,
) -> Result<(String, HashMap<String, Value>), Error>
where
    RequestCtx: RequestContext,
    T: Transaction,
{
    let itd = info.type_def()?;

    let (rel_delete_fragments, params) = if let Some(Value::Map(m)) = input {
        m.into_iter()
            .try_fold((Vec::new(), params), |(mut queries, params), (k, v)| {
                let p = itd.property(&k)?;

                match p.kind() {
                    PropertyKind::Input => {
                        if let Value::Array(input_array) = v {
                            input_array.into_iter().try_fold(
                                (queries, params),
                                |(mut queries, params), val| {
                                    let rel_var = RelQueryVar::new(
                                        k.to_string(),
                                        sg.suffix(),
                                        node_var.clone(),
                                        NodeQueryVar::new(None, "dst".to_string(), sg.suffix()),
                                    );
                                    let (query, params) = visit_rel_delete_input::<T, RequestCtx>(
                                        params,
                                        &rel_var,
                                        val,
                                        ClauseType::SubQuery,
                                        &Info::new(p.type_name().to_owned(), info.type_defs()),
                                        partition_key_opt,
                                        sg,
                                        transaction,
                                    )?;
                                    queries.push(query);
                                    Ok((queries, params))
                                },
                            )
                        } else {
                            let rel_var = RelQueryVar::new(
                                k.to_string(),
                                sg.suffix(),
                                node_var.clone(),
                                NodeQueryVar::new(None, "dst".to_string(), sg.suffix()),
                            );
                            let (query, params) = visit_rel_delete_input::<T, RequestCtx>(
                                params,
                                &rel_var,
                                v,
                                ClauseType::SubQuery,
                                &Info::new(p.type_name().to_owned(), info.type_defs()),
                                partition_key_opt,
                                sg,
                                transaction,
                            )?;

                            queries.push(query);
                            Ok((queries, params))
                        }
                    }
                    _ => Err(Error::TypeNotExpected),
                }
            })?
    } else {
        (Vec::new(), params)
    };

    transaction.node_delete_query(
        match_query,
        rel_delete_fragments,
        params,
        node_var,
        clause,
        sg,
    )
}

#[allow(clippy::too_many_arguments)]
fn visit_node_input<T, RequestCtx>(
    params: HashMap<String, Value>,
    node_var: &NodeQueryVar,
    input: Value,
    clause: ClauseType,
    info: &Info,
    partition_key_opt: Option<&Value>,
    sg: &mut SuffixGenerator,
    transaction: &mut T,
    validators: &Validators,
) -> Result<(String, HashMap<String, Value>), Error>
where
    T: Transaction,
    RequestCtx: RequestContext,
{
    trace!(
        "visit_node_input Called -- params: {:#?}, node_var: {:#?}, input: {:#?}, clause: {:#?}, into.name: {}, partition_key_opt: {:#?}",
        params, node_var, input, clause, info.name(), partition_key_opt
    );

    if let Value::Map(m) = input {
        let itd = info.type_def()?;

        let (k, v) = m
            .into_iter()
            .next()
            .ok_or_else(|| Error::InputItemNotFound {
                name: info.name().to_string() + "::$NEW or ::$EXISTING",
            })?;

        let p = itd.property(&k)?;

        match k.as_ref() {
<<<<<<< HEAD
            "NEW" => visit_node_create_mutation_input::<T, RequestCtx>(
=======
            "$NEW" => visit_node_create_mutation_input::<T, GlobalCtx, RequestCtx>(
>>>>>>> 05f44c9b
                params,
                node_var,
                v,
                clause,
                &Info::new(p.type_name().to_owned(), info.type_defs()),
                partition_key_opt,
                sg,
                transaction,
                validators,
            ),
            "$EXISTING" => {
                let (match_fragment, where_fragment, params) = visit_node_query_input(
                    params,
                    node_var,
                    Some(v),
                    clause,
                    &Info::new(p.type_name().to_owned(), info.type_defs()),
                    partition_key_opt,
                    sg,
                    transaction,
                )?;

                transaction.node_read_query(
                    &match_fragment,
                    &where_fragment,
                    params,
                    &node_var,
                    ClauseType::SubQuery,
                )
            }
            _ => Err(Error::SchemaItemNotFound {
                name: info.name().to_string() + "::" + &k,
            }),
        }
    } else {
        Err(Error::TypeNotExpected)
    }
}

#[allow(clippy::too_many_arguments)]
pub(super) fn visit_node_query_input<T>(
    params: HashMap<String, Value>,
    node_var: &NodeQueryVar,
    input: Option<Value>,
    clause: ClauseType,
    info: &Info,
    partition_key_opt: Option<&Value>,
    sg: &mut SuffixGenerator,
    transaction: &mut T,
) -> Result<(String, String, HashMap<String, Value>), Error>
where
    T: Transaction,
{
    trace!("visit_node_query_input called -- params: {:#?}, node_var: {:#?}, input: {:#?}, clause: {:#?}, info.name: {}, partition_key_opt: {:#?}",
    params, node_var, input, clause, info.name(), partition_key_opt);

    let itd = info.type_def()?;
    let dst_var = NodeQueryVar::new(None, "dst".to_string(), sg.suffix());

    let mut props = HashMap::new();
    if let Some(Value::Map(m)) = input {
        let (rqfs, params) =
            m.into_iter()
                .try_fold((Vec::new(), params), |(mut rqfs, params), (k, v)| {
                    itd.property(&k)
                        .map_err(|e| e)
                        .and_then(|p| match p.kind() {
                            PropertyKind::Scalar => {
                                props.insert(k, v);
                                Ok((rqfs, params))
                            }
                            PropertyKind::Input => {
                                let (match_fragment, where_fragment, params) =
                                    visit_rel_query_input(
                                        params,
                                        &RelQueryVar::new(
                                            k.to_string(),
                                            sg.suffix(),
                                            node_var.clone(),
                                            dst_var.clone(),
                                        ),
                                        Some(v),
                                        ClauseType::Parameter,
                                        &Info::new(p.type_name().to_owned(), info.type_defs()),
                                        partition_key_opt,
                                        sg,
                                        transaction,
                                    )?;
                                rqfs.push((match_fragment, where_fragment));
                                Ok((rqfs, params))
                            }
                            _ => Err(Error::TypeNotExpected),
                        })
                })?;

        transaction.node_read_fragment(rqfs, params, &node_var, props, clause, sg)
    } else {
        transaction.node_read_fragment(Vec::new(), params, &node_var, props, clause, sg)
    }
}

#[allow(clippy::too_many_arguments)]
pub(super) fn visit_node_update_input<T, RequestCtx>(
    params: HashMap<String, Value>,
    node_var: &NodeQueryVar,
    input: Value,
    info: &Info,
    partition_key_opt: Option<&Value>,
    sg: &mut SuffixGenerator,
    transaction: &mut T,
    validators: &Validators,
) -> Result<(String, HashMap<String, Value>), Error>
where
    T: Transaction,
    RequestCtx: RequestContext,
{
    trace!(
        "visit_node_update_input called -- params: {:#?}, node_var: {:#?}, input: {:#?}, info.name: {}, partition_key_opt: {:#?}",
        params, node_var, input, info.name(), partition_key_opt
    );

    if let Value::Map(mut m) = input {
        let itd = info.type_def()?;

        let (match_fragment, where_fragment, params) = visit_node_query_input(
            params,
            node_var,
            m.remove("$MATCH"), // Remove used to take ownership
            ClauseType::SubQuery,
            &Info::new(
                itd.property("$MATCH")?.type_name().to_owned(),
                info.type_defs(),
            ),
            partition_key_opt,
            sg,
            transaction,
        )?;

        let (match_query, params) = transaction.node_read_query(
            &match_fragment,
            &where_fragment,
            params,
            &node_var,
            ClauseType::Parameter,
        )?;

        visit_node_update_mutation_input::<T, RequestCtx>(
            match_query,
            params,
            node_var,
            m.remove("$SET").ok_or_else(|| {
                // remove() used here to take ownership of the "set" value, not borrow it
                Error::InputItemNotFound {
                    name: "input::$SET".to_string(),
                }
            })?,
            ClauseType::Query,
            &Info::new(
                itd.property("$SET")?.type_name().to_owned(),
                info.type_defs(),
            ),
            partition_key_opt,
            sg,
            transaction,
            validators,
        )
    } else {
        Err(Error::TypeNotExpected)
    }
}

#[allow(clippy::too_many_arguments)]
fn visit_node_update_mutation_input<T, RequestCtx>(
    match_query: String,
    params: HashMap<String, Value>,
    node_var: &NodeQueryVar,
    input: Value,
    clause: ClauseType,
    info: &Info,
    partition_key_opt: Option<&Value>,
    sg: &mut SuffixGenerator,
    transaction: &mut T,
    validators: &Validators,
) -> Result<(String, HashMap<String, Value>), Error>
where
    T: Transaction,
    RequestCtx: RequestContext,
{
    trace!(
        "visit_node_update_mutation_input called -- match_query: {}, params: {:#?}, node_var: {:#?}, input: {:#?}, clause: {:#?}, info.name: {}, partition_key_opt: {:#?}",
        match_query, params, node_var, input, clause, info.name(), partition_key_opt,
    );

    let itd = info.type_def()?;

    if let Value::Map(ref m) = input {
        m.keys().try_for_each(|k| {
            let p = itd.property(k)?;

            match p.kind() {
                PropertyKind::Scalar | PropertyKind::DynamicScalar => p
                    .validator()
                    .map_or(Ok(()), |v_name| validate_input(validators, &v_name, &input)),
                _ => Ok(()), // No validation action to take
            }
        })?;
    }

    if let Value::Map(m) = input {
        let (props, inputs) = m.into_iter().try_fold(
            (HashMap::new(), HashMap::new()),
            |(mut props, mut inputs), (k, v)| {
                match itd.property(&k)?.kind() {
                    PropertyKind::Scalar | PropertyKind::DynamicScalar => {
                        props.insert(k, v);
                    }
                    PropertyKind::Input => {
                        inputs.insert(k, v);
                    }
                    _ => return Err(Error::TypeNotExpected),
                }
                Ok((props, inputs))
            },
        )?;

        let (change_queries, params) = inputs.into_iter().try_fold(
            (Vec::new(), params),
            |(mut queries, params), (k, v)| {
                let p = itd.property(&k)?;

                match p.kind() {
                    PropertyKind::Scalar | PropertyKind::DynamicScalar => Ok((queries, params)), // Properties handled above
                    PropertyKind::Input => {
                        if let Value::Array(input_array) = v {
                            let (mut qs, params) =
                                    input_array.into_iter().try_fold(
                                        (Vec::new(), params),
                                        |(mut queries, params),
                                         val|
                                         -> Result<
                                            (Vec<String>, HashMap<String, Value>),
                                            Error,
                                        > {
                                            let (query, params) =
                                                visit_rel_change_input::<T, RequestCtx>(
                                                    params,
                                                    &RelQueryVar::new(
                                                        k.clone(),
                                                        sg.suffix(),
                                                        node_var.clone(),
                                                        NodeQueryVar::new(
                                                            None,
                                                            "dst".to_string(),
                                                            sg.suffix(),
                                                        ),
                                                    ),
                                                    val,
                                                    &Info::new(
                                                        p.type_name().to_owned(),
                                                        info.type_defs(),
                                                    ),
                                                    partition_key_opt,
                                                    sg,
                                                    transaction,
                                                    validators,
                                                )?;

                                            queries.push(query);
                                            Ok((queries, params))
                                        },
                                    )?;
                            queries.append(&mut qs);

                            Ok((queries, params))
                        } else {
                            let (query, params) = visit_rel_change_input::<T, RequestCtx>(
                                params,
                                &RelQueryVar::new(
                                    k,
                                    sg.suffix(),
                                    node_var.clone(),
                                    NodeQueryVar::new(None, "dst".to_string(), sg.suffix()),
                                ),
                                v,
                                &Info::new(p.type_name().to_owned(), info.type_defs()),
                                partition_key_opt,
                                sg,
                                transaction,
                                validators,
                            )?;

                            queries.push(query);
                            Ok((queries, params))
                        }
                    }
                    _ => Err(Error::TypeNotExpected),
                }
            },
        )?;

        transaction.node_update_query::<RequestCtx>(
            match_query,
            change_queries,
            params,
            node_var,
            props,
            clause,
            sg,
        )
    } else {
        Err(Error::TypeNotExpected)
    }
}

#[allow(clippy::too_many_arguments)]
fn visit_rel_change_input<T, RequestCtx>(
    params: HashMap<String, Value>,
    rel_var: &RelQueryVar,
    input: Value,
    info: &Info,
    partition_key_opt: Option<&Value>,
    sg: &mut SuffixGenerator,
    transaction: &mut T,
    validators: &Validators,
) -> Result<(String, HashMap<String, Value>), Error>
where
    T: Transaction,
    RequestCtx: RequestContext,
{
    trace!(
        "visit_rel_change_input called -- params: {:#?}, rel_var: {:#?}, input: {:#?}, info.name: {}, partition_key_opt: {:#?}",
        params, rel_var, input, info.name(), partition_key_opt
    );

    let itd = info.type_def()?;

    if let Value::Map(mut m) = input {
        if let Some(v) = m.remove("$ADD") {
            // Using remove to take ownership
            visit_rel_create_mutation_input::<T, RequestCtx>(
                params,
                rel_var,
                None,
                v,
                ClauseType::SubQuery,
                &Info::new(
                    itd.property("$ADD")?.type_name().to_owned(),
                    info.type_defs(),
                ),
                partition_key_opt,
                sg,
                transaction,
                validators,
            )
        } else if let Some(v) = m.remove("$DELETE") {
            // Using remove to take ownership
            visit_rel_delete_input::<T, RequestCtx>(
                params,
                rel_var,
                v,
                ClauseType::SubQuery,
                &Info::new(
                    itd.property("$DELETE")?.type_name().to_owned(),
                    info.type_defs(),
                ),
                partition_key_opt,
                sg,
                transaction,
            )
        } else if let Some(v) = m.remove("$UPDATE") {
            // Using remove to take ownership
            visit_rel_update_input::<T, RequestCtx>(
                params,
                rel_var,
                None,
                v,
                ClauseType::SubQuery,
                &Info::new(
                    itd.property("$UPDATE")?.type_name().to_owned(),
                    info.type_defs(),
                ),
                partition_key_opt,
                sg,
                transaction,
                validators,
            )
        } else {
            Err(Error::InputItemNotFound {
                name: itd.type_name().to_string() + "::$ADD|$DELETE|$UPDATE",
            })
        }
    } else {
        Err(Error::TypeNotExpected)
    }
}

#[allow(clippy::too_many_arguments)]
#[allow(clippy::type_complexity)]
pub(super) fn visit_rel_create_input<T, RequestCtx>(
    params: HashMap<String, Value>,
    src_var: &NodeQueryVar,
    rel_name: &str,
    props_type_name: Option<&str>,
    input: Value,
    info: &Info,
    partition_key_opt: Option<&Value>,
    sg: &mut SuffixGenerator,
    transaction: &mut T,
    validators: &Validators,
) -> Result<(String, HashMap<String, Value>), Error>
where
    T: Transaction,
    RequestCtx: RequestContext,
{
    trace!(
        "visit_rel_create_input called -- params: {:#?}, src_var: {:#?}, rel_name: {}, input: {:#?}, info.name: {}, partition_key_opt {:#?}",
        params, src_var, rel_name, input, info.name(), partition_key_opt
    );

    if let Value::Map(mut m) = input {
        let itd = info.type_def()?;

        let (match_fragment, where_fragment, params) = visit_node_query_input(
            params,
            src_var,
            m.remove("$MATCH"), // Remove used to take ownership
            ClauseType::SubQuery,
            &Info::new(
                itd.property("$MATCH")?.type_name().to_owned(),
                info.type_defs(),
            ),
            partition_key_opt,
            sg,
            transaction,
        )?;

        let (src_query, params) = transaction.node_read_query(
            &match_fragment,
            &where_fragment,
            params,
            src_var,
            ClauseType::Parameter,
        )?;

        let create_input = m.remove("$CREATE").ok_or_else(|| {
            // Using remove to take ownership
            Error::InputItemNotFound {
                name: "input::$CREATE".to_string(),
            }
        })?;

        match create_input {
            Value::Map(_) => {
                let rel_var = RelQueryVar::new(
                    rel_name.to_string(),
                    sg.suffix(),
                    src_var.clone(),
                    NodeQueryVar::new(None, "dst".to_string(), sg.suffix()),
                );
                let (cf, params) = visit_rel_create_mutation_input::<T, RequestCtx>(
                    params,
                    &rel_var,
                    props_type_name,
                    create_input,
                    ClauseType::SubQuery,
                    &Info::new(
                        itd.property("$CREATE")?.type_name().to_owned(),
                        info.type_defs(),
                    ),
                    partition_key_opt,
                    sg,
                    transaction,
                    validators,
                )?;

                transaction.rel_create_query::<RequestCtx>(
                    Some(src_query),
                    vec![cf],
                    params,
                    vec![rel_var],
                    ClauseType::Query,
                )
            }
            Value::Array(create_input_array) => {
                let (rcfs, params, rel_vars) =
                    create_input_array.into_iter().try_fold(
                        (Vec::new(), params, Vec::new()),
                        |(mut rcfs, params, mut rel_vars),
                         create_input_value|
                         -> Result<
                            (Vec<String>, HashMap<String, Value>, Vec<RelQueryVar>),
                            Error,
                        > {
                            let rel_var = RelQueryVar::new(
                                rel_name.to_string(),
                                sg.suffix(),
                                src_var.clone(),
                                NodeQueryVar::new(None, "dst".to_string(), sg.suffix()),
                            );
<<<<<<< HEAD
                            let (query, params) = visit_rel_create_mutation_input::<T, RequestCtx>(
                                params,
                                &rel_var,
                                props_type_name,
                                create_input_value,
                                ClauseType::SubQuery,
                                &Info::new(
                                    itd.property("create")?.type_name().to_owned(),
                                    info.type_defs(),
                                ),
                                partition_key_opt,
                                sg,
                                transaction,
                                validators,
                            )?;
=======
                            let (query, params) =
                                visit_rel_create_mutation_input::<T, GlobalCtx, RequestCtx>(
                                    params,
                                    &rel_var,
                                    props_type_name,
                                    create_input_value,
                                    ClauseType::SubQuery,
                                    &Info::new(
                                        itd.property("$CREATE")?.type_name().to_owned(),
                                        info.type_defs(),
                                    ),
                                    partition_key_opt,
                                    sg,
                                    transaction,
                                    validators,
                                )?;
>>>>>>> 05f44c9b

                            rcfs.push(query);
                            rel_vars.push(rel_var);
                            Ok((rcfs, params, rel_vars))
                        },
                    )?;

                transaction.rel_create_query::<RequestCtx>(
                    Some(src_query),
                    rcfs,
                    params,
                    rel_vars,
                    ClauseType::Query,
                )
            }
            _ => Err(Error::TypeNotExpected),
        }
    } else {
        Err(Error::TypeNotExpected)
    }
}

#[allow(clippy::too_many_arguments)]
fn visit_rel_create_mutation_input<T, RequestCtx>(
    params: HashMap<String, Value>,
    rel_var: &RelQueryVar,
    props_type_name: Option<&str>,
    input: Value,
    clause: ClauseType,
    info: &Info,
    partition_key_opt: Option<&Value>,
    sg: &mut SuffixGenerator,
    transaction: &mut T,
    validators: &Validators,
) -> Result<(String, HashMap<String, Value>), Error>
where
    T: Transaction,
    RequestCtx: RequestContext,
{
    trace!("visit_rel_create_mutation_input called -- params: {:#?}, rel_var: {:#?}, props_type_name: {:#?}, input: {:#?}, clause: {:#?}, info.name: {}, partition_key_opt: {:#?}",
            params, rel_var, props_type_name, input, clause, info.name(), partition_key_opt,
        );

    if let Value::Map(mut m) = input {
        let dst_prop = info.type_def()?.property("dst")?;
        let dst = m
            .remove("dst") // Using remove to take ownership
            .ok_or_else(|| Error::InputItemNotFound {
                name: "dst".to_string(),
            })?;
        let (dst_query, params) = visit_rel_nodes_mutation_input_union::<T, RequestCtx>(
            params,
            rel_var.dst(),
            dst,
            ClauseType::SubQuery,
            &Info::new(dst_prop.type_name().to_owned(), info.type_defs()),
            partition_key_opt,
            sg,
            transaction,
            validators,
        )?;

        let props = match m.remove("props") {
            None => HashMap::new(),
            Some(Value::Map(hm)) => hm,
            Some(_) => return Err(Error::TypeNotExpected),
        };

        transaction
            .rel_create_fragment::<RequestCtx>(&dst_query, params, &rel_var, props, clause, sg)
    } else {
        Err(Error::TypeNotExpected)
    }
}

#[allow(clippy::too_many_arguments)]
pub(super) fn visit_rel_delete_input<T, RequestCtx>(
    params: HashMap<String, Value>,
    rel_var: &RelQueryVar,
    input: Value,
    clause: ClauseType,
    info: &Info,
    partition_key_opt: Option<&Value>,
    sg: &mut SuffixGenerator,
    transaction: &mut T,
) -> Result<(String, HashMap<String, Value>), Error>
where
    RequestCtx: RequestContext,
    T: Transaction,
{
    trace!("visit_rel_delete_input called -- params: {:#?}, rel_var: {:#?}, input: {:#?}, clause: {:#?}, info.name: {}, partition_key_opt: {:#?}",
    params, rel_var, input, clause, info.name(), partition_key_opt);

    if let Value::Map(mut m) = input {
        let itd = info.type_def()?;

        let (match_fragment, where_fragment, params) = visit_rel_query_input(
            params,
            rel_var,
            m.remove("$MATCH"), // remove rather than get to take ownership
            ClauseType::SubQuery,
            &Info::new(
                itd.property("$MATCH")?.type_name().to_owned(),
                info.type_defs(),
            ),
            partition_key_opt,
            sg,
            transaction,
        )?;

        let (match_query, params) = transaction.rel_read_query(
            &match_fragment,
            &where_fragment,
            params,
            &rel_var,
            if let ClauseType::Query = clause {
                ClauseType::FirstSubQuery
            } else {
                ClauseType::SubQuery
            },
        )?;

        let (src_delete_query_opt, params) = if let Some(src) = m.remove("src") {
            // Uses remove to take ownership
            let (query, params) = visit_rel_src_delete_mutation_input::<T, RequestCtx>(
                match_query.clone(),
                params,
                rel_var.src(),
                src,
                &Info::new(
                    itd.property("src")?.type_name().to_owned(),
                    info.type_defs(),
                ),
                partition_key_opt,
                sg,
                transaction,
            )?;
            (Some(query), params)
        } else {
            (None, params)
        };

        let (dst_delete_query_opt, params) = if let Some(dst) = m.remove("dst") {
            // Uses remove to take ownership
            let (query, params) = visit_rel_dst_delete_mutation_input::<T, RequestCtx>(
                match_query.clone(),
                params,
                rel_var.dst(),
                dst,
                &Info::new(
                    itd.property("dst")?.type_name().to_owned(),
                    info.type_defs(),
                ),
                partition_key_opt,
                sg,
                transaction,
            )?;
            (Some(query), params)
        } else {
            (None, params)
        };

        transaction.rel_delete_query(
            match_query,
            src_delete_query_opt,
            dst_delete_query_opt,
            params,
            &rel_var,
            clause,
            sg,
        )
    } else {
        Err(Error::TypeNotExpected)
    }
}

#[allow(clippy::too_many_arguments)]
fn visit_rel_dst_delete_mutation_input<T, RequestCtx>(
    match_query: String,
    params: HashMap<String, Value>,
    node_var: &NodeQueryVar,
    input: Value,
    info: &Info,
    partition_key_opt: Option<&Value>,
    sg: &mut SuffixGenerator,
    transaction: &mut T,
) -> Result<(String, HashMap<String, Value>), Error>
where
    RequestCtx: RequestContext,
    T: Transaction,
{
    trace!(
        "visit_rel_dst_delete_mutation_input called -- match_query: {}, params: {:#?}, node_var: {:#?}, input: {:#?}, info.name: {}, partition_key_opt, {:#?}",
        match_query, params, node_var, input, info.name(), partition_key_opt
    );

    if let Value::Map(m) = input {
        let (k, v) = m
            .into_iter()
            .next()
            .ok_or_else(|| Error::InputItemNotFound {
                name: info.name().to_string(),
            })?;

        let p = info.type_def()?.property(&k)?;

        visit_node_delete_mutation_input::<T, RequestCtx>(
            match_query,
            params,
            node_var,
            Some(v),
            ClauseType::SubQuery,
            &Info::new(p.type_name().to_owned(), info.type_defs()),
            partition_key_opt,
            sg,
            transaction,
        )
    } else {
        Err(Error::TypeNotExpected)
    }
}

#[allow(clippy::type_complexity)]
fn visit_rel_dst_query_input<T>(
    params: HashMap<String, Value>,
    node_var: &NodeQueryVar,
    input: Option<Value>,
    info: &Info,
    partition_key_opt: Option<&Value>,
    sg: &mut SuffixGenerator,
    transaction: &mut T,
) -> Result<(Option<(String, String)>, HashMap<String, Value>), Error>
where
    T: Transaction,
{
    trace!("visit_rel_dst_query_input called -- params: {:#?}, node_var: {:#?}, input: {:#?}, info.name: {}, partition_key_opt: {:#?}",
        params, node_var, input, info.name(), partition_key_opt);

    if let Some(Value::Map(m)) = input {
        if let Some((k, v)) = m.into_iter().next() {
            let p = info.type_def()?.property(&k)?;

            let (match_fragment, where_fragment, params) = visit_node_query_input(
                params,
                node_var,
                Some(v),
                ClauseType::Parameter,
                &Info::new(p.type_name().to_owned(), info.type_defs()),
                partition_key_opt,
                sg,
                transaction,
            )?;

            Ok((Some((match_fragment, where_fragment)), params))
        } else {
            Ok((None, params))
        }
    } else {
        Ok((None, params))
    }
}

#[allow(clippy::too_many_arguments)]
fn visit_rel_dst_update_mutation_input<T, RequestCtx>(
    match_query: String,
    params: HashMap<String, Value>,
    input: Value,
    info: &Info,
    partition_key_opt: Option<&Value>,
    sg: &mut SuffixGenerator,
    transaction: &mut T,
    validators: &Validators,
) -> Result<(String, HashMap<String, Value>), Error>
where
    T: Transaction,
    RequestCtx: RequestContext,
{
    trace!("visit_rel_dst_update_mutation_input called -- match_query: {}, params: {:#?}, input: {:#?}, info.name: {}, partition_key_opt: {:#?}",
        match_query, params, input, info.name(), partition_key_opt);

    if let Value::Map(m) = input {
        let (k, v) = m
            .into_iter()
            .next()
            .ok_or_else(|| Error::InputItemNotFound {
                name: info.name().to_string(),
            })?;

        let p = info.type_def()?.property(&k)?;

        visit_node_update_mutation_input::<T, RequestCtx>(
            match_query,
            params,
            &NodeQueryVar::new(Some(k), "dst".to_string(), sg.suffix()),
            v,
            ClauseType::SubQuery,
            &Info::new(p.type_name().to_owned(), info.type_defs()),
            partition_key_opt,
            sg,
            transaction,
            validators,
        )
    } else {
        Err(Error::TypeNotExpected)
    }
}

#[allow(clippy::too_many_arguments)]
fn visit_rel_nodes_mutation_input_union<T, RequestCtx>(
    params: HashMap<String, Value>,
    node_var: &NodeQueryVar,
    input: Value,
    clause: ClauseType,
    info: &Info,
    partition_key_opt: Option<&Value>,
    sg: &mut SuffixGenerator,
    transaction: &mut T,
    validators: &Validators,
) -> Result<(String, HashMap<String, Value>), Error>
where
    T: Transaction,
    RequestCtx: RequestContext,
{
    trace!("visit_rel_nodes_mutation_input_union called -- params: {:#?}, node_var: {:#?}, input: {:#?}, clause: {:#?}, info.name: {}, partition_key_opt: {:#?}",
        params, node_var, input, clause, info.name(), partition_key_opt);

    if let Value::Map(m) = input {
        let (k, v) = m
            .into_iter()
            .next()
            .ok_or_else(|| Error::InputItemNotFound {
                name: info.name().to_string(),
            })?;

        let p = info.type_def()?.property(&k)?;

        visit_node_input::<T, RequestCtx>(
            params,
            &NodeQueryVar::new(
                Some(k.clone()),
                node_var.base().to_string(),
                node_var.suffix().to_string(),
            ),
            v,
            clause,
            &Info::new(p.type_name().to_owned(), info.type_defs()),
            partition_key_opt,
            sg,
            transaction,
            validators,
        )
    } else {
        Err(Error::TypeNotExpected)
    }
}

#[allow(clippy::too_many_arguments)]
pub(super) fn visit_rel_query_input<T>(
    params: HashMap<String, Value>,
    rel_var: &RelQueryVar,
    input_opt: Option<Value>,
    clause: ClauseType,
    info: &Info,
    partition_key_opt: Option<&Value>,
    sg: &mut SuffixGenerator,
    transaction: &mut T,
) -> Result<(String, String, HashMap<String, Value>), Error>
where
    T: Transaction,
{
    trace!("visit_rel_query_input called -- params: {:#?}, rel_var: {:#?}, input_opt: {:#?}, clause: {:#?}, info.name(): {}, partition_key_opt: {:#?}",
        params, rel_var, input_opt, clause, info.name(), partition_key_opt);

    let itd = info.type_def()?;
    let src_prop = itd.property("src")?;
    let dst_prop = itd.property("dst")?;

    if let Some(Value::Map(mut m)) = input_opt {
        let mut props = if let Some(Value::Map(rel_props)) = m.remove("props") {
            rel_props
        } else {
            HashMap::new()
        };

        // uses remove in order to take ownership
        if let Some(id) = m.remove("id") {
            props.insert("id".to_owned(), id);
        }

        // Remove used to take ownership
        let (src_query_opt, params) = if let Some(src) = m.remove("src") {
            visit_rel_src_query_input(
                params,
                rel_var.src(),
                Some(src),
                &Info::new(src_prop.type_name().to_owned(), info.type_defs()),
                partition_key_opt,
                sg,
                transaction,
            )?
        } else {
            (None, params)
        };

        // Remove used to take ownership
        let (dst_query_opt, params) = if let Some(dst) = m.remove("dst") {
            visit_rel_dst_query_input(
                params,
                rel_var.dst(),
                Some(dst),
                &Info::new(dst_prop.type_name().to_owned(), info.type_defs()),
                partition_key_opt,
                sg,
                transaction,
            )?
        } else {
            (None, params)
        };

        transaction.rel_read_fragment(src_query_opt, dst_query_opt, params, rel_var, props, sg)
    } else {
        transaction.rel_read_fragment(None, None, params, rel_var, HashMap::new(), sg)
    }
}

#[allow(clippy::too_many_arguments)]
fn visit_rel_src_delete_mutation_input<T, RequestCtx>(
    match_query: String,
    params: HashMap<String, Value>,
    node_var: &NodeQueryVar,
    input: Value,
    info: &Info,
    partition_key_opt: Option<&Value>,
    sg: &mut SuffixGenerator,
    transaction: &mut T,
) -> Result<(String, HashMap<String, Value>), Error>
where
    RequestCtx: RequestContext,
    T: Transaction,
{
    trace!(
        "visit_rel_src_delete_mutation_input called -- match_query: {}, params: {:#?}, node_var: {:#?}, input: {:#?}, info.name: {}, partition_key_opt: {:#?}",
        match_query, params, node_var, input, info.name(), partition_key_opt);

    if let Value::Map(m) = input {
        let (k, v) = m
            .into_iter()
            .next()
            .ok_or_else(|| Error::InputItemNotFound {
                name: info.name().to_string(),
            })?;

        let p = info.type_def()?.property(&k)?;

        visit_node_delete_mutation_input::<T, RequestCtx>(
            match_query,
            params,
            node_var,
            Some(v),
            ClauseType::SubQuery,
            &Info::new(p.type_name().to_owned(), info.type_defs()),
            partition_key_opt,
            sg,
            transaction,
        )
    } else {
        Err(Error::TypeNotExpected)
    }
}

#[allow(clippy::too_many_arguments)]
fn visit_rel_src_update_mutation_input<T, RequestCtx>(
    match_query: String,
    params: HashMap<String, Value>,
    node_var: &NodeQueryVar,
    input: Value,
    info: &Info,
    partition_key_opt: Option<&Value>,
    sg: &mut SuffixGenerator,
    transaction: &mut T,
    validators: &Validators,
) -> Result<(String, HashMap<String, Value>), Error>
where
    T: Transaction,
    RequestCtx: RequestContext,
{
    trace!(
        "visit_rel_src_update_mutation_input called -- match_query: {}, params: {:#?}, node_var: {:#?}, input: {:#?}, info.name: {}, partition_key_opt: {:#?}",
        match_query, params, node_var, input, info.name(), partition_key_opt);

    if let Value::Map(m) = input {
        let (k, v) = m
            .into_iter()
            .next()
            .ok_or_else(|| Error::InputItemNotFound {
                name: info.name().to_string(),
            })?;

        let p = info.type_def()?.property(&k)?;

        visit_node_update_mutation_input::<T, RequestCtx>(
            match_query,
            params,
            node_var,
            v,
            ClauseType::SubQuery,
            &Info::new(p.type_name().to_owned(), info.type_defs()),
            partition_key_opt,
            sg,
            transaction,
            validators,
        )
    } else {
        Err(Error::TypeNotExpected)
    }
}

#[allow(clippy::too_many_arguments)]
#[allow(clippy::type_complexity)]
fn visit_rel_src_query_input<T>(
    params: HashMap<String, Value>,
    node_var: &NodeQueryVar,
    input: Option<Value>,
    info: &Info,
    partition_key_opt: Option<&Value>,
    sg: &mut SuffixGenerator,
    transaction: &mut T,
) -> Result<(Option<(String, String)>, HashMap<String, Value>), Error>
where
    T: Transaction,
{
    trace!(
        "visit_rel_src_query_input called -- params: {:#?}, node_var: {:#?}, input: {:#?}, info.name: {}, partition_key_opt: {:#?}",
        params, node_var, input, info.name(), partition_key_opt);

    if let Some(Value::Map(m)) = input {
        if let Some((k, v)) = m.into_iter().next() {
            let p = info.type_def()?.property(&k)?;

            let (match_fragment, where_fragment, params) = visit_node_query_input(
                params,
                node_var,
                Some(v),
                ClauseType::Parameter,
                &Info::new(p.type_name().to_owned(), info.type_defs()),
                partition_key_opt,
                sg,
                transaction,
            )?;

            Ok((Some((match_fragment, where_fragment)), params))
        } else {
            Ok((None, params))
        }
    } else {
        Ok((None, params))
    }
}

#[allow(clippy::too_many_arguments)]
pub(super) fn visit_rel_update_input<T, RequestCtx>(
    params: HashMap<String, Value>,
    rel_var: &RelQueryVar,
    props_type_name: Option<&str>,
    input: Value,
    clause: ClauseType,
    info: &Info,
    partition_key_opt: Option<&Value>,
    sg: &mut SuffixGenerator,
    transaction: &mut T,
    validators: &Validators,
) -> Result<(String, HashMap<String, Value>), Error>
where
    T: Transaction,
    RequestCtx: RequestContext,
{
    trace!(
         "visit_rel_update_input called -- params: {:#?}, rel_var: {:#?}, props_type_name: {:#?}, input: {:#?}, info.name: {}, partition_key_opt: {:#?}",
         params, rel_var, props_type_name, input, info.name(), partition_key_opt);

    if let Value::Map(mut m) = input {
        let itd = info.type_def()?;

        let (match_fragment, where_fragment, params) = visit_rel_query_input(
            params,
            &rel_var,
            m.remove("$MATCH"), // uses remove to take ownership
            ClauseType::Parameter,
            &Info::new(
                itd.property("$MATCH")?.type_name().to_owned(),
                info.type_defs(),
            ),
            partition_key_opt,
            sg,
            transaction,
        )?;

        let (match_query, params) = transaction.rel_read_query(
            &match_fragment,
            &where_fragment,
            params,
            &rel_var,
            if let ClauseType::Query = clause {
                ClauseType::FirstSubQuery
            } else {
                ClauseType::SubQuery
            },
        )?;

        trace!(
            "visit_rel_update_input -- match_query: {}, params: {:#?}",
            match_query,
            params
        );

        if let Some(update) = m.remove("$SET") {
            // remove used to take ownership
            visit_rel_update_mutation_input::<T, RequestCtx>(
                match_query,
                params,
                &rel_var,
                props_type_name,
                update,
                clause,
                &Info::new(
                    itd.property("$SET")?.type_name().to_owned(),
                    info.type_defs(),
                ),
                partition_key_opt,
                sg,
                transaction,
                validators,
            )
        } else {
            Err(Error::InputItemNotFound {
                name: "input::$SET".to_string(),
            })
        }
    } else {
        Err(Error::TypeNotExpected)
    }
}

#[allow(clippy::too_many_arguments)]
fn visit_rel_update_mutation_input<T, RequestCtx>(
    match_query: String,
    params: HashMap<String, Value>,
    rel_var: &RelQueryVar,
    props_type_name: Option<&str>,
    input: Value,
    clause: ClauseType,
    info: &Info,
    partition_key_opt: Option<&Value>,
    sg: &mut SuffixGenerator,
    transaction: &mut T,
    validators: &Validators,
) -> Result<(String, HashMap<String, Value>), Error>
where
    T: Transaction,
    RequestCtx: RequestContext,
{
    trace!(
         "visit_rel_update_mutation_input called -- match_query: {}, params: {:#?}, rel_var: {:#?}, props_type_name: {:#?}, input: {:#?}, clause: {:#?}, info.name: {}, partition_key_opt: {:#?}",
         match_query, params, rel_var, props_type_name, input, clause, info.name(), partition_key_opt);

    if let Value::Map(mut m) = input {
        let itd = info.type_def()?;

        let props = if let Some(Value::Map(props)) = m.remove("props") {
            props
        } else {
            HashMap::new()
        };

        let results = transaction.rel_update_query::<RequestCtx>(
            match_query.clone(),
            params.clone(),
            rel_var,
            props,
            clause,
            sg,
        )?;

        if let Some(src) = m.remove("src") {
            // calling remove to take ownership
            visit_rel_src_update_mutation_input::<T, RequestCtx>(
                match_query.clone(),
                params.clone(),
                rel_var.src(),
                src,
                &Info::new(
                    itd.property("src")?.type_name().to_owned(),
                    info.type_defs(),
                ),
                partition_key_opt,
                sg,
                transaction,
                validators,
            )?;
        }

        if let Some(dst) = m.remove("dst") {
            // calling remove to take ownership
            visit_rel_dst_update_mutation_input::<T, RequestCtx>(
                match_query,
                params,
                dst,
                &Info::new(
                    itd.property("dst")?.type_name().to_owned(),
                    info.type_defs(),
                ),
                partition_key_opt,
                sg,
                transaction,
                validators,
            )?;
        }

        Ok(results)
    } else {
        Err(Error::TypeNotExpected)
    }
}

fn validate_input(validators: &Validators, v: &str, input: &Value) -> Result<(), Error> {
    let func = validators.get(v).ok_or_else(|| Error::ValidatorNotFound {
        name: v.to_string(),
    })?;

    trace!(
        "validate_input Calling input validator function {} for input value {:#?}",
        v,
        input
    );

    func(input)
}<|MERGE_RESOLUTION|>--- conflicted
+++ resolved
@@ -325,11 +325,7 @@
         let p = itd.property(&k)?;
 
         match k.as_ref() {
-<<<<<<< HEAD
-            "NEW" => visit_node_create_mutation_input::<T, RequestCtx>(
-=======
-            "$NEW" => visit_node_create_mutation_input::<T, GlobalCtx, RequestCtx>(
->>>>>>> 05f44c9b
+            "$NEW" => visit_node_create_mutation_input::<T, RequestCtx>(
                 params,
                 node_var,
                 v,
@@ -829,7 +825,6 @@
                                 src_var.clone(),
                                 NodeQueryVar::new(None, "dst".to_string(), sg.suffix()),
                             );
-<<<<<<< HEAD
                             let (query, params) = visit_rel_create_mutation_input::<T, RequestCtx>(
                                 params,
                                 &rel_var,
@@ -837,7 +832,7 @@
                                 create_input_value,
                                 ClauseType::SubQuery,
                                 &Info::new(
-                                    itd.property("create")?.type_name().to_owned(),
+                                    itd.property("$CREATE")?.type_name().to_owned(),
                                     info.type_defs(),
                                 ),
                                 partition_key_opt,
@@ -845,24 +840,6 @@
                                 transaction,
                                 validators,
                             )?;
-=======
-                            let (query, params) =
-                                visit_rel_create_mutation_input::<T, GlobalCtx, RequestCtx>(
-                                    params,
-                                    &rel_var,
-                                    props_type_name,
-                                    create_input_value,
-                                    ClauseType::SubQuery,
-                                    &Info::new(
-                                        itd.property("$CREATE")?.type_name().to_owned(),
-                                        info.type_defs(),
-                                    ),
-                                    partition_key_opt,
-                                    sg,
-                                    transaction,
-                                    validators,
-                                )?;
->>>>>>> 05f44c9b
 
                             rcfs.push(query);
                             rel_vars.push(rel_var);
