//! Contains the type aliases, enumerations, and structures to allow for the creation of custom
//! resolvers.

use crate::engine::context::GraphQLContext;
use crate::engine::context::RequestContext;
use crate::engine::objects::{Node, NodeRef, Rel};
use crate::engine::schema::Info;
use crate::engine::value::Value;
use crate::Error;
use inflector::Inflector;
use std::collections::HashMap;
use std::convert::TryFrom;

pub use juniper::{Arguments, ExecutionResult, Executor, FieldError, FromInputValue};

/// Wraps a Node or Rel, and provides a type-safe distinction between the two, when passing the
/// object on which a field is being resolved to the custom resolver.
#[derive(Debug)]
pub enum Object<'a, RequestCtx: RequestContext> {
    /// Wraps a [`Node`] being passed to a custom resolver
    ///
    /// [`Node`] ../objects/struct.Node.html
    Node(&'a Node<RequestCtx>),

    /// Wraps a [`Rel`] being passed to a custom resolver
    ///
    /// [`Rel`] ../objects/struct.Rel.html
    Rel(&'a Rel<RequestCtx>),
}

/// Type alias for custom resolver functions. Takes a [`ResolverFacade`] and returns an
/// ExecutionResult.
///
/// [`ResolverFacade`]: ./struct.ResolverFacade.html
pub type ResolverFunc<RequestCtx> = fn(ResolverFacade<RequestCtx>) -> ExecutionResult;

/// Type alias for a mapping from a custom resolver name to a the Rust function that implements the
/// custom resolver.
pub type Resolvers<RequestCtx> = HashMap<String, Box<ResolverFunc<RequestCtx>>>;

/// Provides a simplified interface to primitive operations such as Node creation, Rel creation,
/// resolution of both scalar and complex types. The [`ResolverFacade`] is the primary mechanism
/// trough which a custom resolver interacts with the rest of the framework.
///
/// [`ResolverFacade`]: ./struct.ResolverFacade.html
pub struct ResolverFacade<'a, RequestCtx>
where
    RequestCtx: RequestContext,
{
    field_name: String,
    info: &'a Info,
    args: &'a Arguments<'a>,
    parent: Object<'a, RequestCtx>,
    partition_key_opt: Option<&'a Value>,
    executor: &'a Executor<'a, GraphQLContext<RequestCtx>>,
}

impl<'a, RequestCtx> ResolverFacade<'a, RequestCtx>
where
    RequestCtx: RequestContext,
{
    pub(crate) fn new(
        field_name: String,
        info: &'a Info,
        args: &'a Arguments,
        parent: Object<'a, RequestCtx>,
        partition_key_opt: Option<&'a Value>,
        executor: &'a Executor<GraphQLContext<RequestCtx>>,
    ) -> Self {
        ResolverFacade {
            field_name,
            info,
            args,
            parent,
            partition_key_opt,
            executor,
        }
    }

    /// Returns the resolver input deserialized into a structure of type T that
    /// implements the serde `Deserialize` trait.
    ///
    /// # Errors
    ///
    /// Returns an [`Error]` variant [`InputNotFound`] if no input field was passed
    /// to the query, [`TypeConversionFailed`] if unable to convert a [`Value`]
    /// to a serde_json Value, and [`JsonDeserializationFaild`] if unable to parse the
    /// input data into a struct of type T.
    ///
    /// [`Error`]: ../../error/enum.Error.html
    /// [`InputNotFound`]: ../../error/enum.Error.html#variant.InputNotFound
    /// [`TypeConversionFailed`]: ../../error/enum.Error.html#variant.TypeConversionFailed
    /// [`JsonDeserializationFailed`]: ../../error/enum.Error.html#variant.JsonDeserializationFailed
    /// [`Value`]: ./value/enum.Value.html
    pub fn input<T: serde::de::DeserializeOwned>(&self) -> Result<T, Error> {
        let json_value: serde_json::Value = self
            .args()
            .get::<Value>("input")
            .ok_or_else(|| Error::InputItemNotFound {
                name: "input".to_string(),
            })
<<<<<<< HEAD
            .and_then(|value: Value| serde_json::Value::try_from(value))
=======
            .and_then(serde_json::Value::try_from)
>>>>>>> 05f44c9b
            .map_err(|_| Error::TypeConversionFailed {
                src: "warpgrapher::Value".to_string(),
                dst: "serde_json::Value".to_string(),
            })?;
        let parsed_input: T = serde_json::from_value(json_value)
            .map_err(|e| Error::JsonDeserializationFailed { source: e })?;
        Ok(parsed_input)
    }

    /// Returns the execution metadata that was passed to the engine. If no metadata was
    /// passed to the engine's `execute` method, an empty HashMap is returned.
    ///
    /// # Examples
    ///
    /// ```rust, no_run
    /// # use tokio::runtime::Runtime;
    /// # use warpgrapher::engine::resolvers::{ResolverFacade, ExecutionResult};
    ///
    /// fn custom_resolve(facade: ResolverFacade<()>) -> ExecutionResult {
    ///     let execution_metadata = facade.metadata();
    ///     // use metadata
    ///     
    ///     facade.resolve_null()
    /// }
    /// ```
    pub fn metadata(&self) -> &HashMap<String, String> {
        self.executor.context().metadata()
    }

    /// Returns a neo4j database driver from the pool.
    ///
    /// # Errors
    ///
    /// Returns an [`Error]` variant [`DatabaseNotFound`] if a neo4j database pool
    /// is not found
    ///
    /// [`Error`]: ../../error/enum.Error.html
    /// [`DatabaseNotFound`]: ../../error/enum.Error.html#variant.DatabaseNotFound
    ///
    /// # Examples
    ///
    /// ```rust, no_run
    /// # use tokio::runtime::Runtime;
    /// # use warpgrapher::engine::resolvers::{ResolverFacade, ExecutionResult};
    ///
    /// fn custom_resolve(facade: ResolverFacade<()>) -> ExecutionResult {
    ///     let mut rt = Runtime::new().unwrap();
    ///     rt.block_on(async {
    ///
    ///         let neo4j_client = facade.db_into_neo4j().await.unwrap();

    ///         // use client
    ///
    ///     });
    ///     facade.resolve_null()
    /// }
    /// ```
    #[cfg(feature = "neo4j")]
    pub async fn db_into_neo4j(
        &self,
    ) -> Result<bb8::PooledConnection<'_, bb8_bolt::BoltConnectionManager>, Error> {
        let pool: &bb8::Pool<bb8_bolt::BoltConnectionManager> =
            self.executor().context().pool().neo4j()?;
        let client = pool.get().await?;
        Ok(client)
    }

    /// Returns a cosmos database client from the pool
    ///
    /// # Errors
    ///
    /// Returns an [`Error]` variant [`DatabaseNotFound`] if a neo4j database pool
    /// is not found
    ///
    /// [`Error`]: ../../error/enum.Error.html
    /// [`DatabaseNotFound`]: ../../error/enum.Error.html#variant.DatabaseNotFound
    ///
    /// # Examples
    ///
    /// ```rust, no_run
    /// # use warpgrapher::engine::resolvers::{ResolverFacade, ExecutionResult};
    ///
    /// fn custom_resolve(facade: ResolverFacade<()>) -> ExecutionResult {
    ///
    ///     let cosmos_client = facade.db_into_cosmos()?;
    ///     
    ///     // use client
    ///
    ///     facade.resolve_null()
    /// }
    /// ```
    #[cfg(feature = "cosmos")]
    pub fn db_into_cosmos(&self) -> Result<&gremlin_client::GremlinClient, Error> {
        let pool: &gremlin_client::GremlinClient = self.executor().context().pool().cosmos()?;
        Ok(pool)
    }

    /// Returns a gremlin database client from the pool
    ///
    /// # Errors
    ///
    /// Returns an [`Error]` variant [`DatabaseNotFound`] if a neo4j database pool
    /// is not found
    ///
    /// [`Error`]: ../../error/enum.Error.html
    /// [`DatabaseNotFound`]: ../../error/enum.Error.html#variant.DatabaseNotFound
    ///
    /// # Examples
    ///
    /// ```rust, no_run
    /// # use warpgrapher::engine::resolvers::{ResolverFacade, ExecutionResult};
    ///
    /// fn custom_resolve(facade: ResolverFacade<()>) -> ExecutionResult {
    ///
    ///     let gremlin_client = facade.db_into_gremlin()?;
    ///     
    ///     // use client
    ///
    ///     facade.resolve_null()
    /// }
    /// ```
    #[cfg(feature = "gremlin")]
    pub fn db_into_gremlin(&self) -> Result<&gremlin_client::GremlinClient, Error> {
        let pool: &gremlin_client::GremlinClient = self.executor().context().pool().gremlin()?;
        Ok(pool)
    }

    /// Returns the arguments provided to the resolver in the GraphQL query
    ///
    /// # Examples
    ///
    /// ```rust, no_run
    /// # use warpgrapher::engine::resolvers::{ResolverFacade, ExecutionResult};
    ///
    /// fn custom_resolve(facade: ResolverFacade<()>) -> ExecutionResult {
    ///     let args = facade.args();
    ///
    ///     // use arguments
    ///
    ///     facade.resolve_null()
    /// }
    /// ```
    pub fn args(&self) -> &Arguments {
        self.args
    }

    /// Creates a [`Node`], of a given type, with a set of properites
    ///
    /// [`Node`]: ../objects/struct.Node.html
    ///
    /// # Examples
    ///
    /// ```rust, no_run
    /// # use std::collections::HashMap;
    /// # use warpgrapher::engine::resolvers::{ResolverFacade, ExecutionResult};
    /// # use warpgrapher::engine::value::Value;
    ///
    /// fn custom_resolve(facade: ResolverFacade<()>) -> ExecutionResult {
    ///     let typename = "User";
    ///
    ///     let mut props = HashMap::new();
    ///     props.insert("role".to_string(), Value::String("Admin".to_string()));
    ///
    ///     let n = facade.create_node(typename, props);
    ///
    ///     facade.resolve_node(&n)
    /// }
    /// ```
    pub fn create_node(&self, typename: &str, props: HashMap<String, Value>) -> Node<RequestCtx> {
        Node::new(typename.to_string(), props)
    }

    /// Creates a [`Rel`], with a id, properties, and destination node id and label. The src node
    /// of the relationship is the parent node on which the field is being resolved.
    ///
    /// # Error
    ///
    /// Returns an [`Error`] of variant [`TypeNotExpected`] if the parent object isn't a node
    ///
    /// [`Error`]: ../../error/enum.Error.html
    /// [`TypeNotExpected`]: ../../error/enum.Error.html#variant.TypeNotExpected
    ///
    /// # Examples
    ///
    /// ```rust,no_run
    /// # use std::collections::HashMap;
    /// # use warpgrapher::engine::resolvers::{ResolverFacade, ExecutionResult};
    /// # use warpgrapher::engine::value::Value;
    ///
    /// fn custom_resolve(facade: ResolverFacade<()>) -> ExecutionResult {
    ///     let node_id = Value::String("12345678-1234-1234-1234-1234567890ab".to_string());
    ///
    ///     let rel_id = Value::String("1e2ac081-b0a6-4f68-bc88-99bdc4111f00".to_string());
    ///     let mut rel_props = HashMap::new();
    ///     rel_props.insert("since".to_string(), Value::String("2020-01-01".to_string()));
    ///
    ///     let rel = facade.create_rel(rel_id, Some(rel_props), node_id, "DstNodeLabel")?;
    ///     facade.resolve_rel(&rel)
    /// }
    /// ```
    pub fn create_rel(
        &self,
        id: Value,
        props: Option<HashMap<String, Value>>,
        dst_id: Value,
        dst_label: &str,
    ) -> Result<Rel<RequestCtx>, Error> {
        if let Object::Node(parent_node) = self.parent {
            Ok(Rel::new(
                id,
                self.partition_key_opt.cloned(),
                props.map(|p| Node::new("props".to_string(), p)),
                NodeRef::Identifier {
                    id: parent_node.id()?.clone(),
                    label: parent_node.type_name().to_string(),
                },
                NodeRef::Identifier {
                    id: dst_id,
                    label: dst_label.to_string(),
                },
            ))
        } else {
            Err(Error::TypeNotExpected)
        }
    }

    /// Creates a [`Rel`], with a id, properties, and destination node. The src node of the
    /// relationship is the parent node on which the field is being resolved.
    ///
    /// # Error
    ///
    /// Returns an [`Error`] of variant [`TypeNotExpected`] if the parent object isn't a node
    ///
    /// [`Error`]: ../../error/enum.Error.html
    /// [`TypeNotExpected`]: ../../error/enum.Error.html#variant.TypeNotExpected
    ///
    /// # Examples
    ///
    /// ```rust,no_run
    /// # use std::collections::HashMap;
    /// # use warpgrapher::engine::resolvers::{ResolverFacade, ExecutionResult};
    /// # use warpgrapher::engine::value::Value;
    ///
    /// fn custom_resolve(facade: ResolverFacade<()>) -> ExecutionResult {
    ///     let node_id = Value::String("12345678-1234-1234-1234-1234567890ab".to_string());
    ///     let typename = "User";
    ///     let mut props = HashMap::new();
    ///     props.insert("role".to_string(), Value::String("Admin".to_string()));
    ///     let n = facade.create_node(typename, props);
    ///
    ///     let rel_id = Value::String("1e2ac081-b0a6-4f68-bc88-99bdc4111f00".to_string());
    ///     let mut rel_props = HashMap::new();
    ///     rel_props.insert("since".to_string(), Value::String("2020-01-01".to_string()));
    ///
    ///     let rel = facade.create_rel_with_dst_node(rel_id, Some(rel_props), n)?;
    ///     facade.resolve_rel(&rel)
    /// }
    /// ```
    pub fn create_rel_with_dst_node(
        &self,
        id: Value,
        props: Option<HashMap<String, Value>>,
        dst: Node<RequestCtx>,
    ) -> Result<Rel<RequestCtx>, Error> {
        if let Object::Node(parent_node) = self.parent {
            Ok(Rel::new(
                id,
                self.partition_key_opt.cloned(),
                props.map(|p| Node::new("props".to_string(), p)),
                NodeRef::Identifier {
                    id: parent_node.id()?.clone(),
                    label: parent_node.type_name().to_string(),
                },
                NodeRef::Node(dst),
            ))
        } else {
            Err(Error::TypeNotExpected)
        }
    }

    /// Returns the [`Info`] struct containing the type schema for the GraphQL model.
    ///
    /// [`Info`]: ../schema/struct.Info.html
    ///
    /// # Examples
    ///
    /// ```rust,no_run
    /// # use warpgrapher::engine::resolvers::{ResolverFacade, ExecutionResult};
    ///
    /// fn custom_resolve(facade: ResolverFacade<()>) -> ExecutionResult {
    ///     let info = facade.info();
    ///
    ///     // use info
    ///
    ///     facade.resolve_null()
    /// }
    /// ```
    pub fn info(&self) -> &Info {
        self.info
    }

    /// Returns the [`Executor`] struct used to orchestrate calls to resolvers and to marshall
    /// results into a query response
    ///
    /// # Examples
    ///
    /// ```rust,no_run
    /// # use warpgrapher::engine::resolvers::{Executor, ExecutionResult};
    /// # use warpgrapher::engine::resolvers::ResolverFacade;
    ///
    /// fn custom_resolve(facade: ResolverFacade<()>) -> ExecutionResult {
    ///     let exeuctor = facade.executor();
    ///
    ///     // use executor
    ///
    ///     facade.resolve_null()
    /// }
    /// ```
    pub fn executor(&self) -> &Executor<GraphQLContext<RequestCtx>> {
        self.executor
    }

    /// Returns the parent GraphQL object of the field being resolved as a [`Node`]
    ///
    /// # Errors
    ///
    /// Returns an [`Error`] of variant [`TypeNotExpected`] if the parent object is not a node
    ///
    /// [`Error`]: ../../error/enum.Error.html
    /// [`TypeNotExpected`]: ../../error/enum.Error.html#variant.TypeNotExpected
    ///
    /// # Examples
    ///
    /// ```rust, no_run
    /// # use warpgrapher::engine::objects::GraphQLType;
    /// # use warpgrapher::engine::resolvers::{ResolverFacade, ExecutionResult};
    ///
    /// fn custom_resolve(facade: ResolverFacade<()>) -> ExecutionResult {
    ///     let parent_node = facade.parent_node()?;
    ///     println!("Parent type: {:#?}",
    ///         parent_node.concrete_type_name(facade.executor().context(), facade.info()));
    ///
    ///     facade.resolve_null()
    /// }
    /// ```
    pub fn parent_node(&self) -> Result<&Node<RequestCtx>, Error> {
        if let Object::Node(n) = self.parent {
            Ok(n)
        } else {
            Err(Error::TypeNotExpected)
        }
    }

    /// Returns a GraphQL Null
    ///
    /// # Examples
    ///
    /// ```rust, no_run
    /// # use warpgrapher::engine::resolvers::{ExecutionResult, ResolverFacade};
    ///
    /// fn custom_resolve(facade: ResolverFacade<()>) -> ExecutionResult {
    ///     // do work
    ///
    ///     // return null
    ///     facade.resolve_null()
    /// }
    /// ```
    pub fn resolve_null(&self) -> ExecutionResult {
        Ok(juniper::Value::Null)
    }

    /// Returns a GraphQL Scalar
    ///
    /// # Examples
    ///
    /// ```rust, no_run
    /// # use warpgrapher::engine::resolvers::{ExecutionResult, ResolverFacade};
    ///
    /// fn custom_resolve(facade: ResolverFacade<()>) -> ExecutionResult {
    ///     // do work
    ///
    ///     // return string
    ///     facade.resolve_scalar("Hello")
    /// }
    /// ```
    pub fn resolve_scalar<T>(&self, v: T) -> ExecutionResult
    where
        T: std::convert::Into<juniper::DefaultScalarValue>,
    {
        Ok(juniper::Value::scalar::<T>(v))
    }

    /// Returns a GraphQL Scalar list
    ///
    /// # Examples
    /// ```rust, no_run
    /// use warpgrapher::engine::resolvers::{ResolverFacade, ExecutionResult};
    ///
    /// fn custom_resolve(facade: ResolverFacade<()>) -> ExecutionResult {
    ///     // do work
    ///
    ///     // return string
    ///     facade.resolve_scalar_list(vec![1, 2, 3])
    /// }
    /// ```
    pub fn resolve_scalar_list<T>(&self, v: Vec<T>) -> ExecutionResult
    where
        T: std::convert::Into<juniper::DefaultScalarValue>,
    {
        let x = v.into_iter().map(juniper::Value::scalar::<T>).collect();
        let list = juniper::Value::List(x);
        Ok(list)
    }

    /// Returns a GraphQL Object representing a graph node defined by a type and a map of props.
    ///
    /// # Examples
    /// ```rust, no_run
    /// use serde_json::json;
    /// use std::collections::HashMap;
    /// use warpgrapher::engine::resolvers::{ExecutionResult, ResolverFacade};
    /// use warpgrapher::engine::value::Value;
    ///
    /// fn custom_resolve(facade: ResolverFacade<()>) -> ExecutionResult {
    ///     // do work
    ///     let mut hm = HashMap::new();
    ///     hm.insert("name".to_string(), Value::String("John Doe".to_string()));
    ///     hm.insert("age".to_string(), Value::Int64(21));
    ///
    ///     // return node
    ///     facade.resolve_node(&facade.create_node("User", hm))
    /// }
    /// ```
    pub fn resolve_node(&self, node: &Node<RequestCtx>) -> ExecutionResult {
        self.executor.resolve(
            &Info::new(node.typename().to_string(), self.info.type_defs()),
            node,
        )
    }

    /// Returns a GraphQL Object representing a graph relationship defined by an ID, props, and a
    /// destination Warpgrapher Node.
    ///
    /// # Examples
    ///
    /// ```rust, no_run
    /// # use serde_json::json;
    /// # use std::collections::HashMap;
    /// # use warpgrapher::engine::resolvers::{ResolverFacade, ExecutionResult};
    /// # use warpgrapher::engine::value::Value;
    ///
    /// fn custom_resolve(facade: ResolverFacade<()>) -> ExecutionResult {
    ///     // do work
    ///     let node_id = Value::String("12345678-1234-1234-1234-1234567890ab".to_string());
    ///
    ///     let mut hm1 = HashMap::new();
    ///     hm1.insert("role".to_string(), Value::String("member".to_string()));
    ///
    ///     // return rel
    ///     facade.resolve_rel(&facade.create_rel(
    ///         Value::String("655c4e13-5075-45ea-97de-b43f800e5854".to_string()),
    ///         Some(hm1), node_id, "DstNodeLabel")?)
    /// }
    /// ```
    pub fn resolve_rel(&self, rel: &Rel<RequestCtx>) -> ExecutionResult {
        let rel_name = self.info.name().to_string()
            + &((&self.field_name.to_string().to_title_case())
                .split_whitespace()
                .collect::<String>())
            + "Rel";

        self.executor
            .resolve(&Info::new(rel_name, self.info.type_defs()), rel)
    }

    /// Returns a GraphQL Object array representing Warpgrapher Rels defined by an ID, props, and
    /// a destination Warpgrapher Node.
    ///
    /// # Examples
    /// ```rust, no_run
    /// # use serde_json::json;
    /// # use std::collections::HashMap;
    /// # use warpgrapher::engine::resolvers::{ExecutionResult, ResolverFacade};
    /// # use warpgrapher::engine::value::Value;
    ///
    /// fn custom_resolve(facade: ResolverFacade<()>) -> ExecutionResult {
    ///     // do work
    ///
    ///     let node_id1 = Value::String("12345678-1234-1234-1234-1234567890ab".to_string());
    ///     let node_id2 = Value::String("87654321-4321-4321-4321-1234567890ab".to_string());
    ///
    ///     let mut hm1 = HashMap::new();
    ///     hm1.insert("role".to_string(), Value::String("member".to_string()));
    ///
    ///     let mut hm2 = HashMap::new();
    ///     hm2.insert("role".to_string(), Value::String("leader".to_string()));
    ///
    ///     // return rel list
    ///     facade.resolve_rel_list(vec![
    ///         &facade.create_rel(
    ///             Value::String("655c4e13-5075-45ea-97de-b43f800e5854".to_string()),
    ///             Some(hm1), node_id1, "DstNodeLabel")?,
    ///         &facade.create_rel(
    ///             Value::String("713c4e13-5075-45ea-97de-b43f800e5854".to_string()),
    ///             Some(hm2), node_id2, "DstNodeLabel")?
    ///     ])
    /// }
    /// ```
    pub fn resolve_rel_list(&self, rels: Vec<&Rel<RequestCtx>>) -> ExecutionResult {
        let object_name = self.info.name().to_string()
            + &((&self.field_name.to_string().to_title_case())
                .split_whitespace()
                .collect::<String>())
            + "Rel";

        self.executor
            .resolve(&Info::new(object_name, self.info.type_defs()), &rels)
    }

    /// Returns the request context
    ///
    /// # Examples
    /// ```rust, no_run
    ///
    /// # use warpgrapher::engine::resolvers::{ExecutionResult, ResolverFacade};
    ///
    /// fn custom_resolve(context: ResolverFacade<()>) -> ExecutionResult {
    ///     if let Some(request_context) = context.request_context() {
    ///         // use request_context
    ///     }
    ///
    ///     context.resolve_null()
    /// }
    /// ```
    pub fn request_context(&self) -> Option<&RequestCtx> {
        self.executor.context().request_context()
    }
}<|MERGE_RESOLUTION|>--- conflicted
+++ resolved
@@ -99,11 +99,7 @@
             .ok_or_else(|| Error::InputItemNotFound {
                 name: "input".to_string(),
             })
-<<<<<<< HEAD
-            .and_then(|value: Value| serde_json::Value::try_from(value))
-=======
             .and_then(serde_json::Value::try_from)
->>>>>>> 05f44c9b
             .map_err(|_| Error::TypeConversionFailed {
                 src: "warpgrapher::Value".to_string(),
                 dst: "serde_json::Value".to_string(),
