//! This module provides the GraphQL service implementation. It generates
//! the Juniper root node, and its sub-modules provide schema data structures
//! and resolvers for common create, read, update, and delete operations.

use super::config::{
    Config, Endpoint, EndpointClass, GraphqlType, Prop, Relationship, Type, TypeDef,
};
use super::objects::Node;
use crate::engine::context::RequestContext;
use crate::error::{Error, ErrorKind};
use inflector::Inflector;
use juniper::RootNode;
use std::collections::hash_map::Values;
use std::collections::HashMap;
use std::fmt::Debug;
use std::panic::catch_unwind;
use std::slice::Iter;
use std::sync::Arc;

pub(super) type RootRef<GlobalCtx, ReqCtx> =
    Arc<RootNode<'static, Node<GlobalCtx, ReqCtx>, Node<GlobalCtx, ReqCtx>>>;

//#[derive(Debug, PartialEq)]
#[derive(Debug, Eq, Ord, PartialEq, PartialOrd)]
pub(crate) enum ArgumentKind {
    Required,
    Optional,
}

//#[derive(Debug, PartialEq)]
#[derive(Debug, Eq, Ord, PartialEq, PartialOrd)]
pub(crate) enum PropertyKind {
    CustomResolver,
    DynamicScalar,
    DynamicRel(String),
    Input,
    NodeCreateMutation,
    NodeUpdateMutation,
    NodeDeleteMutation(String), // String is node label of the node to be deleted
    Object,
    Rel(String), // String is the name of the rel, which is trivially the field name
    // for rels on objects, but not obvious for root relationship query
    // endpoints
    RelCreateMutation(String, String), // (src_node_label, rel_name)
    RelUpdateMutation(String, String), // (src_node_label, rel_name)
    RelDeleteMutation(String, String), // (src_node_label, rel_name)
    Scalar,
    Union,
    VersionQuery,
}

#[derive(Debug, PartialEq)]
pub(crate) enum TypeKind {
    Input,
    Object,
    Rel,
    Union,
}

#[derive(Debug)]
pub struct Info {
    name: String,
    type_defs: Arc<HashMap<String, NodeType>>,
}

impl Info {
    pub(crate) fn new(name: String, type_defs: Arc<HashMap<String, NodeType>>) -> Info {
        Info { name, type_defs }
    }

    pub(crate) fn name(&self) -> &str {
        &self.name
    }

    pub(crate) fn type_def(&self) -> Result<&NodeType, Error> {
        self.type_def_by_name(&self.name)
    }

    pub(crate) fn type_def_by_name(&self, name: &str) -> Result<&NodeType, Error> {
        self.type_defs
            .get(name)
            .ok_or_else(|| Error::new(ErrorKind::MissingSchemaElement(self.name.to_owned()), None))
    }

    pub(crate) fn type_defs(&self) -> Arc<HashMap<String, NodeType>> {
        self.type_defs.clone()
    }
}

#[derive(Debug, PartialEq)]
pub(crate) struct NodeType {
    props: HashMap<String, Property>,
    type_kind: TypeKind,
    type_name: String,
    union_types: Option<Vec<String>>,
}

impl NodeType {
    fn new(type_name: String, type_kind: TypeKind, props: HashMap<String, Property>) -> NodeType {
        NodeType {
            props,
            type_kind,
            type_name,
            union_types: None,
        }
    }

    pub(crate) fn prop(&self, field_name: &str) -> Result<&Property, Error> {
        self.props.get(field_name).ok_or_else(|| {
            Error::new(
                ErrorKind::MissingSchemaElement(String::from(&self.type_name) + "::" + field_name),
                None,
            )
        })
    }
    /*
    fn prop_by_type(&self, type_name: &str) -> Result<&Property, Error> {
        self.props
            .iter()
            .find(|(_k, v)| v.type_name == type_name)
            .ok_or_else(|| {
                Error::new(
                    ErrorKind::MissingSchemaElement(
                        self.type_name.to_owned() + " property with type of " + type_name,
                    ),
                    None,
                )
            })
            .and_then(|(_k, v)| Ok(v))
    }
    */
    pub(crate) fn prop_values(&self) -> Values<String, Property> {
        self.props.values()
    }
    pub(crate) fn type_kind(&self) -> &TypeKind {
        &self.type_kind
    }
    pub(crate) fn type_name(&self) -> &str {
        &self.type_name
    }
    pub(crate) fn union_types(&self) -> Option<Iter<String>> {
        self.union_types.as_ref().map(|uts| uts.iter())
    }
}

//#[derive(Debug, PartialEq)]
#[derive(Debug, Eq, PartialEq)]
pub(crate) struct Property {
    name: String,
    kind: PropertyKind,
    type_name: String,
    required: bool,
    list: bool,
    arguments: HashMap<String, Argument>,
    resolver: Option<String>,
    validator: Option<String>,
}

impl Property {
    fn new(name: String, kind: PropertyKind, type_name: String) -> Property {
        Property {
            name,
            kind,
            type_name,
            required: false,
            list: false,
            arguments: HashMap::new(),
            resolver: None,
            validator: None,
        }
    }

    pub(crate) fn argument_values(&self) -> Values<String, Argument> {
        self.arguments.values()
    }

    pub(crate) fn required(&self) -> bool {
        self.required
    }

    pub(crate) fn type_name(&self) -> &str {
        &self.type_name
    }

    fn with_required(mut self, required: bool) -> Self {
        self.required = required;
        self
    }

    fn with_list(mut self, list: bool) -> Self {
        self.list = list;
        self
    }

    fn with_arguments(mut self, arguments: HashMap<String, Argument>) -> Self {
        self.arguments = arguments;
        self
    }

    fn with_resolver(mut self, resolver: &str) -> Self {
        self.resolver = Some(resolver.to_string());
        self
    }

    fn with_validator(mut self, validator: Option<String>) -> Self {
        self.validator = validator;
        self
    }

    pub(crate) fn list(&self) -> bool {
        self.list
    }

    #[cfg(any(feature = "graphson2", feature = "neo4j"))]
    pub(crate) fn input_type_definition<'i>(&self, info: &'i Info) -> Result<&'i NodeType, Error> {
        self.arguments
            .get("input")
            .ok_or_else(|| {
                Error::new(
                    ErrorKind::MissingSchemaElement(String::from("Input for ") + &self.name),
                    None,
                )
            })
            .and_then(|input_arg| {
                info.type_defs.get(&input_arg.type_name).ok_or_else(|| {
                    Error::new(
                        ErrorKind::MissingSchemaElement(input_arg.type_name.to_owned()),
                        None,
                    )
                })
            })
    }

    pub(crate) fn kind(&self) -> &PropertyKind {
        &self.kind
    }

    pub(crate) fn name(&self) -> &str {
        &self.name
    }

    pub(crate) fn resolver(&self) -> &Option<String> {
        &self.resolver
    }

    #[cfg(any(feature = "graphson2", feature = "neo4j"))]
    pub(crate) fn validator(&self) -> &Option<String> {
        &self.validator
    }
}

#[derive(Debug, Eq, Ord, PartialEq, PartialOrd)]
pub(crate) struct Argument {
    name: String,
    kind: ArgumentKind,
    type_name: String,
}

impl Argument {
    fn new(name: String, kind: ArgumentKind, type_name: String) -> Argument {
        Argument {
            name,
            kind,
            type_name,
        }
    }

    pub(crate) fn name(&self) -> &str {
        &self.name
    }

    pub(crate) fn kind(&self) -> &ArgumentKind {
        &self.kind
    }

    pub(crate) fn type_name(&self) -> &str {
        &self.type_name
    }
}

/// Takes a vector of WG Props and returns a map of Property structs that
/// represent the property fields in a graphql schema component
fn generate_props(props: &[Prop], id: bool, object: bool) -> HashMap<String, Property> {
    let mut hm = HashMap::new();

    // if the ID field was specified, add it
    if id {
        hm.insert(
            "id".to_owned(),
            Property::new("id".to_owned(), PropertyKind::Scalar, "ID".to_owned())
                .with_required(object),
        );
    }

    // insert properties into hashmap
    for p in props {
        match &p.resolver() {
            None => {
                hm.insert(
                    p.name().to_string(),
                    Property::new(
                        p.name().to_string(),
                        PropertyKind::Scalar,
                        p.type_name().to_string(),
                    )
                    .with_required(p.required() && object)
                    .with_list(p.list())
                    .with_validator(p.validator().clone()),
                );
            }
            Some(r) => {
                hm.insert(
                    p.name().to_string(),
                    Property::new(
                        p.name().to_string(),
                        PropertyKind::DynamicScalar,
                        p.type_name().to_string(),
                    )
                    .with_required(p.required() && object)
                    .with_list(p.list())
                    .with_resolver(r)
                    .with_validator(p.validator().clone()),
                );
            }
        };
    }

    hm
}

/// Takes a WG type and returns the name of the corresponding GqlNodeObject.
/// In reality all this is doing is returning the name, but it add value by
/// maintaining consistency with using functions that returned formatted names
/// instead of doing inline string concat
fn fmt_node_object_name(t: &Type) -> String {
    t.name().to_string()
}

/// Takes a WG type and returns a NodeType representing a GqlNodeObject
///
/// Format:
/// type GqlNodeObject {
///    id: ID
///    prop[n]: <Scalar>
///    rel[n]: <GqlRelNodesUnion>
/// }
///
/// Ex:
/// type Project {
///     id: ID
///     name: String
///     owner: ProjectOwnerRel
/// }
fn generate_node_object(t: &Type) -> NodeType {
    let mut props = generate_props(&t.props_as_slice(), true, true);
    for r in t.rels() {
        let mut arguments = HashMap::new();
        arguments.insert(
            "input".to_string(),
            Argument::new(
                "input".to_string(),
                ArgumentKind::Optional,
                fmt_rel_query_input_name(t, r),
            ),
        );

        props.insert(
            r.name().to_string(),
            Property::new(
<<<<<<< HEAD
                r.name().to_string(),
                PropertyKind::Rel(r.name().to_string()),
                fmt_rel_object_name(t, r),
            )
            .with_list(r.list())
            .with_arguments(arguments),
=======
                r.name.to_owned(),
                match &r.resolver {
                    None => PropertyKind::Rel(r.name.to_owned()),
                    Some(_) => PropertyKind::DynamicRel(r.name.to_owned()),
                },
                fmt_rel_object_name(t, &r),
                false,
                r.list,
                Some((InputKind::Optional, fmt_rel_query_input_name(t, &r))),
                r.resolver,
                None,
            ),
>>>>>>> dd5c2f34
        );
    }
    NodeType::new(t.name().to_string(), TypeKind::Object, props)
}

/// Takes a WG type and returns the name of the corresponding GqlNodeQueryInput
fn fmt_node_query_input_name(t: &Type) -> String {
    format!("{}{}", t.name().to_string(), "QueryInput".to_string())
}

/// Takes a WG type and returns a NodeType representing a GqlNodeQueryInput
///
/// Format:
/// input GqlNodeQueryInput {
///     id: ID>
///     prop[n]: <Scalar>
///     rel[n]:  <GqlRelQueryInput>
/// }
///
/// Ex:
/// input ProjectQueryInput {
///     id: ID
///     name: String
///     owner: ProjectOwnerQueryInput
/// }
fn generate_node_query_input(t: &Type) -> NodeType {
    let mut props = generate_props(&t.props_as_slice(), true, false);
    for r in t.rels() {
        props.insert(
            r.name().to_string(),
            Property::new(
                r.name().to_string(),
                PropertyKind::Input,
                fmt_rel_query_input_name(t, &r),
            )
            .with_list(r.list()),
        );
    }
    NodeType::new(fmt_node_query_input_name(t), TypeKind::Input, props)
}

/// Takes a WG type and returns the name of the corresponding GqlNodeCreateMutationInput
fn fmt_node_create_mutation_input_name(t: &Type) -> String {
    format!(
        "{}{}",
        t.name().to_string(),
        "CreateMutationInput".to_string()
    )
}

/// Takes a WG type and returns a NodeType representing a GqlNodeCreateMutationInput
///
/// Format:
/// input GqlNodeCreateMutationInput {
///     prop[n]: <Scalar>
///     rel[n]:  <GqlRelCreateMutationInput>
/// }
///
/// Ex:
/// input ProjectMutationInput {
///     name: String
///     owner: ProjectOwnerMutationInput
/// }
fn generate_node_create_mutation_input(t: &Type) -> NodeType {
    let mut props = generate_props(t.props_as_slice(), false, false);
    for r in t.rels() {
        props.insert(
            r.name().to_string(),
            Property::new(
                r.name().to_string(),
                PropertyKind::Input,
                fmt_rel_create_mutation_input_name(t, &r),
            )
            .with_list(r.list()),
        );
    }
    NodeType::new(
        fmt_node_create_mutation_input_name(t),
        TypeKind::Input,
        props,
    )
}

/// Takes a WG type and returns the name of the corresponding GqlNodeCreateMutationInput
fn fmt_node_update_mutation_input_name(t: &Type) -> String {
    format!(
        "{}{}",
        t.name().to_string(),
        "UpdateMutationInput".to_string()
    )
}

/// Takes a WG type and returns a NodeType representing a GqlNodeUpdateMutationInput
///
/// Format:
/// input GqlNodeUpdateMutationInput {
///    field[n]: Scalar
///    rel[n]: GqlRelChangeInput
/// }
///
/// Ex:
/// input ProjectUpdateMutationInput {
///     since: String
///     owner: ProjectOwnerChangeInput
///     issues: ProjectIssuesChangeInput
/// }
fn generate_node_update_mutation_input(t: &Type) -> NodeType {
    let mut props = generate_props(t.props_as_slice(), false, false);
    for r in t.rels() {
        props.insert(
            r.name().to_string(),
            Property::new(
                r.name().to_string(),
                PropertyKind::Input,
                fmt_rel_change_input_name(t, &r),
            )
            .with_list(r.list()),
        );
    }
    NodeType::new(
        fmt_node_update_mutation_input_name(t),
        TypeKind::Input,
        props,
    )
}

/// Takes a WG type and returns the name of the corresponding GqlNodeInput
fn fmt_node_input_name(t: &Type) -> String {
    format!("{}{}", t.name().to_string(), "Input".to_string())
}

/// Takes a WG type and returns the name of the corresponding GqlNodeInput
///
/// Format:
/// input GqlNodeInput {
///    EXISTING: GqlNodeQueryInput
///    NEW: GqlNodeCreateMutationInput
/// }
///
/// Ex:
/// input ProjectInput {
///     EXISTING: ProjectQueryInput
///     NEW: ProjectMutationInput
/// }
fn generate_node_input(t: &Type) -> NodeType {
    let mut props = HashMap::new();
    props.insert(
        "EXISTING".to_owned(),
        Property::new(
            "EXISTING".to_string(),
            PropertyKind::Input,
            fmt_node_query_input_name(t),
        ),
    );
    props.insert(
        "NEW".to_owned(),
        Property::new(
            "NEW".to_string(),
            PropertyKind::Input,
            fmt_node_create_mutation_input_name(t),
        ),
    );
    NodeType::new(fmt_node_input_name(t), TypeKind::Input, props)
}

/// Takes a WG type and returns the name of the corresponding GqlNodeUpdateInput
fn fmt_node_update_input_name(t: &Type) -> String {
    format!("{}{}", t.name().to_string(), "UpdateInput".to_string())
}

/// Takes a WG type and returns a NodeType representing a GqlNodeUpdateInput
///
/// Format:
/// input GqlNodeUpdateInput {
///     match: GqlNodeQueryInput
///     modify: GqlNodeCreateMutationInput
/// }
///
/// Ex:
/// input ProjectUpdateInput {
///     match: ProjectQueryInput
///     modify: ProjectMutationInput
/// }
fn generate_node_update_input(t: &Type) -> NodeType {
    let mut props = HashMap::new();
    props.insert(
        "match".to_owned(),
        Property::new(
            "match".to_string(),
            PropertyKind::Input,
            fmt_node_query_input_name(t),
        ),
    );
    props.insert(
        "modify".to_owned(),
        Property::new(
            "modify".to_string(),
            PropertyKind::Input,
            fmt_node_update_mutation_input_name(t),
        ),
    );
    NodeType::new(fmt_node_update_input_name(t), TypeKind::Input, props)
}

/// Takes a WG type and returns the name of the corresponding GqlNodeDeleteInput
fn fmt_node_delete_input_name(t: &Type) -> String {
    format!("{}{}", t.name().to_string(), "DeleteInput".to_string())
}

/// Takes a WG type and returns a NodeType representing a GqlNodeDeleteInput
///
/// Format:
/// input GqlNodeDeleteInput {
///     match: GqlNodeQueryInput
///     delete: GqlNodeDeleteMutationInput
/// }
///
/// Ex:
/// input ProjectDeleteInput {
///     match: ProjectQueryInput
///     delete: ProjectDeleteMutationInput
/// }
fn generate_node_delete_input(t: &Type) -> NodeType {
    let mut props = HashMap::new();
    props.insert(
        "match".to_owned(),
        Property::new(
            "match".to_string(),
            PropertyKind::Input,
            fmt_node_query_input_name(t),
        ),
    );
    props.insert(
        "delete".to_owned(),
        Property::new(
            "delete".to_string(),
            PropertyKind::Input,
            fmt_node_delete_mutation_input_name(t),
        ),
    );
    NodeType::new(fmt_node_delete_input_name(t), TypeKind::Input, props)
}

/// Takes a WG type and returns the name of the corresponding GqlNodeDeleteMutationInput
fn fmt_node_delete_mutation_input_name(t: &Type) -> String {
    format!(
        "{}{}",
        t.name().to_string(),
        "DeleteMutationInput".to_string()
    )
}

/// Takes a WG type and returns a NodeType representing a GqlNodeDeleteMutationInput
///
/// Format:
/// input GqlNodeDeleteMutationInput {
///     rel[n]: GqlRelDeleteInput
/// }
///
/// Ex:
/// input ProjectDeleteMutationInput {
///     owner: ProjectOwnerDeleteInput
///     issues: ProjectIssuesDeleteInput
/// }
fn generate_node_delete_mutation_input(t: &Type) -> NodeType {
    let mut props = HashMap::new();
    for r in t.rels() {
        props.insert(
            r.name().to_string(),
            Property::new(
                r.name().to_string(),
                PropertyKind::Input,
                fmt_rel_delete_input_name(t, &r),
            )
            .with_list(r.list()),
        );
    }
    NodeType::new(
        fmt_node_delete_mutation_input_name(t),
        TypeKind::Input,
        props,
    )
}

/// Takes a WG type and returns the name of the corresponding GqlNodeReadEndpoint
fn fmt_node_read_endpoint_name(t: &Type) -> String {
    t.name().to_string()
}

/// Takes a WG type and returns a NodeType representing a GqlNodeReadEndpoint
///
/// Format:
/// GqlNodeReadEndpoint(input: <GqlNodeQueryInput>): [<Node>]
///
/// Ex:
/// Project(input: ProjectQueryInput): [Project]
fn generate_node_read_endpoint(t: &Type) -> Property {
    let mut arguments = HashMap::new();
    arguments.insert(
        "input".to_string(),
        Argument::new(
            "input".to_string(),
            ArgumentKind::Optional,
            fmt_node_query_input_name(t),
        ),
    );
    arguments.insert(
        "partitionKey".to_string(),
        Argument::new(
            "partitionKey".to_string(),
            ArgumentKind::Optional,
            "String".to_string(),
        ),
    );

    Property::new(
        fmt_node_read_endpoint_name(t),
        PropertyKind::Object,
        t.name().to_string(),
    )
    .with_list(true)
    .with_arguments(arguments)
}

/// Takes a WG type and returns the name of the corresponding GqlNodeCreateEndpoint
fn fmt_node_create_endpoint_name(t: &Type) -> String {
    format!("{}{}", t.name().to_string(), "Create".to_string())
}

/// Takes a WG type and returns a NodeType representing a GqlNodeCreateEndpoint
///
/// Format:
/// GqlNodeCreateEndpoint (input: <GqlNodeCreateMutationInput>): <Node>
///
/// Ex:
/// ProjectCreate (input: ProjectCreateMutationInput): Project
fn generate_node_create_endpoint(t: &Type) -> Property {
    let mut arguments = HashMap::new();
    arguments.insert(
        "input".to_string(),
        Argument::new(
            "input".to_string(),
            ArgumentKind::Required,
            fmt_node_create_mutation_input_name(t),
        ),
    );
    arguments.insert(
        "partitionKey".to_string(),
        Argument::new(
            "partitionKey".to_string(),
            ArgumentKind::Optional,
            "String".to_string(),
        ),
    );

    Property::new(
        fmt_node_create_endpoint_name(t),
        PropertyKind::NodeCreateMutation,
        t.name().to_string(),
    )
    .with_arguments(arguments)
}

/// Takes a WG type and returns the name of the corresponding GqlNodeCreateEndpoint
fn fmt_node_update_endpoint_name(t: &Type) -> String {
    format!("{}{}", t.name().to_string(), "Update".to_string())
}

/// Takes a WG type and returns a NodeType representing a GqlNodeUpdateEndpoint:
///
/// Format:
/// GqlNodeUpdateEndpoint (input: <GqlNodeUpdateInput>): [<Node>]
///
/// Ex:
/// ProjectUpdate (input: ProjectUpdateInput): [Project]
fn generate_node_update_endpoint(t: &Type) -> Property {
    let mut arguments = HashMap::new();
    arguments.insert(
        "input".to_string(),
        Argument::new(
            "input".to_string(),
            ArgumentKind::Required,
            fmt_node_update_input_name(t),
        ),
    );
    arguments.insert(
        "partitionKey".to_string(),
        Argument::new(
            "partitionKey".to_string(),
            ArgumentKind::Optional,
            "String".to_string(),
        ),
    );

    Property::new(
        fmt_node_update_endpoint_name(t),
        PropertyKind::NodeUpdateMutation,
        t.name().to_string(),
    )
    .with_list(true)
    .with_arguments(arguments)
}

/// Takes a WG type and returns the name of the corresponding GqlNodeDeleteEndpoint
fn fmt_node_delete_endpoint_name(t: &Type) -> String {
    format!("{}{}", t.name().to_string(), "Delete".to_string())
}

/// Takes a WG type and returns a NodeType representing a GqlNodeDeleteEndpoint
///
/// Format:
/// GqlNodeDeleteEndpoint (input: <GqlNodeQueryInput>): Int
///
/// Ex:
/// ProjectDelete (input: <ProjectQueryInput>): Int
fn generate_node_delete_endpoint(t: &Type) -> Property {
    let mut arguments = HashMap::new();
    arguments.insert(
        "input".to_string(),
        Argument::new(
            "input".to_string(),
            ArgumentKind::Required,
            fmt_node_delete_input_name(t),
        ),
    );
    arguments.insert(
        "partitionKey".to_string(),
        Argument::new(
            "partitionKey".to_string(),
            ArgumentKind::Optional,
            "String".to_string(),
        ),
    );

    Property::new(
        fmt_node_delete_endpoint_name(t),
        PropertyKind::NodeDeleteMutation(fmt_node_object_name(t)),
        "Int".to_string(),
    )
    .with_arguments(arguments)
}

/// Takes a WG type and rel and returns the name of the corresponding GqlRelObject
fn fmt_rel_object_name(t: &Type, r: &Relationship) -> String {
    format!(
        "{}{}{}",
        t.name().to_string(),
        r.name().to_string().to_title_case(),
        "Rel".to_string()
    )
}

/// Takes a WG rel an returns the name of the rel. In reality, this just makes
/// a copy of the name
fn fmt_rel_name(r: &Relationship) -> String {
    r.name().to_string()
}

/// Takes a WG Type and Rel and returns a NodeType representing a GqlRelObject
///
/// Format:
/// type GqlRelObject {
///     id: ID
///     props: <GqlRelPropsObject>
///     dst: <GqlRelNodesUnion>
///     src: <GqlNodeObject>
/// }
///
/// Ex:
/// type ProjectOwnerRel {
///     id: ID
///     props: ProjectOwnerProps
///     dst: ProjectOwnerNodesUnion
///     src: Project
/// }
fn generate_rel_object(t: &Type, r: &Relationship) -> NodeType {
    let mut props = HashMap::new();
    props.insert(
        "id".to_owned(),
        Property::new("id".to_owned(), PropertyKind::Scalar, "ID".to_owned()).with_required(true),
    );

    if !r.props_as_slice().is_empty() {
        props.insert(
            "props".to_owned(),
            Property::new(
                "props".to_string(),
                PropertyKind::Object,
                fmt_rel_props_object_name(t, r),
            ),
        );
    }
    props.insert(
        "src".to_owned(),
        Property::new(
            "src".to_string(),
            PropertyKind::Object,
            t.name().to_string(),
        )
        .with_required(true),
    );
    props.insert(
        "dst".to_owned(),
        Property::new(
            "dst".to_string(),
            PropertyKind::Union,
            fmt_rel_nodes_union_name(t, r),
        )
        .with_required(true),
    );
    NodeType::new(fmt_rel_object_name(t, r), TypeKind::Rel, props)
}

/// Takes a WG type and rel and returns the name of the corresponding GqlRelPropsObject
fn fmt_rel_props_object_name(t: &Type, r: &Relationship) -> String {
    format!(
        "{}{}{}",
        t.name().to_string(),
        r.name().to_string().to_title_case(),
        "Props".to_string()
    )
}

/// Takes a WG Type and Rel and returns a NodeType representing a GqlRelPropsObject
///
/// Format:
/// type GqlRelPropsObject {
///     prop[n]: <Scalar>
/// }
///
/// Ex:
/// type ProjectOwnerProps {
///     since: String
/// }
fn generate_rel_props_object(t: &Type, r: &Relationship) -> NodeType {
    NodeType::new(
        fmt_rel_props_object_name(t, r),
        TypeKind::Object,
        generate_props(r.props_as_slice(), false, true),
    )
}

/// Takes a WG type and rel and returns the name of the corresponding GqlRelNodesUnion
fn fmt_rel_nodes_union_name(t: &Type, r: &Relationship) -> String {
    format!(
        "{}{}{}",
        t.name().to_string(),
        r.name().to_string().to_title_case(),
        "NodesUnion".to_string()
    )
}

/// Takes a WG Type and Rel and returns a NodeType representing a GqlRelNodesUnion
///
/// Format:
/// union GqlRelNodesUnion = <Node[0]> | <Node[1]>
///
/// Ex:
/// union ProjectIssuesNodesUnion = Feature | Bug
fn generate_rel_nodes_union(t: &Type, r: &Relationship) -> NodeType {
    let mut nt = NodeType::new(
        fmt_rel_nodes_union_name(t, r),
        TypeKind::Union,
        HashMap::new(),
    );
    nt.union_types = Some(r.nodes_to_vec());
    nt
}

/// Takes a WG type and rel and returns the name of the corresponding GqlRelQueryInput
fn fmt_rel_query_input_name(t: &Type, r: &Relationship) -> String {
    format!(
        "{}{}{}",
        t.name().to_string(),
        r.name().to_string().to_title_case(),
        "QueryInput".to_string()
    )
}

/// Takes a WG Type and Rel and returns a NodeType representing a GqlRelQueryInput
///
/// Format:
/// input GqlRelQueryInput {
///      id: ID
///      props: <GqlRelPropsInput>
///      src: <GqlNodeQueryInput>
///      dst: <GqlRelDstQueryInput>
/// }
///
/// Ex:
/// input ProjectOwnerQueryInput {
///     id: ID
///     props: ProjectOwnerPropsInput
///     src: ProjectQueryInput
///     dst: ProjectOwnerNodesQueryInputUnion  
/// }
fn generate_rel_query_input(t: &Type, r: &Relationship) -> NodeType {
    let mut props = HashMap::new();
    props.insert(
        "id".to_owned(),
        Property::new("id".to_owned(), PropertyKind::Scalar, "ID".to_owned()),
    );
    if !r.props_as_slice().is_empty() {
        props.insert(
            "props".to_owned(),
            Property::new(
                "props".to_string(),
                PropertyKind::Input,
                fmt_rel_props_input_name(t, r),
            ),
        );
    }
    props.insert(
        "src".to_owned(),
        Property::new(
            "src".to_string(),
            PropertyKind::Input,
            fmt_rel_src_query_input_name(t, r),
        ),
    );
    props.insert(
        "dst".to_owned(),
        Property::new(
            "dst".to_string(),
            PropertyKind::Input,
            fmt_rel_dst_query_input_name(t, r),
        ),
    );
    NodeType::new(fmt_rel_query_input_name(t, r), TypeKind::Input, props)
}

/// Takes a WG type and rel and returns the name of the corresponding GqlRelCreateMutationInput
fn fmt_rel_create_mutation_input_name(t: &Type, r: &Relationship) -> String {
    format!(
        "{}{}{}",
        t.name().to_string(),
        r.name().to_string().to_title_case(),
        "CreateMutationInput".to_string()
    )
}

/// Takes a WG Type and Rel and returns a NodeType representing a GqlRelCreateMutationInput
///
/// Format:
/// input GqlRelCreateMutationInput {
///     props: <GqlRelPropsInput>
///     dst: <GqlRelNodesMutationInputUnion>
/// }
///
/// Ex:
/// input ProjectOwnerCreateMutationInput  {
///     id: ID
///     props: ProjectOwnerPropsInput
///     dst: ProjectOwnerNodesMutationInputUnion  
/// }
fn generate_rel_create_mutation_input(t: &Type, r: &Relationship) -> NodeType {
    let mut props = HashMap::new();
    if !r.props_as_slice().is_empty() {
        props.insert(
            "props".to_owned(),
            Property::new(
                "props".to_string(),
                PropertyKind::Input,
                fmt_rel_props_input_name(t, r),
            ),
        );
    }
    props.insert(
        "dst".to_owned(),
        Property::new(
            "dst".to_string(),
            PropertyKind::Input,
            fmt_rel_nodes_mutation_input_union_name(t, r),
        )
        .with_required(true),
    );
    NodeType::new(
        fmt_rel_create_mutation_input_name(t, r),
        TypeKind::Input,
        props,
    )
}

/// Takes a WG type and rel and returns the name of the corresponding GqlRelUpdateMutationInput
fn fmt_rel_change_input_name(t: &Type, r: &Relationship) -> String {
    format!(
        "{}{}{}",
        t.name().to_string(),
        r.name().to_string().to_title_case(),
        "ChangeInput".to_string()
    )
}

/// Takes a WG Type and Rel and returns a NodeType representing a GqlRelChangeInput
///
/// Format:
/// input GqlRelChangeInput {
///     ADD: GqlRelCreateMutationInput
///     UPDATE: GqlRelUpdateMutationInput
///     DELETE: GqlRelDeleteInput
/// }
///
/// Ex:
/// input ProjectIssuesChangeInput {
///     ADD: ProjectIssuesCreateMutationInput
///     UPDATE: ProjectIssuesUpdateInput
///     DELETE: ProjectIssuesDeleteInput
/// }
fn generate_rel_change_input(t: &Type, r: &Relationship) -> NodeType {
    let mut props = HashMap::new();
    props.insert(
        "ADD".to_owned(),
        Property::new(
            "ADD".to_string(),
            PropertyKind::Input,
            fmt_rel_create_mutation_input_name(t, r),
        ),
    );
    props.insert(
        "UPDATE".to_owned(),
        Property::new(
            "UPDATE".to_string(),
            PropertyKind::Input,
            fmt_rel_update_input_name(t, r),
        ),
    );
    props.insert(
        "DELETE".to_owned(),
        Property::new(
            "DELETE".to_string(),
            PropertyKind::Input,
            fmt_rel_delete_input_name(t, r),
        ),
    );
    NodeType::new(fmt_rel_change_input_name(t, r), TypeKind::Input, props)
}
/// Takes a WG type and rel and returns the name of the corresponding GqlRelUpdateMutationInput
fn fmt_rel_update_mutation_input_name(t: &Type, r: &Relationship) -> String {
    format!(
        "{}{}{}",
        t.name().to_string(),
        r.name().to_string().to_title_case(),
        "UpdateMutationInput".to_string()
    )
}

/// Takes a WG Type and Rel and returns a NodeType representing a GqlRelUpdateMutationInput
///
/// Format:
/// input GqlRelUpdateMutationInput {
///     props: GqlRelPropsInput
///     src: GqlRelSrcMutationInput
///     dst: GqlRelDstMutationInput
/// }
///
/// Ex:
/// input ProjectOwnerUpdateMutationInput {
///     props: ProjectOwnerPropsInput
///     src: ProjectOwnerSrcUpdateMutationInput
///     dst: ProjectOwnerDstUpdateMutationInput
/// }
fn generate_rel_update_mutation_input(t: &Type, r: &Relationship) -> NodeType {
    let mut props = HashMap::new();
    if !r.props_as_slice().is_empty() {
        props.insert(
            "props".to_owned(),
            Property::new(
                "props".to_string(),
                PropertyKind::Input,
                fmt_rel_props_input_name(t, r),
            ),
        );
    }
    props.insert(
        "src".to_owned(),
        Property::new(
            "src".to_string(),
            PropertyKind::Input,
            fmt_rel_src_update_mutation_input_name(t, r),
        ),
    );
    props.insert(
        "dst".to_owned(),
        Property::new(
            "dst".to_string(),
            PropertyKind::Input,
            fmt_rel_dst_update_mutation_input_name(t, r),
        ),
    );
    NodeType::new(
        fmt_rel_update_mutation_input_name(t, r),
        TypeKind::Input,
        props,
    )
}

/// Takes a WG type and rel and returns the name of the corresponding GqlRelSrcUpdateMutationInput
fn fmt_rel_src_update_mutation_input_name(t: &Type, r: &Relationship) -> String {
    format!(
        "{}{}{}",
        t.name().to_string(),
        r.name().to_string().to_title_case(),
        "SrcUpdateMutationInput".to_string()
    )
}

/// Takes a WG Type and Rel and returns a NodeType representing a GqlRelSrcUpdateMutationInput
///
/// Format:
/// input GqlRelSrcUpdateMutationInput {
///     node[n]: GqlNodeUpdateMutationInput
/// }
///
/// Ex:
/// input ProjectOwnerSrcUpdateMutationInput {
///     Project: ProjectUpdateMutationInput
/// }
fn generate_rel_src_update_mutation_input(t: &Type, r: &Relationship) -> NodeType {
    let mut props = HashMap::new();
    props.insert(
        t.name().to_string(),
        Property::new(
            t.name().to_string(),
            PropertyKind::Input,
            fmt_node_update_mutation_input_name(t),
        ),
    );
    NodeType::new(
        fmt_rel_src_update_mutation_input_name(t, r),
        TypeKind::Input,
        props,
    )
}

/// Takes a WG type and rel and returns the name of the corresponding GqlRelDstUpdateMutationInput
fn fmt_rel_dst_update_mutation_input_name(t: &Type, r: &Relationship) -> String {
    format!(
        "{}{}{}",
        t.name().to_string(),
        r.name().to_string().to_title_case(),
        "DstUpdateMutationInput".to_string()
    )
}

/// Takes a WG Type and Rel and returns a NodeType representing a GqlRelDstUpdateMutationInput
///
/// Format:
/// input GqlRelDstUpdateMutationInput {
///     node[n]: GqlNodeUpdateMutationInput
/// }
///
/// Ex:
/// input ProjectOwnerDstUpdateMutationInput {
///     User: UserUpdateMutationInput
/// }
fn generate_rel_dst_update_mutation_input(t: &Type, r: &Relationship) -> NodeType {
    let mut props = HashMap::new();
    for node in r.nodes() {
        props.insert(
            node.clone(),
            Property::new(
                node.clone(),
                PropertyKind::Input,
                format!("{}UpdateMutationInput", node),
            ),
        );
    }
    NodeType::new(
        fmt_rel_dst_update_mutation_input_name(t, r),
        TypeKind::Input,
        props,
    )
}
/// Takes a WG type and rel and returns the name of the corresponding GqlRelPropsInput
fn fmt_rel_props_input_name(t: &Type, r: &Relationship) -> String {
    format!(
        "{}{}{}",
        t.name().to_string(),
        r.name().to_string().to_title_case(),
        "PropsInput".to_string()
    )
}

/// Takes a WG Type and Rel and returns a NodeType representing a GqlRelPropsInput
///
/// Format:
/// input GqlRelPropsInput {
///     prop[n]: <Scalar>
/// }
///
/// Ex:
/// input ProjectOwnerPropsInput   {
///     since: String
/// }
fn generate_rel_props_input(t: &Type, r: &Relationship) -> NodeType {
    NodeType::new(
        fmt_rel_props_input_name(t, r),
        TypeKind::Input,
        generate_props(r.props_as_slice(), false, false),
    )
}

/// Takes a WG type and rel and returns the name of the corresponding GqlRelSrcQueryInput
fn fmt_rel_src_query_input_name(t: &Type, r: &Relationship) -> String {
    format!(
        "{}{}{}",
        t.name().to_string(),
        r.name().to_string().to_title_case(),
        "SrcQueryInput".to_string()
    )
}

/// Takes a WG Type and Rel and returns a NodeType representing a GqlRelSrcQueryInput
///
/// Format:
/// input GqlRelSrcQueryInput {
///     Node[n]: GqlNodeQueryInput
/// }
///  
/// Ex:
/// input ProjectOwnerSrcQueryInput  {
///     Project: ProjectQueryInput
/// }
fn generate_rel_src_query_input(t: &Type, r: &Relationship) -> NodeType {
    let mut props = HashMap::new();
    props.insert(
        t.name().to_string(),
        Property::new(
            t.name().to_string(),
            PropertyKind::Input,
            format!("{}QueryInput", t.name()),
        ),
    );
    NodeType::new(fmt_rel_src_query_input_name(t, r), TypeKind::Input, props)
}

/// Takes a WG type and rel and returns the name of the corresponding GqlRelDstQueryInput
fn fmt_rel_dst_query_input_name(t: &Type, r: &Relationship) -> String {
    format!(
        "{}{}{}",
        t.name().to_string(),
        r.name().to_string().to_title_case(),
        "DstQueryInput".to_string()
    )
}

/// Takes a WG Type and Rel and returns a NodeType representing a GqlRelDstQueryInput
///
/// Format:
/// input GqlRelDstQueryInput {
///     Node[n]: GqlNodeQueryInput
/// }
///  
/// Ex:
/// input ProjectOwnerDstQueryInput  {
///     User: UserQueryInput
/// }
fn generate_rel_dst_query_input(t: &Type, r: &Relationship) -> NodeType {
    let mut props = HashMap::new();
    for node in r.nodes() {
        props.insert(
            node.clone(),
            Property::new(
                node.clone(),
                PropertyKind::Input,
                //fmt_node_query_input_name(t, r),
                format!("{}QueryInput", node),
            ),
        );
    }
    NodeType::new(fmt_rel_dst_query_input_name(t, r), TypeKind::Input, props)
}

/// Takes a WG type and rel and returns the name of the corresponding GqlRelNodesMutationInputUnion
fn fmt_rel_nodes_mutation_input_union_name(t: &Type, r: &Relationship) -> String {
    format!(
        "{}{}{}",
        t.name().to_string(),
        r.name().to_string().to_title_case(),
        "NodesMutationInputUnion".to_string()
    )
}

/// Takes a WG Type and Rel and returns a NodeType representing a GqlRelNodesMutationInput
///
/// Format:
/// input GqlRelNodesMutationInputUnion {
///     <Node[n]>: <GqlNodeInput>
/// }
///
/// Ex:
/// input ProjectOwnerNodesMutationInputUnion  {
///     User: UserInput
/// }
fn generate_rel_nodes_mutation_input_union(t: &Type, r: &Relationship) -> NodeType {
    let mut props = HashMap::new();
    for node in r.nodes() {
        props.insert(
            node.clone(),
            Property::new(node.clone(), PropertyKind::Input, format!("{}Input", node)),
        );
    }
    NodeType::new(
        fmt_rel_nodes_mutation_input_union_name(t, r),
        TypeKind::Input,
        props,
    )
}

/// Takes a WG type and rel and returns the name of the corresponding GqlRelCreateInput
fn fmt_rel_create_input_name(t: &Type, r: &Relationship) -> String {
    format!(
        "{}{}{}",
        t.name().to_string(),
        r.name().to_string().to_title_case(),
        "CreateInput".to_string()
    )
}

/// Takes a WG Type and Rel and returns a NodeType representing a GqlRelCreateInput
///
/// Format:
/// input GqlRelCreateInput {
///     match: <GqlNodeQueryInput>
///     create: <GqlRelCreateMutationInput>
/// }
///
/// Ex:
/// input ProjectOwnerCreateInput   {
///     match: ProjectQueryInput
///     create: ProjectOwnerCreateMutationInput
/// }
fn generate_rel_create_input(t: &Type, r: &Relationship) -> NodeType {
    let mut props = HashMap::new();
    props.insert(
        "match".to_owned(),
        Property::new(
            "match".to_string(),
            PropertyKind::Input,
            fmt_node_query_input_name(t),
        ),
    );
    props.insert(
        "create".to_owned(),
        Property::new(
            "create".to_string(),
            PropertyKind::Input,
            fmt_rel_create_mutation_input_name(t, &r),
        )
        .with_list(r.list()),
    );
    NodeType::new(fmt_rel_create_input_name(t, r), TypeKind::Input, props)
}

/// Takes a WG type and rel and returns the name of the corresponding GqlRelUpdateInput
fn fmt_rel_update_input_name(t: &Type, r: &Relationship) -> String {
    format!(
        "{}{}{}",
        t.name().to_string(),
        r.name().to_string().to_title_case(),
        "UpdateInput".to_string()
    )
}

/// Takes a WG Type and Rel and returns a NodeType representing a GqlRelUpdateInput
///
/// Format:
/// input GqlRelUpdateInput {
///     match: GqlRelQueryInput
///     update: GqlRelUpdateMutationInput
/// }
///
/// Ex:
/// input ProjectOwnerUpdateInput   {
///     match: ProjectOwnerQueryInput
///     update: ProjectOwnerUpdateMutationInput
/// }
fn generate_rel_update_input(t: &Type, r: &Relationship) -> NodeType {
    let mut props = HashMap::new();
    props.insert(
        "match".to_owned(),
        Property::new(
            "match".to_string(),
            PropertyKind::Input,
            fmt_rel_query_input_name(t, r),
        ),
    );
    props.insert(
        "update".to_owned(),
        Property::new(
            "update".to_string(),
            PropertyKind::Input,
            fmt_rel_update_mutation_input_name(t, &r),
        )
        .with_required(true),
    );
    NodeType::new(fmt_rel_update_input_name(t, r), TypeKind::Input, props)
}

/// Takes a WG type and returns the name of the corresponding GqlNodeDeleteInput
fn fmt_rel_delete_input_name(t: &Type, r: &Relationship) -> String {
    format!(
        "{}{}DeleteInput",
        t.name().to_string(),
        r.name().to_string().to_title_case()
    )
}

/// Takes a WG Type and Rel and returns a NodeType representing a GqlRelDeleteInput
///
/// Format:
/// input GqlRelDeleteInput {
///    match: GqlRelQueryInput
///    src: GqlRelSrcDeleteMutationInput
///    dst: GqlRelDstDeleteMutationInput
/// }
///
/// Ex:
/// input ProjectOwnerDeleteInput {
///    match: ProjectOwnerQueryInput
///    src: ProjectOwnerSrcDeleteMutationInput
///    dst: ProjectOwnerDstDeleteMutationInput
/// }
fn generate_rel_delete_input(t: &Type, r: &Relationship) -> NodeType {
    let mut props = HashMap::new();
    props.insert(
        "match".to_owned(),
        Property::new(
            "match".to_string(),
            PropertyKind::Input,
            fmt_rel_query_input_name(t, r),
        ),
    );
    props.insert(
        "src".to_owned(),
        Property::new(
            "src".to_string(),
            PropertyKind::Input,
            fmt_rel_src_delete_mutation_input_name(t, r),
        ),
    );
    props.insert(
        "dst".to_owned(),
        Property::new(
            "dst".to_string(),
            PropertyKind::Input,
            fmt_rel_dst_delete_mutation_input_name(t, r),
        ),
    );
    NodeType::new(fmt_rel_delete_input_name(t, r), TypeKind::Input, props)
}

/// Takes a WG type and returns the name of the corresponding GqlRelSrcDeleteMutationInput
fn fmt_rel_src_delete_mutation_input_name(t: &Type, r: &Relationship) -> String {
    format!(
        "{}{}SrcDeleteMutationInput",
        t.name().to_string(),
        r.name().to_string().to_title_case()
    )
}

/// Takes a WG Type and Rel and returns a NodeType representing a GqlRelSrcDeleteMutationInput
///
/// Format:
/// input GqlRelSrcDeleteMutationInput {
///    GqlNodeObject[n]: GqlNodeDeleteMutationInput
/// }
///
/// Ex:
/// input ProjectOwnerSrcDeleteMutationInput {
///    Project: ProjectDeleteMutationInput
/// }
fn generate_rel_src_delete_mutation_input(t: &Type, r: &Relationship) -> NodeType {
    let mut props = HashMap::new();
    props.insert(
        t.name().to_string(),
        Property::new(
            t.name().to_string(),
            PropertyKind::Input,
            fmt_node_delete_mutation_input_name(t),
        ),
    );
    NodeType::new(
        fmt_rel_src_delete_mutation_input_name(t, r),
        TypeKind::Input,
        props,
    )
}

/// Takes a WG type and returns the name of the corresponding GqlNodeDeleteInput
fn fmt_rel_dst_delete_mutation_input_name(t: &Type, r: &Relationship) -> String {
    format!(
        "{}{}DstDeleteMutationInput",
        t.name().to_string(),
        r.name().to_string().to_title_case()
    )
}

/// Takes a WG Type and Rel and returns a NodeType representing a GqlRelDstDeleteMutationInput
///
/// Format:
/// input GqlRelDstDeleteMutationInput {
///     node[n]: GqlNodeDeleteMutationInput
/// }
///
/// Ex:
/// input ProjectOwnerDstDeleteMutationInput {
///     User: UserDeleteMutationInput
/// }
fn generate_rel_dst_delete_mutation_input(t: &Type, r: &Relationship) -> NodeType {
    let mut props = HashMap::new();
    for node in r.nodes() {
        props.insert(
            node.clone(),
            Property::new(
                node.clone(),
                PropertyKind::Input,
                format!("{}DeleteMutationInput", node),
            ),
        );
    }
    NodeType::new(
        fmt_rel_dst_delete_mutation_input_name(t, r),
        TypeKind::Input,
        props,
    )
}

/// Takes a WG type and rel and returns the name of the corresponding GqlRelReadEndpoint
fn fmt_rel_read_endpoint_name(t: &Type, r: &Relationship) -> String {
    format!(
        "{}{}",
        t.name().to_string(),
        r.name().to_string().to_title_case()
    )
}

/// Takes a WG Type and Rel and returns a NodeType representing a GqlRelReadEndpoint
///
/// Format:
/// GqlRelReadEndpoint (input: <GqlRelQueryInput>): [<GqlRelObject>]
///
/// Ex:
/// ProjectOwner(input: ProjectOwnerQueryInput): [ProjectOwnerRel]
fn generate_rel_read_endpoint(t: &Type, r: &Relationship) -> Property {
    let mut arguments = HashMap::new();
    arguments.insert(
        "input".to_string(),
        Argument::new(
            "input".to_string(),
            ArgumentKind::Optional,
            fmt_rel_query_input_name(t, r),
        ),
    );
    arguments.insert(
        "partitionKey".to_string(),
        Argument::new(
            "partitionKey".to_string(),
            ArgumentKind::Optional,
            "String".to_string(),
        ),
    );

    Property::new(
        fmt_rel_read_endpoint_name(t, r),
        PropertyKind::Rel(r.name().to_string()),
        fmt_rel_object_name(t, r),
    )
    .with_list(true)
    .with_arguments(arguments)
}

/// Takes a WG type and rel and returns the name of the corresponding GqlRelCreateEndpoint
fn fmt_rel_create_endpoint_name(t: &Type, r: &Relationship) -> String {
    format!(
        "{}{}Create",
        t.name().to_string(),
        r.name().to_string().to_title_case()
    )
}

/// Takes a WG Type and Rel and returns a NodeType representing a GqlRelCreateEndpoint
///
/// Format:
/// GqlRelCreateEndpoint (input: <GqlRelCreateInput>): <GqlRelObject>
///
/// Ex:
/// ProjectOwnerCreate(input: ProjectOwnerCreateInput): ProjectOwnerRel
fn generate_rel_create_endpoint(t: &Type, r: &Relationship) -> Property {
    let mut arguments = HashMap::new();
    arguments.insert(
        "input".to_string(),
        Argument::new(
            "input".to_string(),
            ArgumentKind::Required,
            fmt_rel_create_input_name(t, r),
        ),
    );
    arguments.insert(
        "partitionKey".to_string(),
        Argument::new(
            "partitionKey".to_string(),
            ArgumentKind::Optional,
            "String".to_string(),
        ),
    );

    Property::new(
        fmt_rel_create_endpoint_name(t, r),
        PropertyKind::RelCreateMutation(fmt_node_object_name(t), fmt_rel_name(r)),
        fmt_rel_object_name(t, r),
    )
    .with_list(r.list())
    .with_arguments(arguments)
}

/// Takes a WG type and rel and returns the name of the corresponding GqlRelUpdateEndpoint
fn fmt_rel_update_endpoint_name(t: &Type, r: &Relationship) -> String {
    format!(
        "{}{}Update",
        t.name().to_string(),
        r.name().to_string().to_title_case()
    )
}

/// Takes a WG Type and Rel and returns a NodeType representing a GqlRelUpdateEndpoint
///
/// Format:
/// GqlRelUpdateEndpoint (input: <GqlRelUpdateInput>): [<GqlRelObject>]
///
/// Ex:
/// ProjectOwnerUpdate(input: ProjectOwnerUpdateInput): ProjectOwnerRel
fn generate_rel_update_endpoint(t: &Type, r: &Relationship) -> Property {
    let mut arguments = HashMap::new();
    arguments.insert(
        "input".to_string(),
        Argument::new(
            "input".to_string(),
            ArgumentKind::Required,
            fmt_rel_update_input_name(t, r),
        ),
    );
    arguments.insert(
        "partitionKey".to_string(),
        Argument::new(
            "partitionKey".to_string(),
            ArgumentKind::Optional,
            "String".to_string(),
        ),
    );

    Property::new(
        fmt_rel_update_endpoint_name(t, r),
        PropertyKind::RelUpdateMutation(fmt_node_object_name(t), fmt_rel_name(r)),
        fmt_rel_object_name(t, r),
    )
    .with_list(true)
    .with_arguments(arguments)
}

/// Takes a WG type and rel and returns the name of the corresponding GqlRelDeleteEndpoint
fn fmt_rel_delete_endpoint_name(t: &Type, r: &Relationship) -> String {
    format!(
        "{}{}Delete",
        t.name().to_string(),
        r.name().to_string().to_title_case()
    )
}

/// Takes a WG Type and Rel and returns a NodeType representing a GqlRelDeleteEndpoint
///
/// Format:
/// GqlRelDeleteEndpoint (input: <GqlRelQueryInput>): [<Node>]
///
/// Ex:
/// ProjectOwnerDelete(input: ProjectOwnerQueryInput): [Project]
fn generate_rel_delete_endpoint(t: &Type, r: &Relationship) -> Property {
    let mut arguments = HashMap::new();
    arguments.insert(
        "input".to_string(),
        Argument::new(
            "input".to_string(),
            ArgumentKind::Required,
            fmt_rel_delete_input_name(t, r),
        ),
    );
    arguments.insert(
        "partitionKey".to_string(),
        Argument::new(
            "partitionKey".to_string(),
            ArgumentKind::Optional,
            "String".to_string(),
        ),
    );

    Property::new(
        fmt_rel_delete_endpoint_name(t, r),
        PropertyKind::RelDeleteMutation(fmt_node_object_name(t), fmt_rel_name(r)),
        "Int".to_string(),
    )
    .with_arguments(arguments)
}

/// Takes a WG Endpoint and returns a NodeType representing a root endpoint
fn generate_custom_endpoint(e: &Endpoint) -> Property {
    let mut arguments = HashMap::new();
    match e.input() {
        None => {}
        Some(input) => {
            let is_required = if input.required() {
                ArgumentKind::Required
            } else {
                ArgumentKind::Optional
            };
            arguments.insert(
                "partitionKey".to_string(),
                Argument::new(
                    "partitionKey".to_string(),
                    ArgumentKind::Optional,
                    "String".to_string(),
                ),
            );

            match input.type_def() {
                TypeDef::Scalar(s) => match s {
                    GraphqlType::Boolean => arguments.insert(
                        "input".to_string(),
                        Argument::new("input".to_string(), is_required, "Boolean".to_string()),
                    ),
                    GraphqlType::Float => arguments.insert(
                        "input".to_string(),
                        Argument::new("input".to_string(), is_required, "Float".to_string()),
                    ),
                    GraphqlType::Int => arguments.insert(
                        "input".to_string(),
                        Argument::new("input".to_string(), is_required, "Int".to_string()),
                    ),
                    GraphqlType::String => arguments.insert(
                        "input".to_string(),
                        Argument::new("input".to_string(), is_required, "String".to_string()),
                    ),
                },
                TypeDef::Existing(e) => arguments.insert(
                    "input".to_string(),
                    Argument::new("input".to_string(), is_required, e.clone()),
                ),
                TypeDef::Custom(c) => arguments.insert(
                    "input".to_string(),
                    Argument::new("input".to_string(), is_required, c.name().to_string()),
                ),
            };
        }
    }

    Property::new(
        e.name().to_string(),
        PropertyKind::CustomResolver,
        match &e.output().type_def() {
            TypeDef::Scalar(t) => match &t {
                GraphqlType::Int => "Int".to_string(),
                GraphqlType::Float => "Float".to_string(),
                GraphqlType::String => "String".to_string(),
                GraphqlType::Boolean => "Boolean".to_string(),
            },
            TypeDef::Existing(s) => s.clone(),
            TypeDef::Custom(t) => t.name().to_string(),
        },
    )
    .with_required(e.output().required())
    .with_list(e.output().list())
    .with_arguments(arguments)
}

fn generate_custom_endpoint_input(t: &Type) -> NodeType {
    let mut props = generate_props(t.props_as_slice(), false, false);
    for r in t.rels() {
        props.insert(
            r.name().to_string(),
            Property::new(
                r.name().to_string(),
                PropertyKind::Input,
                fmt_rel_query_input_name(t, &r),
            )
            .with_list(r.list()),
        );
    }
    NodeType::new(t.name().to_string(), TypeKind::Input, props)
}

fn generate_static_version_query() -> Property {
    Property::new(
        "_version".to_owned(),
        PropertyKind::VersionQuery,
        "String".to_owned(),
    )
}

/// Takes a WG config and returns a map of graphql schema components for model
/// types, custom endpoints, and associated endpoint types
fn generate_schema(c: &Config) -> HashMap<String, NodeType> {
    let mut nthm = HashMap::new();
    let mut mutation_props = HashMap::new();
    let mut query_props = HashMap::new();

    // generate graphql schema components for warpgrapher types
    for t in c.types() {
        // GqlNodeType
        let node_type = generate_node_object(t);
        nthm.insert(node_type.type_name.to_owned(), node_type);

        // GqlNodeQueryInput
        let node_query_input = generate_node_query_input(t);
        nthm.insert(node_query_input.type_name.to_owned(), node_query_input);

        // GqlNodeCreateMutationInput
        let node_create_mutation_input = generate_node_create_mutation_input(t);
        nthm.insert(
            node_create_mutation_input.type_name.to_owned(),
            node_create_mutation_input,
        );

        // GqlNodeUpdateMutationInput
        let node_update_mutation_input = generate_node_update_mutation_input(t);
        nthm.insert(
            node_update_mutation_input.type_name.to_owned(),
            node_update_mutation_input,
        );

        // GqlNodeInput
        let node_input = generate_node_input(t);
        nthm.insert(node_input.type_name.to_owned(), node_input);

        // GqlNodeUpdateInput
        let node_update_input = generate_node_update_input(t);
        nthm.insert(node_update_input.type_name.to_owned(), node_update_input);

        // GqlNodeDeleteInput
        let node_delete_input = generate_node_delete_input(t);
        nthm.insert(node_delete_input.type_name.to_owned(), node_delete_input);

        // GqlNodeDeleteMutationInput
        let node_delete_mutation_input = generate_node_delete_mutation_input(t);
        nthm.insert(
            node_delete_mutation_input.type_name.to_owned(),
            node_delete_mutation_input,
        );

        // GqlNodeReadEndpoint
        if t.endpoints().read() {
            let read_endpoint = generate_node_read_endpoint(t);
            query_props.insert(read_endpoint.name().to_string(), read_endpoint);
        }

        // GqlNodeCreateEndpoint
        if t.endpoints().create() {
            let create_endpoint = generate_node_create_endpoint(t);
            mutation_props.insert(create_endpoint.name().to_string(), create_endpoint);
        }

        // GqlNodeUpdateEndpoint
        if t.endpoints().update() {
            let update_endpoint = generate_node_update_endpoint(t);
            mutation_props.insert(update_endpoint.name().to_string(), update_endpoint);
        }

        // GqlNodeDeleteEndpoint
        if t.endpoints().delete() {
            let delete_endpoint = generate_node_delete_endpoint(t);
            mutation_props.insert(delete_endpoint.name().to_string(), delete_endpoint);
        }

        for r in t.rels() {
            // GqlRelObject
            let rel_object = generate_rel_object(t, r);
            nthm.insert(rel_object.type_name.to_owned(), rel_object);

            // GqlRelPropsObject
            let rel_props_object = generate_rel_props_object(t, r);
            nthm.insert(rel_props_object.type_name.to_owned(), rel_props_object);

            // GqlRelNodesUnion
            let rel_nodes_union = generate_rel_nodes_union(t, r);
            nthm.insert(rel_nodes_union.type_name.to_owned(), rel_nodes_union);

            // GqlRelQueryInput
            let rel_query_input = generate_rel_query_input(t, r);
            nthm.insert(rel_query_input.type_name.to_owned(), rel_query_input);

            // GqlRelCreateMutationInput
            let rel_create_mutation_input = generate_rel_create_mutation_input(t, r);
            nthm.insert(
                rel_create_mutation_input.type_name.to_owned(),
                rel_create_mutation_input,
            );

            // GqlRelChangeInput
            let rel_change_input = generate_rel_change_input(t, r);
            nthm.insert(rel_change_input.type_name.to_owned(), rel_change_input);

            // GqlRelUpdateMutationInput
            let rel_update_mutation_input = generate_rel_update_mutation_input(t, r);
            nthm.insert(
                rel_update_mutation_input.type_name.to_owned(),
                rel_update_mutation_input,
            );

            // GqlRelSrcUpdateMutationInput
            let rel_src_update_mutation_input = generate_rel_src_update_mutation_input(t, r);
            nthm.insert(
                rel_src_update_mutation_input.type_name.to_owned(),
                rel_src_update_mutation_input,
            );

            // GqlRelDstUpdateMutationInput
            let rel_dst_update_mutation_input = generate_rel_dst_update_mutation_input(t, r);
            nthm.insert(
                rel_dst_update_mutation_input.type_name.to_owned(),
                rel_dst_update_mutation_input,
            );

            // GqlRelPropsInput
            let rel_props_input = generate_rel_props_input(t, r);
            nthm.insert(rel_props_input.type_name.to_owned(), rel_props_input);

            // GqlRelSrcQueryInput
            let rel_src_query_input = generate_rel_src_query_input(t, r);
            nthm.insert(
                rel_src_query_input.type_name.to_owned(),
                rel_src_query_input,
            );

            // GqlRelDstQueryInput
            let rel_dst_query_input = generate_rel_dst_query_input(t, r);
            nthm.insert(
                rel_dst_query_input.type_name.to_owned(),
                rel_dst_query_input,
            );

            // GqlRelNodesMutationInputUnion
            let rel_nodes_mutation_input_union = generate_rel_nodes_mutation_input_union(t, r);
            nthm.insert(
                rel_nodes_mutation_input_union.type_name.to_owned(),
                rel_nodes_mutation_input_union,
            );

            // GqlRelCreateInput
            let rel_create_input = generate_rel_create_input(t, r);
            nthm.insert(rel_create_input.type_name.to_owned(), rel_create_input);

            // GqlRelUpdateInput
            let rel_update_input = generate_rel_update_input(t, r);
            nthm.insert(rel_update_input.type_name.to_owned(), rel_update_input);

            // GqlRelDeleteInput
            let rel_delete_input = generate_rel_delete_input(t, r);
            nthm.insert(rel_delete_input.type_name.to_owned(), rel_delete_input);

            // GqlRelSrcDeleteMutationInput
            let rel_src_delete_mutation_input = generate_rel_src_delete_mutation_input(t, r);
            nthm.insert(
                rel_src_delete_mutation_input.type_name.to_owned(),
                rel_src_delete_mutation_input,
            );

            // GqlRelDstDeleteMutationInput
            let rel_dst_delete_mutation_input = generate_rel_dst_delete_mutation_input(t, r);
            nthm.insert(
                rel_dst_delete_mutation_input.type_name.to_owned(),
                rel_dst_delete_mutation_input,
            );

            // GqlRelReadEndpoint
            if r.endpoints().read() {
                let rel_read_endpoint = generate_rel_read_endpoint(t, r);
                query_props.insert(rel_read_endpoint.name().to_string(), rel_read_endpoint);
            }

            // GqlRelCreateEndpoint
            if r.endpoints().create() {
                let rel_create_endpoint = generate_rel_create_endpoint(t, r);
                mutation_props.insert(rel_create_endpoint.name().to_string(), rel_create_endpoint);
            }

            // GqlRelUpdateEndpoint
            if r.endpoints().update() {
                let rel_update_endpoint = generate_rel_update_endpoint(t, r);
                mutation_props.insert(rel_update_endpoint.name().to_string(), rel_update_endpoint);
            }

            // GqlRelDelete Endpoint
            if r.endpoints().delete() {
                let rel_delete_endpoint = generate_rel_delete_endpoint(t, r);
                mutation_props.insert(rel_delete_endpoint.name().to_string(), rel_delete_endpoint);
            }
        }
    }

    // generate graphql schema components for custom endpoints and associated types
    for e in c.endpoints() {
        // add custom endpoint
        let endpoint = generate_custom_endpoint(e);
        match e.class() {
            EndpointClass::Mutation => {
                mutation_props.insert(e.name().to_string(), endpoint);
            }
            EndpointClass::Query => {
                query_props.insert(e.name().to_string(), endpoint);
            }
        }

        // add custom input type if provided
        if let Some(input) = e.input() {
            if let TypeDef::Custom(t) = input.type_def() {
                let input = generate_custom_endpoint_input(&t);
                nthm.insert(t.name().to_string(), input);
            }
        }

        // add custom output type if provided
        if let TypeDef::Custom(t) = &e.output().type_def() {
            let node_type = generate_node_object(&t);
            nthm.insert(node_type.type_name.to_owned(), node_type);
        }
    }

    // static endpoints
    query_props.insert("_version".to_string(), generate_static_version_query());

    // insert
    nthm.insert(
        "Mutation".to_owned(),
        NodeType::new("Mutation".to_owned(), TypeKind::Object, mutation_props),
    );

    nthm.insert(
        "Query".to_owned(),
        NodeType::new("Query".to_owned(), TypeKind::Object, query_props),
    );

    nthm
}

/// Takes a Warpgrapher configuration and returns the Juniper RootNode for a
/// GraphQL schema that matches the Warpgrapher configuration.
///
/// # Errors
/// Returns an [`Error`] of kind [`CouldNotResolveType`] if
/// there is an error in the configuration, specifically if the
/// configuration of type A references type B, but type B cannot be found.
///
/// [`Error`]: ../error/struct.Error.html
/// [`CouldNotResolveType`]: ../error/enum.ErrorKind.html#variant.CouldNotResolveType
///
pub(super) fn create_root_node<GlobalCtx, ReqCtx>(
    c: &Config,
) -> Result<RootRef<GlobalCtx, ReqCtx>, Error>
where
    GlobalCtx: Debug,
    ReqCtx: RequestContext,
{
    // Runtime performance could be optimized by generating the entirety of the
    // schema in one loop iteration over the configuration. In fact, that's how
    // the first iteration of the code worked. However, doing so adds code
    // complexity, as all the schema objects built from any given
    // Type are built at once. This implementation opts for clarity
    // over runtime efficiency, given that the number of configuration items
    // is lkely to be small.

    let nthm = generate_schema(c);
    let nts = Arc::new(nthm);
    let root_mutation_info = Info::new("Mutation".to_owned(), nts.clone());
    let root_query_info = Info::new("Query".to_owned(), nts);
    catch_unwind(|| {
        Arc::new(RootNode::new_with_info(
            Node::new("Query".to_owned(), HashMap::new()),
            Node::new("Mutation".to_owned(), HashMap::new()),
            root_query_info,
            root_mutation_info,
        ))
    })
    .map_err(|e| {
        e.downcast::<Error>()
            .and_then(|e| Ok(*e))
            .unwrap_or_else(|e| {
                Error::new(ErrorKind::MissingSchemaElement(format!("{:#?}", e)), None)
            })
    })
}

#[cfg(test)]
mod tests {
    use super::{
        create_root_node, fmt_node_create_endpoint_name, fmt_node_create_mutation_input_name,
        fmt_node_delete_endpoint_name, fmt_node_delete_input_name,
        fmt_node_delete_mutation_input_name, fmt_node_input_name, fmt_node_object_name,
        fmt_node_query_input_name, fmt_node_read_endpoint_name, fmt_node_update_endpoint_name,
        fmt_node_update_input_name, fmt_node_update_mutation_input_name, fmt_rel_change_input_name,
        fmt_rel_create_endpoint_name, fmt_rel_create_input_name,
        fmt_rel_create_mutation_input_name, fmt_rel_delete_endpoint_name,
        fmt_rel_delete_input_name, fmt_rel_dst_delete_mutation_input_name,
        fmt_rel_dst_query_input_name, fmt_rel_dst_update_mutation_input_name,
        fmt_rel_nodes_mutation_input_union_name, fmt_rel_nodes_union_name, fmt_rel_object_name,
        fmt_rel_props_input_name, fmt_rel_props_object_name, fmt_rel_query_input_name,
        fmt_rel_read_endpoint_name, fmt_rel_src_delete_mutation_input_name,
        fmt_rel_src_query_input_name, fmt_rel_src_update_mutation_input_name,
        fmt_rel_update_endpoint_name, fmt_rel_update_input_name,
        fmt_rel_update_mutation_input_name, generate_custom_endpoint,
        generate_node_create_endpoint, generate_node_create_mutation_input,
        generate_node_delete_endpoint, generate_node_delete_input,
        generate_node_delete_mutation_input, generate_node_input, generate_node_object,
        generate_node_query_input, generate_node_read_endpoint, generate_node_update_endpoint,
        generate_node_update_input, generate_node_update_mutation_input, generate_rel_change_input,
        generate_rel_create_endpoint, generate_rel_create_input,
        generate_rel_create_mutation_input, generate_rel_delete_endpoint,
        generate_rel_delete_input, generate_rel_dst_delete_mutation_input,
        generate_rel_dst_query_input, generate_rel_dst_update_mutation_input,
        generate_rel_nodes_mutation_input_union, generate_rel_nodes_union, generate_rel_object,
        generate_rel_props_input, generate_rel_props_object, generate_rel_query_input,
        generate_rel_read_endpoint, generate_rel_src_delete_mutation_input,
        generate_rel_src_update_mutation_input, generate_rel_update_endpoint,
        generate_rel_update_input, generate_rel_update_mutation_input, generate_schema,
        ArgumentKind, Info, NodeType, Property, PropertyKind, TypeKind,
    };
    use crate::engine::config::{
        mock_config, mock_endpoint_one, mock_endpoint_three, mock_endpoint_two,
        mock_endpoints_filter, mock_project_config, mock_project_type,
    };
    use std::collections::HashMap;
    use std::sync::Arc;

    fn init() {
        let _ = env_logger::builder().is_test(true).try_init();
    }

<<<<<<< HEAD
=======
    fn mock_project_type() -> Type {
        Type::new(
            "Project".to_string(),
            vec![
                Prop::new(
                    "name".to_string(),
                    "String".to_string(),
                    true,
                    false,
                    None,
                    None,
                ),
                Prop::new(
                    "tags".to_string(),
                    "String".to_string(),
                    false,
                    true,
                    None,
                    None,
                ),
                Prop::new(
                    "public".to_string(),
                    "Boolean".to_string(),
                    true,
                    false,
                    None,
                    None,
                ),
            ],
            vec![
                Relationship::new(
                    "owner".to_string(),
                    false,
                    vec!["User".to_string()],
                    vec![Prop::new(
                        "since".to_string(),
                        "String".to_string(),
                        false,
                        false,
                        None,
                        None,
                    )],
                    EndpointsFilter::all(),
                    None,
                ),
                Relationship::new(
                    "board".to_string(),
                    false,
                    vec!["ScrumBoard".to_string(), "KanbanBoard".to_string()],
                    vec![],
                    EndpointsFilter::all(),
                    None,
                ),
                Relationship::new(
                    "commits".to_string(),
                    true,
                    vec!["Commit".to_string()],
                    vec![],
                    EndpointsFilter::all(),
                    None,
                ),
                Relationship::new(
                    "issues".to_string(),
                    true,
                    vec!["Feature".to_string(), "Bug".to_string()],
                    vec![],
                    EndpointsFilter::all(),
                    None,
                ),
            ],
            EndpointsFilter::all(),
        )
    }

    fn mock_user_type() -> Type {
        Type::new(
            "User".to_string(),
            vec![Prop::new(
                "name".to_string(),
                "String".to_string(),
                true,
                false,
                None,
                None,
            )],
            vec![],
            EndpointsFilter::all(),
        )
    }

    fn mock_kanbanboard_type() -> Type {
        Type::new(
            "KanbanBoard".to_string(),
            vec![Prop::new(
                "name".to_string(),
                "String".to_string(),
                true,
                false,
                None,
                None,
            )],
            vec![],
            EndpointsFilter::all(),
        )
    }

    fn mock_scrumboard_type() -> Type {
        Type::new(
            "ScrumBoard".to_string(),
            vec![Prop::new(
                "name".to_string(),
                "String".to_string(),
                true,
                false,
                None,
                None,
            )],
            vec![],
            EndpointsFilter::all(),
        )
    }

    fn mock_feature_type() -> Type {
        Type::new(
            "Feature".to_string(),
            vec![Prop::new(
                "name".to_string(),
                "String".to_string(),
                true,
                false,
                None,
                None,
            )],
            vec![],
            EndpointsFilter::all(),
        )
    }

    fn mock_bug_type() -> Type {
        Type::new(
            "Bug".to_string(),
            vec![Prop::new(
                "name".to_string(),
                "String".to_string(),
                true,
                false,
                None,
                None,
            )],
            vec![],
            EndpointsFilter::all(),
        )
    }

    fn mock_commit_type() -> Type {
        Type::new(
            "Commit".to_string(),
            vec![Prop::new(
                "name".to_string(),
                "String".to_string(),
                true,
                false,
                None,
                None,
            )],
            vec![],
            EndpointsFilter::all(),
        )
    }

    fn mock_endpoint_one() -> Endpoint {
        // RegisterUsers(input: [UserCreateMutationInput]): [User]
        Endpoint::new(
            "RegisterUsers".to_string(),
            EndpointClass::Mutation,
            Some(EndpointType::new(
                TypeDef::Existing("UserCreateMutationInput".to_string()),
                true,
                true,
            )),
            EndpointType::new(TypeDef::Existing("User".to_string()), true, true),
        )
    }

    fn mock_endpoint_two() -> Endpoint {
        // DisableUser(input: UserQueryInput): User
        Endpoint::new(
            "DisableUser".to_string(),
            EndpointClass::Mutation,
            Some(EndpointType::new(
                TypeDef::Existing("UserQueryInput".to_string()),
                false,
                true,
            )),
            EndpointType::new(TypeDef::Existing("User".to_string()), false, true),
        )
    }

    fn mock_endpoint_three() -> Endpoint {
        // ComputeBurndown(input: BurndownFilter): BurndownMetrics
        Endpoint::new(
            "ComputeBurndown".to_string(),
            EndpointClass::Query,
            Some(EndpointType::new(
                TypeDef::Custom(Type::new(
                    "BurndownFilter".to_string(),
                    vec![Prop::new(
                        "ticket_types".to_string(),
                        "String".to_string(),
                        true,
                        false,
                        None,
                        None,
                    )],
                    vec![],
                    EndpointsFilter::all(),
                )),
                false,
                false,
            )),
            EndpointType::new(
                TypeDef::Custom(Type::new(
                    "BurndownMetrics".to_string(),
                    vec![Prop::new(
                        "points".to_string(),
                        "Int".to_string(),
                        false,
                        false,
                        None,
                        None,
                    )],
                    vec![],
                    EndpointsFilter::all(),
                )),
                false,
                true,
            ),
        )
    }

    fn mock_config() -> Config {
        Config::new(
            1,
            vec![
                mock_project_type(),
                mock_user_type(),
                mock_kanbanboard_type(),
                mock_scrumboard_type(),
                mock_feature_type(),
                mock_bug_type(),
                mock_commit_type(),
            ],
            vec![
                mock_endpoint_one(),
                mock_endpoint_two(),
                mock_endpoint_three(),
            ],
        )
    }

>>>>>>> dd5c2f34
    /// Passes if a new Info struct is created
    #[test]
    fn info_new() {
        init();

        let i = Info::new("typename".to_string(), Arc::new(HashMap::new()));

        assert!(i.name == "typename");
    }

    /// Passes if a new NodeType is created
    #[test]
    fn node_type_new() {
        init();

        let nt = NodeType::new("typename".to_string(), TypeKind::Object, HashMap::new());

        assert!(nt.type_name == "typename");
        assert!(nt.type_kind == TypeKind::Object);
    }

    /// Passes if a new Property is created
    #[test]
    fn property_new() {
        init();

        let p = Property::new(
            "propname".to_string(),
            PropertyKind::Scalar,
            "String".to_string(),
        )
        .with_required(true);

        assert!(p.name == "propname");
        assert!(p.kind == PropertyKind::Scalar);
        assert!(p.type_name == "String");
        assert!(p.required);
        assert!(!p.list());
        assert!(p.arguments.is_empty());
    }

    /// Passes if the right schema elements are generated
    #[test]
    fn test_fmt_node_object_name() {
        let project_type = mock_project_type();
        assert!(fmt_node_object_name(&project_type) == "Project");
    }

    /// Passes if the right schema elements are generated
    #[allow(clippy::cognitive_complexity)]
    #[test]
    fn test_generate_node_object() {
        /*
            type Project {
                id: ID!
                name: String!
                tags: [String]
                public: Boolean!
                owner(input: ProjectOwnerQueryInput): ProjectOwnerRel
                commits(input: ProjectCommitsQueryInput): ProjectCommitsRel
                issues(input: ProjectIssuesQueryInput): ProjectIssuesRel
                board(input: ProjectBoardQueryInput): ProjectBoardRel
            }
        */
        let project_type = mock_project_type();
        let project_node_object = generate_node_object(&project_type);
        assert!(project_node_object.type_name == "Project");
        assert!(project_node_object.props.len() == 8);
        assert!(project_node_object.type_kind == TypeKind::Object);
        let project_id = project_node_object.props.get("id").unwrap();
        assert!(project_id.name == "id");
        assert!(project_id.kind == PropertyKind::Scalar);
        assert!(project_id.type_name == "ID");
        assert!(project_id.required);
        assert!(!project_id.list);
        assert!(project_id.arguments.is_empty());
        let project_name = project_node_object.props.get("name").unwrap();
        assert!(project_name.name == "name");
        assert!(project_name.kind == PropertyKind::Scalar);
        assert!(project_name.type_name == "String");
        assert!(project_name.required);
        assert!(!project_name.list);
        assert!(project_name.arguments.is_empty());
        let project_tags = project_node_object.props.get("tags").unwrap();
        assert!(project_tags.name == "tags");
        assert!(project_tags.kind == PropertyKind::Scalar);
        assert!(project_tags.type_name == "String");
        assert!(!project_tags.required);
        assert!(project_tags.list);
        assert!(project_tags.arguments.is_empty());
        let project_public = project_node_object.props.get("public").unwrap();
        assert!(project_public.name == "public");
        assert!(project_public.kind == PropertyKind::Scalar);
        assert!(project_public.type_name == "Boolean");
        assert!(project_public.required);
        assert!(!project_public.list);
        assert!(project_public.arguments.is_empty());
        let project_owner = project_node_object.props.get("owner").unwrap();
        assert!(project_owner.name() == "owner");
        assert!(match &project_owner.kind {
            PropertyKind::Rel(r) => r == "owner",
            _ => false,
        });
        assert!(project_owner.type_name == "ProjectOwnerRel");
        assert!(!project_owner.required);
        assert!(!project_owner.list());
        assert!(project_owner.arguments.contains_key("input"));
        if let Some(input) = project_owner.arguments.get("input") {
            assert!(input.name == "input");
            assert!(input.kind == ArgumentKind::Optional);
            assert!(input.type_name == "ProjectOwnerQueryInput");
        }
        let project_board = project_node_object.props.get("board").unwrap();
        assert!(project_board.name == "board");
        assert!(match &project_board.kind {
            PropertyKind::Rel(r) => r == "board",
            _ => false,
        });
        assert!(project_board.type_name == "ProjectBoardRel");
        assert!(!project_board.required);
        assert!(!project_board.list);
        assert!(project_board.arguments.contains_key("input"));
        if let Some(input) = project_board.arguments.get("input") {
            assert!(input.name == "input");
            assert!(input.kind == ArgumentKind::Optional);
            assert!(input.type_name == "ProjectBoardQueryInput");
        }
        let project_commits = project_node_object.props.get("commits").unwrap();
        assert!(project_commits.name == "commits");
        assert!(match &project_commits.kind {
            PropertyKind::Rel(r) => r == "commits",
            _ => false,
        });
        assert!(project_commits.type_name == "ProjectCommitsRel");
        assert!(!project_commits.required);
        assert!(project_commits.list);
        assert!(project_commits.arguments.contains_key("input"));
        if let Some(input) = project_commits.arguments.get("input") {
            assert!(input.name == "input");
            assert!(input.kind == ArgumentKind::Optional);
            assert!(input.type_name == "ProjectCommitsQueryInput");
        }
        let project_issues = project_node_object.props.get("issues").unwrap();
        assert!(project_issues.name == "issues");
        assert!(match &project_issues.kind {
            PropertyKind::Rel(r) => r == "issues",
            _ => false,
        });
        assert!(project_issues.type_name == "ProjectIssuesRel");
        assert!(!project_issues.required);
        assert!(project_issues.list);
        assert!(project_issues.arguments.contains_key("input"));
        if let Some(input) = project_issues.arguments.get("input") {
            assert!(input.name == "input");
            assert!(input.kind == ArgumentKind::Optional);
            assert!(input.type_name == "ProjectIssuesQueryInput");
        }
    }

    /// Passes if the right schema elements are generated
    #[test]
    fn test_fmt_node_query_input_name() {
        let project_type = mock_project_type();
        assert!(fmt_node_query_input_name(&project_type) == "ProjectQueryInput");
    }

    /// Passes if the right schema elements are generated
    #[allow(clippy::cognitive_complexity)]
    #[test]
    fn test_generate_node_query_input() {
        /*
            input ProjectQueryInput {
                id: ID
                name: String
                tags: [String]
                public: Boolean
                owner: ProjectOwnerQueryInput
                board: ProjectBoardQueryInput
                commits: [ProjectCommitsQueryInput]
                issues: [ProjectIssuesQueryInput]
            }
        */
        let project_type = mock_project_type();
        let project_query_input = generate_node_query_input(&project_type);
        assert!(project_query_input.type_name == "ProjectQueryInput");
        assert!(project_query_input.type_kind == TypeKind::Input);
        assert!(project_query_input.props.len() == 8);
        let project_id = project_query_input.props.get("id").unwrap();
        assert!(project_id.name == "id");
        assert!(project_id.kind == PropertyKind::Scalar);
        assert!(project_id.type_name == "ID");
        assert!(!project_id.required);
        assert!(!project_id.list);
        assert!(project_id.arguments.is_empty());
        let project_name = project_query_input.props.get("name").unwrap();
        assert!(project_name.name == "name");
        assert!(project_name.kind == PropertyKind::Scalar);
        assert!(project_name.type_name == "String");
        assert!(!project_name.required);
        assert!(!project_name.list);
        assert!(project_name.arguments.is_empty());
        let project_tags = project_query_input.props.get("tags").unwrap();
        assert!(project_tags.name == "tags");
        assert!(project_tags.kind == PropertyKind::Scalar);
        assert!(project_tags.type_name == "String");
        assert!(!project_tags.required);
        assert!(project_tags.list);
        assert!(project_tags.arguments.is_empty());
        let project_public = project_query_input.props.get("public").unwrap();
        assert!(project_public.name == "public");
        assert!(project_public.kind == PropertyKind::Scalar);
        assert!(project_public.type_name == "Boolean");
        assert!(!project_public.required);
        assert!(!project_public.list);
        assert!(project_public.arguments.is_empty());
        let project_owner = project_query_input.props.get("owner").unwrap();
        assert!(project_owner.name() == "owner");
        assert!(project_owner.kind == PropertyKind::Input);
        assert!(project_owner.type_name == "ProjectOwnerQueryInput");
        assert!(!project_owner.required);
        assert!(!project_owner.list());
        assert!(project_owner.arguments.is_empty());
        let project_board = project_query_input.props.get("board").unwrap();
        assert!(project_board.name == "board");
        assert!(project_board.kind == PropertyKind::Input);
        assert!(project_board.type_name == "ProjectBoardQueryInput");
        assert!(!project_board.required);
        assert!(!project_board.list);
        assert!(project_board.arguments.is_empty());
        let project_commits = project_query_input.props.get("commits").unwrap();
        assert!(project_commits.name == "commits");
        assert!(project_commits.kind == PropertyKind::Input);
        assert!(project_commits.type_name == "ProjectCommitsQueryInput");
        assert!(!project_commits.required);
        assert!(project_commits.list);
        assert!(project_commits.arguments.is_empty());
        let project_issues = project_query_input.props.get("issues").unwrap();
        assert!(project_issues.name == "issues");
        assert!(project_issues.kind == PropertyKind::Input);
        assert!(project_issues.type_name == "ProjectIssuesQueryInput");
        assert!(!project_issues.required);
        assert!(project_issues.list);
        assert!(project_issues.arguments.is_empty());
    }

    /// Passes if the right schema elements are generated
    #[test]
    fn test_fmt_node_create_mutation_input_name() {
        let project_type = mock_project_type();
        assert!(fmt_node_create_mutation_input_name(&project_type) == "ProjectCreateMutationInput");
    }

    /// Passes if the right schema elements are generated
    #[allow(clippy::cognitive_complexity)]
    #[test]
    fn test_generate_node_create_mutation_input() {
        /*
            input ProjectCreateMutationInput {
                name: String
                tags: [String]
                public: Boolean
                owner: ProjectOwnerCreateMutationInput
                board: ProjectBoardCreateMutationInput
                commits: [ProjectCommitsMutationInput]
                issues: [ProjectIssuesMutationInput]
            }
        */
        let project_type = mock_project_type();
        let project_mutation_input = generate_node_create_mutation_input(&project_type);
        assert!(project_mutation_input.type_name == "ProjectCreateMutationInput");
        assert!(project_mutation_input.type_kind == TypeKind::Input);
        assert!(project_mutation_input.props.len() == 7);
        let project_name = project_mutation_input.props.get("name").unwrap();
        assert!(project_name.name == "name");
        assert!(project_name.kind == PropertyKind::Scalar);
        assert!(project_name.type_name == "String");
        assert!(!project_name.required);
        assert!(!project_name.list);
        assert!(project_name.arguments.is_empty());
        let project_tags = project_mutation_input.props.get("tags").unwrap();
        assert!(project_tags.name == "tags");
        assert!(project_tags.kind == PropertyKind::Scalar);
        assert!(project_tags.type_name == "String");
        assert!(!project_tags.required);
        assert!(project_tags.list);
        assert!(project_tags.arguments.is_empty());
        let project_public = project_mutation_input.props.get("public").unwrap();
        assert!(project_public.name == "public");
        assert!(project_public.kind == PropertyKind::Scalar);
        assert!(project_public.type_name == "Boolean");
        assert!(!project_public.required);
        assert!(!project_public.list);
        assert!(project_public.arguments.is_empty());
        let project_owner = project_mutation_input.props.get("owner").unwrap();
        assert!(project_owner.name() == "owner");
        assert!(project_owner.kind == PropertyKind::Input);
        assert!(project_owner.type_name == "ProjectOwnerCreateMutationInput");
        assert!(!project_owner.required);
        assert!(!project_owner.list());
        assert!(project_owner.arguments.is_empty());
        let project_board = project_mutation_input.props.get("board").unwrap();
        assert!(project_board.name == "board");
        assert!(project_board.kind == PropertyKind::Input);
        assert!(project_board.type_name == "ProjectBoardCreateMutationInput");
        assert!(!project_board.required);
        assert!(!project_board.list);
        assert!(project_board.arguments.is_empty());
        let project_commits = project_mutation_input.props.get("commits").unwrap();
        assert!(project_commits.name == "commits");
        assert!(project_commits.kind == PropertyKind::Input);
        assert!(project_commits.type_name == "ProjectCommitsCreateMutationInput");
        assert!(!project_commits.required);
        assert!(project_commits.list);
        assert!(project_commits.arguments.is_empty());
        let project_issues = project_mutation_input.props.get("issues").unwrap();
        assert!(project_issues.name == "issues");
        assert!(project_issues.kind == PropertyKind::Input);
        assert!(project_issues.type_name == "ProjectIssuesCreateMutationInput");
        assert!(!project_issues.required);
        assert!(project_issues.list);
        assert!(project_issues.arguments.is_empty());
    }

    /// Passes if the right schema elements are generated
    #[test]
    fn test_fmt_node_update_mutation_input_name() {
        let project_type = mock_project_type();
        assert!(fmt_node_update_mutation_input_name(&project_type) == "ProjectUpdateMutationInput");
    }

    /// Passes if the right schema elements are generated
    #[allow(clippy::cognitive_complexity)]
    #[test]
    fn test_generate_node_update_mutation_input() {
        /*
            input ProjectUpdateMutationInput {
                name: String
                tags: [String]
                public: Boolean
                owner: ProjectOwnerChangeInput
                board: ProjectBoardChangeInput
                commits: [ProjectCommitsChangeInput]
                issues: [ProjectIssuesChangeInput]
            }
        */
        let project_type = mock_project_type();
        let project_update_mutation_input = generate_node_update_mutation_input(&project_type);
        assert!(project_update_mutation_input.type_name == "ProjectUpdateMutationInput");
        assert!(project_update_mutation_input.type_kind == TypeKind::Input);
        assert!(project_update_mutation_input.props.len() == 7);
        let name = project_update_mutation_input.props.get("name").unwrap();
        assert!(name.name == "name");
        assert!(name.kind == PropertyKind::Scalar);
        assert!(name.type_name == "String");
        assert!(!name.required);
        assert!(!name.list);
        assert!(name.arguments.is_empty());
        let tags = project_update_mutation_input.props.get("tags").unwrap();
        assert!(tags.name == "tags");
        assert!(tags.kind == PropertyKind::Scalar);
        assert!(tags.type_name == "String");
        assert!(!tags.required);
        assert!(tags.list);
        assert!(tags.arguments.is_empty());
        let public = project_update_mutation_input.props.get("public").unwrap();
        assert!(public.name == "public");
        assert!(public.kind == PropertyKind::Scalar);
        assert!(public.type_name == "Boolean");
        assert!(!public.required);
        assert!(!public.list);
        assert!(public.arguments.is_empty());
        let owner = project_update_mutation_input.props.get("owner").unwrap();
        assert!(owner.name() == "owner");
        assert!(owner.kind == PropertyKind::Input);
        assert!(owner.type_name == "ProjectOwnerChangeInput");
        assert!(!owner.required);
        assert!(!owner.list());
        assert!(owner.arguments.is_empty());
        let board = project_update_mutation_input.props.get("board").unwrap();
        assert!(board.name == "board");
        assert!(board.kind == PropertyKind::Input);
        assert!(board.type_name == "ProjectBoardChangeInput");
        assert!(!board.required);
        assert!(!board.list);
        assert!(board.arguments.is_empty());
        let commits = project_update_mutation_input.props.get("commits").unwrap();
        assert!(commits.name == "commits");
        assert!(commits.kind == PropertyKind::Input);
        assert!(commits.type_name == "ProjectCommitsChangeInput");
        assert!(!commits.required);
        assert!(commits.list);
        assert!(commits.arguments.is_empty());
        let issues = project_update_mutation_input.props.get("issues").unwrap();
        assert!(issues.name == "issues");
        assert!(issues.kind == PropertyKind::Input);
        assert!(issues.type_name == "ProjectIssuesChangeInput");
        assert!(!issues.required);
        assert!(issues.list);
        assert!(issues.arguments.is_empty());
    }

    /// Passes if the right schema elements are generated
    #[test]
    fn test_fmt_node_input_name() {
        let project_type = mock_project_type();
        assert!(fmt_node_input_name(&project_type) == "ProjectInput");
    }

    /// Passes if the right schema elements are generated
    #[test]
    fn test_generate_node_input() {
        /*
            input ProjectInput {
                EXISTING: ProjectQueryInput
                NEW: ProjectCreateMutationInput
            }
        */
        let project_type = mock_project_type();
        let project_input = generate_node_input(&project_type);
        let project_match = project_input.props.get("EXISTING").unwrap();
        assert!(project_match.name == "EXISTING");
        assert!(project_match.kind == PropertyKind::Input);
        assert!(project_match.type_name == "ProjectQueryInput");
        assert!(!project_match.required);
        assert!(!project_match.list);
        assert!(project_match.arguments.is_empty());
        let project_create = project_input.props.get("NEW").unwrap();
        assert!(project_create.name == "NEW");
        assert!(project_create.kind == PropertyKind::Input);
        assert!(project_create.type_name == "ProjectCreateMutationInput");
        assert!(!project_create.required);
        assert!(!project_create.list);
        assert!(project_create.arguments.is_empty());
    }

    /// Passes if the right schema elements are generated
    #[test]
    fn test_fmt_node_update_input_name() {
        let project_type = mock_project_type();
        assert!(fmt_node_update_input_name(&project_type) == "ProjectUpdateInput");
    }

    /// Passes if the right schema elements are generated
    #[test]
    fn test_generate_node_update_input() {
        /*
            input ProjectUpdateInput {
                match: ProjectQueryInput
                modify: ProjectUpdateMutationInput
            }
        */
        let project_type = mock_project_type();
        let project_update_input = generate_node_update_input(&project_type);
        let project_match = project_update_input.props.get("match").unwrap();
        assert!(project_match.name == "match");
        assert!(project_match.kind == PropertyKind::Input);
        assert!(project_match.type_name == "ProjectQueryInput");
        assert!(!project_match.required);
        assert!(!project_match.list);
        assert!(project_match.arguments.is_empty());
        let project_update = project_update_input.props.get("modify").unwrap();
        assert!(project_update.name == "modify");
        assert!(project_update.kind == PropertyKind::Input);
        assert!(project_update.type_name == "ProjectUpdateMutationInput");
        assert!(!project_update.required);
        assert!(!project_update.list);
        assert!(project_update.arguments.is_empty());
    }

    /// Passes if the right schema elements are generated
    #[test]
    fn test_fmt_node_delete_input_name() {
        let project_type = mock_project_type();
        assert!(fmt_node_delete_input_name(&project_type) == "ProjectDeleteInput");
    }

    /// Passes if the right schema elements are generated
    #[test]
    fn test_generate_node_delete_input() {
        /*
            input ProjectDeleteInput {
                match: ProjectQueryInput
                delete: ProjectDeleteMutationInput
            }
        */
        let project_type = mock_project_type();
        let project_delete_input = generate_node_delete_input(&project_type);
        assert!(project_delete_input.type_name == "ProjectDeleteInput");
        assert!(project_delete_input.props.len() == 2);
        let project_match = project_delete_input.props.get("match").unwrap();
        assert!(project_match.name == "match");
        assert!(project_match.kind == PropertyKind::Input);
        assert!(project_match.type_name == "ProjectQueryInput");
        assert!(!project_match.required);
        assert!(!project_match.list);
        assert!(project_match.arguments.is_empty());
        let project_delete = project_delete_input.props.get("delete").unwrap();
        assert!(project_delete.name == "delete");
        assert!(project_delete.kind == PropertyKind::Input);
        assert!(project_delete.type_name == "ProjectDeleteMutationInput");
        assert!(!project_delete.required);
        assert!(!project_delete.list);
        assert!(project_delete.arguments.is_empty());
    }

    /// Passes if the right schema elements are generated
    #[test]
    fn test_fmt_node_delete_mutation_input_name() {
        let project_type = mock_project_type();
        assert!(fmt_node_delete_mutation_input_name(&project_type) == "ProjectDeleteMutationInput");
    }

    /// Passes if the right schema elements are generated
    #[allow(clippy::cognitive_complexity)]
    #[test]
    fn test_generate_node_delete_mutation_input() {
        /*
        input ProjectDeleteMutationInput {
            owner: ProjectOwnerDeleteInput
            board: ProjectBoardDeleteInput
            commits: ProjectCommitsDeleteInput
            issues: ProjectIssuesDeleteInput
        }
        */
        let project_type = mock_project_type();
        let project_delete_mutation_input = generate_node_delete_mutation_input(&project_type);
        assert!(project_delete_mutation_input.type_name == "ProjectDeleteMutationInput");
        assert!(project_delete_mutation_input.props.len() == 4);
        let owner = project_delete_mutation_input.props.get("owner").unwrap();
        assert!(owner.name() == "owner");
        assert!(owner.kind == PropertyKind::Input);
        assert!(owner.type_name == "ProjectOwnerDeleteInput");
        assert!(!owner.required);
        assert!(!owner.list());
        assert!(owner.arguments.is_empty());
        let board = project_delete_mutation_input.props.get("board").unwrap();
        assert!(board.name == "board");
        assert!(board.kind == PropertyKind::Input);
        assert!(board.type_name == "ProjectBoardDeleteInput");
        assert!(!board.required);
        assert!(!board.list);
        assert!(board.arguments.is_empty());
        let commits = project_delete_mutation_input.props.get("commits").unwrap();
        assert!(commits.name == "commits");
        assert!(commits.kind == PropertyKind::Input);
        assert!(commits.type_name == "ProjectCommitsDeleteInput");
        assert!(!commits.required);
        assert!(commits.list);
        assert!(commits.arguments.is_empty());
        let issues = project_delete_mutation_input.props.get("issues").unwrap();
        assert!(issues.name == "issues");
        assert!(issues.kind == PropertyKind::Input);
        assert!(issues.type_name == "ProjectIssuesDeleteInput");
        assert!(!issues.required);
        assert!(issues.list);
        assert!(issues.arguments.is_empty());
    }

    /// Passes if the right schema elements are generated
    #[test]
    fn test_fmt_node_read_endpoint_name() {
        let project_type = mock_project_type();
        assert!(fmt_node_read_endpoint_name(&project_type) == "Project");
    }

    /// Passes if the right schema elements are generated
    #[test]
    fn test_generate_node_read_endpoint() {
        /*
            Project(input: ProjectQueryInput): [Project]
        */
        let project_type = mock_project_type();
        let project_read_endpoint = generate_node_read_endpoint(&project_type);
        assert!(project_read_endpoint.name == "Project");
        assert!(project_read_endpoint.kind == PropertyKind::Object);
        assert!(project_read_endpoint.type_name == "Project");
        assert!(!project_read_endpoint.required);
        assert!(project_read_endpoint.list);
        assert!(project_read_endpoint.arguments.contains_key("input"));
        if let Some(input) = project_read_endpoint.arguments.get("input") {
            assert!(input.name == "input");
            assert!(input.kind == ArgumentKind::Optional);
            assert!(input.type_name == "ProjectQueryInput");
        }
    }

    /// Passes if the right schema elements are generated
    #[test]
    fn test_fmt_node_create_endpoint_name() {
        let project_type = mock_project_type();
        assert!(fmt_node_create_endpoint_name(&project_type) == "ProjectCreate");
    }

    /// Passes if the right schema elements are generated
    #[test]
    fn test_generate_node_create_endpoint() {
        /*
            ProjectCreate(input: ProjectMutationInput): Project
        */
        let project_type = mock_project_type();
        let project_create_endpoint = generate_node_create_endpoint(&project_type);
        assert!(project_create_endpoint.name == "ProjectCreate");
        assert!(project_create_endpoint.kind == PropertyKind::NodeCreateMutation);
        assert!(project_create_endpoint.type_name == "Project");
        assert!(!project_create_endpoint.required);
        assert!(!project_create_endpoint.list);
        assert!(project_create_endpoint.arguments.contains_key("input"));
        if let Some(input) = project_create_endpoint.arguments.get("input") {
            assert!(input.name == "input");
            assert!(input.kind == ArgumentKind::Required);
            assert!(input.type_name == "ProjectCreateMutationInput");
        }
    }

    /// Passes if the right schema elements are generated
    #[test]
    fn test_fmt_node_update_endpoint_name() {
        let project_type = mock_project_type();
        assert!(fmt_node_update_endpoint_name(&project_type) == "ProjectUpdate");
    }

    /// Passes if the right schema elements are generated
    #[test]
    fn test_generate_node_update_endpoint() {
        /*
            ProjectUpdate(input: ProjectUpdateInput): [Project]
        */
        let project_type = mock_project_type();
        let project_update_endpoint = generate_node_update_endpoint(&project_type);
        assert!(project_update_endpoint.name == "ProjectUpdate");
        assert!(project_update_endpoint.kind == PropertyKind::NodeUpdateMutation);
        assert!(project_update_endpoint.type_name == "Project");
        assert!(!project_update_endpoint.required);
        assert!(project_update_endpoint.list);
        assert!(project_update_endpoint.arguments.contains_key("input"));
        if let Some(input) = project_update_endpoint.arguments.get("input") {
            assert!(input.name == "input");
            assert!(input.kind == ArgumentKind::Required);
            assert!(input.type_name == "ProjectUpdateInput");
        }
    }

    /// Passes if the right schema elements are generated
    #[test]
    fn test_fmt_node_delete_endpoint_name() {
        let project_type = mock_project_type();
        assert!(fmt_node_delete_endpoint_name(&project_type) == "ProjectDelete");
    }

    /// Passes if the right schema elements are generated
    #[test]
    fn test_generate_node_delete_endpoint() {
        /*
            ProjectDelete (input: ProjectDeleteInput): Int
        */
        let project_type = mock_project_type();
        let project_delete_endpoint = generate_node_delete_endpoint(&project_type);
        assert!(project_delete_endpoint.name == "ProjectDelete");
        assert!(match &project_delete_endpoint.kind {
            PropertyKind::NodeDeleteMutation(s) => s == "Project",
            _ => false,
        });
        assert!(project_delete_endpoint.type_name == "Int");
        assert!(!project_delete_endpoint.required);
        assert!(!project_delete_endpoint.list);
        assert!(project_delete_endpoint.arguments.contains_key("input"));
        if let Some(input) = project_delete_endpoint.arguments.get("input") {
            assert!(input.name == "input");
            assert!(input.kind == ArgumentKind::Required);
            assert!(input.type_name == "ProjectDeleteInput");
        }
    }

    /// Passes if the right schema elements are generated
    #[test]
    fn test_fmt_rel_object_name() {
        let project_type = mock_project_type();
        let project_owner_rel = project_type.rels().find(|&r| r.name() == "owner").unwrap();
        assert!(fmt_rel_object_name(&project_type, &project_owner_rel) == "ProjectOwnerRel");
    }

    /// Passes if the right schema elements are generated
    #[allow(clippy::cognitive_complexity)]
    #[test]
    fn test_generate_rel_object() {
        /*
            type ProjectOwnerRel {
                id: ID!
                props: ProjectOwnerProps
                dst: ProjectOwnerNodesUnion!
                src: Project!
            }
        */
        let project_type = mock_project_type();
        let project_owner_rel = project_type.rels().find(|&r| r.name() == "owner").unwrap();
        let project_owner_object = generate_rel_object(&project_type, &project_owner_rel);
        let project_owner_id = project_owner_object.props.get("id").unwrap();
        assert!(project_owner_id.name == "id");
        assert!(project_owner_id.kind == PropertyKind::Scalar);
        assert!(project_owner_id.type_name == "ID");
        assert!(project_owner_id.required);
        assert!(!project_owner_id.list);
        assert!(project_owner_id.arguments.is_empty());
        let project_owner_props = project_owner_object.props.get("props").unwrap();
        assert!(project_owner_props.name == "props");
        assert!(project_owner_props.kind == PropertyKind::Object);
        assert!(project_owner_props.type_name == "ProjectOwnerProps");
        assert!(!project_owner_props.required);
        assert!(!project_owner_props.list);
        assert!(project_owner_props.arguments.is_empty());
        let project_owner_dst = project_owner_object.props.get("dst").unwrap();
        assert!(project_owner_dst.name == "dst");
        assert!(project_owner_dst.kind == PropertyKind::Union);
        assert!(project_owner_dst.type_name == "ProjectOwnerNodesUnion");
        assert!(project_owner_dst.required);
        assert!(!project_owner_dst.list);
        assert!(project_owner_dst.arguments.is_empty());
        let project_owner_src = project_owner_object.props.get("src").unwrap();
        assert!(project_owner_src.name == "src");
        assert!(project_owner_src.kind == PropertyKind::Object);
        assert!(project_owner_src.type_name == "Project");
        assert!(project_owner_src.required);
        assert!(!project_owner_src.list);
        assert!(project_owner_src.arguments.is_empty());
        /*
            type ProjectBoardRel {
                id: ID!
                props: ProjectBoardProps
                dst: ProjectBoardNodesUnion!
                src: Project!
            }
        */
        let project_type = mock_project_type();
        let project_board_rel = project_type.rels().find(|&r| r.name() == "board").unwrap();
        let project_board_object = generate_rel_object(&project_type, &project_board_rel);
        let project_board_id = project_board_object.props.get("id").unwrap();
        assert!(project_board_id.name == "id");
        assert!(project_board_id.kind == PropertyKind::Scalar);
        assert!(project_board_id.type_name == "ID");
        assert!(project_board_id.required);
        assert!(!project_board_id.list);
        assert!(project_board_id.arguments.is_empty());
        let project_board_props = project_board_object.props.get("props");
        assert!(project_board_props.is_none());
        let project_board_dst = project_board_object.props.get("dst").unwrap();
        assert!(project_board_dst.name == "dst");
        assert!(project_board_dst.kind == PropertyKind::Union);
        assert!(project_board_dst.type_name == "ProjectBoardNodesUnion");
        assert!(project_board_dst.required);
        assert!(!project_board_dst.list);
        assert!(project_board_dst.arguments.is_empty());
        let project_board_src = project_board_object.props.get("src").unwrap();
        assert!(project_board_src.name == "src");
        assert!(project_board_src.kind == PropertyKind::Object);
        assert!(project_board_src.type_name == "Project");
        assert!(project_board_src.required);
        assert!(!project_board_src.list);
        assert!(project_board_src.arguments.is_empty());
    }

    /// Passes if the right schema elements are generated
    #[test]
    fn test_fmt_rel_props_object_name() {
        let project_type = mock_project_type();
        let project_owner_rel = project_type.rels().find(|&r| r.name() == "owner").unwrap();
        assert!(
            fmt_rel_props_object_name(&project_type, &project_owner_rel) == "ProjectOwnerProps"
        );
    }

    /// Passes if the right schema elements are generated
    #[allow(clippy::cognitive_complexity)]
    #[test]
    fn test_generate_rel_props_object() {
        /*
            type ProjectOwnerProps {
                since: String
            }
        */
        let project_type = mock_project_type();
        let project_owner_rel = project_type.rels().find(|&r| r.name() == "owner").unwrap();
        let project_owner_props_object =
            generate_rel_props_object(&project_type, &project_owner_rel);
        assert!(project_owner_props_object.props.len() == 1);
        let project_owner_props_name = project_owner_props_object.props.get("since").unwrap();
        assert!(project_owner_props_name.name == "since");
        assert!(project_owner_props_name.kind == PropertyKind::Scalar);
        assert!(project_owner_props_name.type_name == "String");
        assert!(!project_owner_props_name.required);
        assert!(!project_owner_props_name.list);
        assert!(project_owner_props_name.arguments.is_empty());
    }

    /// Passes if the right schema elements are generated
    #[test]
    fn test_fmt_rel_nodes_union_name() {
        let project_type = mock_project_type();
        let project_owner_rel = project_type.rels().find(|&r| r.name() == "owner").unwrap();
        assert!(
            fmt_rel_nodes_union_name(&project_type, &project_owner_rel) == "ProjectOwnerNodesUnion"
        );
    }

    /// Passes if the right schema elements are generated
    #[test]
    fn test_generate_rel_nodes_union() {
        /*
            union ProjectOwnerNodesUnion = User
        */
        let project_type = mock_project_type();
        let project_owner_rel = project_type.rels().find(|&r| r.name() == "owner").unwrap();
        let project_owner_nodes_union = generate_rel_nodes_union(&project_type, &project_owner_rel);
        assert!(project_owner_nodes_union.type_name == "ProjectOwnerNodesUnion");
        assert!(project_owner_nodes_union.type_kind == TypeKind::Union);
        assert!(project_owner_nodes_union.props.is_empty());
        let project_owner_nodes = project_owner_nodes_union.union_types.unwrap();
        assert!(project_owner_nodes.len() == 1);
        assert!(project_owner_nodes[0] == "User");
        /*
            union ProjectBoardNodesUnion = ScrumBoard | KanbanBoard
        */
        let project_type = mock_project_type();
        let project_board_rel = project_type.rels().find(|&r| r.name() == "board").unwrap();
        let project_board_nodes_union = generate_rel_nodes_union(&project_type, &project_board_rel);
        assert!(project_board_nodes_union.type_name == "ProjectBoardNodesUnion");
        assert!(project_board_nodes_union.type_kind == TypeKind::Union);
        assert!(project_board_nodes_union.props.is_empty());
        let project_board_nodes = project_board_nodes_union.union_types.unwrap();
        assert!(project_board_nodes.len() == 2);
        assert!(project_board_nodes[0] == "ScrumBoard");
        assert!(project_board_nodes[1] == "KanbanBoard");
    }

    /// Passes if the right schema elements are generated
    #[test]
    fn test_fmt_rel_query_input_name() {
        let project_type = mock_project_type();
        let project_owner_rel = project_type.rels().find(|&r| r.name() == "owner").unwrap();
        assert!(
            fmt_rel_query_input_name(&project_type, &project_owner_rel) == "ProjectOwnerQueryInput"
        );
    }

    /// Passes if the right schema elements are generated
    #[allow(clippy::cognitive_complexity)]
    #[test]
    fn test_generate_rel_query_input() {
        /*
            input ProjectOwnerQueryInput {
                id: ID
                props: ProjectOwnerPropsInput
                src: ProjectOwnerSrcQueryInput
                dst: ProjectOwnerDstQueryInput
            }
        */
        let project_type = mock_project_type();
        let project_owner_rel = project_type.rels().find(|&r| r.name() == "owner").unwrap();
        let project_owner_query_input = generate_rel_query_input(&project_type, &project_owner_rel);
        // id
        let project_owner_id = project_owner_query_input.props.get("id").unwrap();
        assert!(project_owner_id.name == "id");
        assert!(project_owner_id.kind == PropertyKind::Scalar);
        assert!(project_owner_id.type_name == "ID");
        assert!(!project_owner_id.required);
        assert!(!project_owner_id.list);
        assert!(project_owner_id.arguments.is_empty());
        // props
        let project_owner_props = project_owner_query_input.props.get("props").unwrap();
        assert!(project_owner_props.name == "props");
        assert!(project_owner_props.kind == PropertyKind::Input);
        assert!(project_owner_props.type_name == "ProjectOwnerPropsInput");
        assert!(!project_owner_props.required);
        assert!(!project_owner_props.list);
        assert!(project_owner_props.arguments.is_empty());
        // src
        let project_owner_props = project_owner_query_input.props.get("src").unwrap();
        assert!(project_owner_props.name == "src");
        assert!(project_owner_props.kind == PropertyKind::Input);
        assert!(project_owner_props.type_name == "ProjectOwnerSrcQueryInput");
        assert!(!project_owner_props.required);
        assert!(!project_owner_props.list);
        assert!(project_owner_props.arguments.is_empty());
        // dst
        let project_owner_props = project_owner_query_input.props.get("dst").unwrap();
        assert!(project_owner_props.name == "dst");
        assert!(project_owner_props.kind == PropertyKind::Input);
        assert!(project_owner_props.type_name == "ProjectOwnerDstQueryInput");
        assert!(!project_owner_props.required);
        assert!(!project_owner_props.list);
        assert!(project_owner_props.arguments.is_empty());
        /*
            input ProjectBoardQueryInput {
                id: ID
                props: ProjectBoardPropsInput
                src: ProjectBoardSrcQueryInput
                dst: ProjectBoardDstQueryInput
            }
        */
        let project_board_rel = project_type.rels().find(|&r| r.name() == "board").unwrap();
        let project_board_query_input = generate_rel_query_input(&project_type, &project_board_rel);
        // id
        let project_board_id = project_board_query_input.props.get("id").unwrap();
        assert!(project_board_id.name == "id");
        assert!(project_board_id.kind == PropertyKind::Scalar);
        assert!(project_board_id.type_name == "ID");
        assert!(!project_board_id.required);
        assert!(!project_board_id.list);
        assert!(project_board_id.arguments.is_empty());
        // props
        assert!(project_board_query_input.props.get("props").is_none());
        // src
        let project_board_src = project_board_query_input.props.get("src").unwrap();
        assert!(project_board_src.name == "src");
        assert!(project_board_src.kind == PropertyKind::Input);
        assert!(project_board_src.type_name == "ProjectBoardSrcQueryInput");
        assert!(!project_board_src.required);
        assert!(!project_board_src.list);
        assert!(project_board_src.arguments.is_empty());
        // dst
        let project_board_dst = project_board_query_input.props.get("dst").unwrap();
        assert!(project_board_dst.name == "dst");
        assert!(project_board_dst.kind == PropertyKind::Input);
        assert!(project_board_dst.type_name == "ProjectBoardDstQueryInput");
        assert!(!project_board_dst.required);
        assert!(!project_board_dst.list);
        assert!(project_board_dst.arguments.is_empty());
    }

    /// Passes if the right schema elements are generated
    #[test]
    fn test_fmt_rel_create_mutation_input_name() {
        let project_type = mock_project_type();
        let project_owner_rel = project_type.rels().find(|&r| r.name() == "owner").unwrap();
        assert!(
            fmt_rel_create_mutation_input_name(&project_type, &project_owner_rel)
                == "ProjectOwnerCreateMutationInput"
        );
    }

    /// Passes if the right schema elements are generated
    #[test]
    fn test_generate_rel_create_mutation_input() {
        /*
            input ProjectOwnerCreateMutationInput {
                props: ProjectOwnerPropsInput
                dst: ProjectOwnerNodesMutationInputUnion
            }
        */
        let project_type = mock_project_type();
        let project_owner_rel = project_type.rels().find(|&r| r.name() == "owner").unwrap();
        let project_owner_mutation_input =
            generate_rel_create_mutation_input(&project_type, &project_owner_rel);
        assert!(project_owner_mutation_input.type_name == "ProjectOwnerCreateMutationInput");
        // props
        let project_owner_props = project_owner_mutation_input.props.get("props").unwrap();
        assert!(project_owner_props.name == "props");
        assert!(project_owner_props.kind == PropertyKind::Input);
        assert!(project_owner_props.type_name == "ProjectOwnerPropsInput");
        assert!(!project_owner_props.required);
        assert!(!project_owner_props.list);
        assert!(project_owner_props.arguments.is_empty());
        // dst
        let project_owner_dst = project_owner_mutation_input.props.get("dst").unwrap();
        assert!(project_owner_dst.name == "dst");
        assert!(project_owner_dst.kind == PropertyKind::Input);
        assert!(project_owner_dst.type_name == "ProjectOwnerNodesMutationInputUnion");
        assert!(project_owner_dst.required);
        assert!(!project_owner_dst.list);
        assert!(project_owner_dst.arguments.is_empty());
        /*
            input ProjectBoardCreateMutationInput {
                dst: ProjectBoardNodesMutationInputUnion
            }
        */
        let project_board_rel = project_type.rels().find(|&r| r.name() == "board").unwrap();
        let project_board_mutation_input =
            generate_rel_create_mutation_input(&project_type, &project_board_rel);
        assert!(project_board_mutation_input.type_name == "ProjectBoardCreateMutationInput");
        // props
        let project_board_props = project_board_mutation_input.props.get("props");
        assert!(project_board_props.is_none());
        // dst
        let project_board_dst = project_board_mutation_input.props.get("dst").unwrap();
        assert!(project_board_dst.name == "dst");
        assert!(project_board_dst.kind == PropertyKind::Input);
        assert!(project_board_dst.type_name == "ProjectBoardNodesMutationInputUnion");
        assert!(project_board_dst.required);
        assert!(!project_board_dst.list);
        assert!(project_board_dst.arguments.is_empty());
    }

    /// Passes if the right schema elements are generated
    #[test]
    fn test_fmt_rel_change_input_name() {
        let project_type = mock_project_type();
        let project_issues_rel = project_type.rels().find(|&r| r.name() == "issues").unwrap();
        assert!(
            fmt_rel_change_input_name(&project_type, &project_issues_rel)
                == "ProjectIssuesChangeInput"
        );
    }

    /// Passes if the right schema elements are generated
    #[test]
    fn test_generate_rel_change_input() {
        /*
            input ProjectIssuesChangeInput {
                ADD: ProjectIssuesCreateMutationInput
                UPDATE: ProjectIssuesUpdateInput
                DELETE: ProjectIssuesDeleteInput
            }
        */
        let project_type = mock_project_type();
        let project_issues_rel = project_type.rels().find(|&r| r.name() == "issues").unwrap();
        let project_issues_change_input =
            generate_rel_change_input(&project_type, &project_issues_rel);
        assert!(project_issues_change_input.type_name == "ProjectIssuesChangeInput");
        // ADD
        let project_issues_add = project_issues_change_input.props.get("ADD").unwrap();
        assert!(project_issues_add.name == "ADD");
        assert!(project_issues_add.kind == PropertyKind::Input);
        assert!(project_issues_add.type_name == "ProjectIssuesCreateMutationInput");
        assert!(!project_issues_add.required);
        assert!(!project_issues_add.list);
        assert!(project_issues_add.arguments.is_empty());
        // UPDATE
        let project_issues_update = project_issues_change_input.props.get("UPDATE").unwrap();
        assert!(project_issues_update.name == "UPDATE");
        assert!(project_issues_update.kind == PropertyKind::Input);
        assert!(project_issues_update.type_name == "ProjectIssuesUpdateInput");
        assert!(!project_issues_update.required);
        assert!(!project_issues_update.list);
        assert!(project_issues_update.arguments.is_empty());
        // DELETE
        let project_issues_delete = project_issues_change_input.props.get("DELETE").unwrap();
        assert!(project_issues_delete.name == "DELETE");
        assert!(project_issues_delete.kind == PropertyKind::Input);
        assert!(project_issues_delete.type_name == "ProjectIssuesDeleteInput");
        assert!(!project_issues_delete.required);
        assert!(!project_issues_delete.list);
        assert!(project_issues_delete.arguments.is_empty());
    }

    /// Passes if the right schema elements are generated
    #[test]
    fn test_fmt_rel_update_mutation_input_name() {
        let project_type = mock_project_type();
        let project_owner_rel = project_type.rels().find(|&r| r.name() == "owner").unwrap();
        assert!(
            fmt_rel_update_mutation_input_name(&project_type, &project_owner_rel)
                == "ProjectOwnerUpdateMutationInput"
        );
    }

    /// Passes if the right schema elements are generated
    #[test]
    fn test_generate_rel_update_mutation_input() {
        /*
            input ProjectOwnerUpdateMutationInput {
                props: ProjectOwnerPropsInput
                src: ProjectOwnerSrcUpdateMutationInput
                dst: ProjectOwnerDstUpdateMutationInput
            }
        */
        let project_type = mock_project_type();
        let project_owner_rel = project_type.rels().find(|&r| r.name() == "owner").unwrap();
        let project_owner_update_mutation_input =
            generate_rel_update_mutation_input(&project_type, &project_owner_rel);
        assert!(project_owner_update_mutation_input.type_name == "ProjectOwnerUpdateMutationInput");
        // props
        let props = project_owner_update_mutation_input
            .props
            .get("props")
            .unwrap();
        assert!(props.name == "props");
        assert!(props.kind == PropertyKind::Input);
        assert!(props.type_name == "ProjectOwnerPropsInput");
        assert!(!props.required);
        assert!(!props.list);
        assert!(props.arguments.is_empty());
        // src
        let src = project_owner_update_mutation_input
            .props
            .get("src")
            .unwrap();
        assert!(src.name == "src");
        assert!(src.kind == PropertyKind::Input);
        assert!(src.type_name == "ProjectOwnerSrcUpdateMutationInput");
        assert!(!src.required);
        assert!(!src.list);
        assert!(src.arguments.is_empty());
        // dst
        let dst = project_owner_update_mutation_input
            .props
            .get("dst")
            .unwrap();
        assert!(dst.name == "dst");
        assert!(dst.kind == PropertyKind::Input);
        assert!(dst.type_name == "ProjectOwnerDstUpdateMutationInput");
        assert!(!dst.required);
        assert!(!dst.list);
        assert!(dst.arguments.is_empty());
    }

    /// Passes if the right schema elements are generated
    #[test]
    fn test_fmt_rel_src_update_mutation_input_name() {
        let project_type = mock_project_type();
        let project_owner_rel = project_type.rels().find(|&r| r.name() == "owner").unwrap();
        assert!(
            fmt_rel_src_update_mutation_input_name(&project_type, &project_owner_rel)
                == "ProjectOwnerSrcUpdateMutationInput"
        );
    }

    /// Passes if the right schema elements are generated
    #[test]
    fn test_generate_rel_src_update_mutation_input() {
        let project_type = mock_project_type();
        /*
            input ProjectOwnerSrcUpdateMutationInput {
                Project: ProjectUpdateMutationInput
            }
        */
        let project_owner_rel = project_type.rels().find(|&r| r.name() == "owner").unwrap();
        let project_owner_src_update_mutation_input =
            generate_rel_src_update_mutation_input(&project_type, &project_owner_rel);
        assert!(
            project_owner_src_update_mutation_input.type_name
                == "ProjectOwnerSrcUpdateMutationInput"
        );
        let project = project_owner_src_update_mutation_input
            .props
            .get("Project")
            .unwrap();
        assert!(project.name == "Project");
        assert!(project.kind == PropertyKind::Input);
        assert!(project.type_name == "ProjectUpdateMutationInput");
        assert!(!project.required);
        assert!(!project.list);
        assert!(project.arguments.is_empty());
        /*
            input ProjectIssuesSrcUpdateMutationInput {
                Project: ProjectUpdateMutationInput
            }
        */
        let project_issues_rel = project_type.rels().find(|&r| r.name() == "issues").unwrap();
        let project_issues_src_update_mutation_input =
            generate_rel_src_update_mutation_input(&project_type, &project_issues_rel);
        assert!(
            project_issues_src_update_mutation_input.type_name
                == "ProjectIssuesSrcUpdateMutationInput"
        );
        let project2 = project_issues_src_update_mutation_input
            .props
            .get("Project")
            .unwrap();
        assert!(project2.name == "Project");
        assert!(project2.kind == PropertyKind::Input);
        assert!(project2.type_name == "ProjectUpdateMutationInput");
        assert!(!project2.required);
        assert!(!project2.list);
        assert!(project2.arguments.is_empty());
    }

    /// Passes if the right schema elements are generated
    #[test]
    fn test_fmt_rel_dst_update_mutation_input_name() {
        let project_type = mock_project_type();
        /*
            input ProjectOwnerDstUpdateMutationInput {
                User: UserUpdateMutationInput
            }
        */
        let project_owner_rel = project_type.rels().find(|&r| r.name() == "owner").unwrap();
        assert!(
            fmt_rel_dst_update_mutation_input_name(&project_type, &project_owner_rel)
                == "ProjectOwnerDstUpdateMutationInput"
        );
    }

    /// Passes if the right schema elements are generated
    #[test]
    fn test_generate_rel_dst_update_mutation_input() {
        let project_type = mock_project_type();
        /*
            input ProjectOwnerDstUpdateMutationInput {
                User: UserUpdateMutationInput
            }
        */
        let project_owner_rel = project_type.rels().find(|&r| r.name() == "owner").unwrap();
        let project_owner_dst_update_mutation_input =
            generate_rel_dst_update_mutation_input(&project_type, &project_owner_rel);
        assert!(
            project_owner_dst_update_mutation_input.type_name
                == "ProjectOwnerDstUpdateMutationInput"
        );
        let user = project_owner_dst_update_mutation_input
            .props
            .get("User")
            .unwrap();
        assert!(user.name() == "User");
        assert!(user.kind == PropertyKind::Input);
        assert!(user.type_name == "UserUpdateMutationInput");
        assert!(!user.required);
        assert!(!user.list());
        assert!(user.arguments.is_empty());
        /*
            input ProjectIssuesDstUpdateMutationInput {
                Bug: BugUpdateMutationInput
                Feature: FeatureUpdateMutationInput
            }
        */
        let project_issues_rel = project_type.rels().find(|&r| r.name() == "issues").unwrap();
        let project_issues_dst_update_mutation_input =
            generate_rel_dst_update_mutation_input(&project_type, &project_issues_rel);
        assert!(
            project_issues_dst_update_mutation_input.type_name
                == "ProjectIssuesDstUpdateMutationInput"
        );
        let bug = project_issues_dst_update_mutation_input
            .props
            .get("Bug")
            .unwrap();
        assert!(bug.name == "Bug");
        assert!(bug.kind == PropertyKind::Input);
        assert!(bug.type_name == "BugUpdateMutationInput");
        assert!(!bug.required);
        assert!(!bug.list);
        assert!(bug.arguments.is_empty());
        let feature = project_issues_dst_update_mutation_input
            .props
            .get("Feature")
            .unwrap();
        assert!(feature.name == "Feature");
        assert!(feature.kind == PropertyKind::Input);
        assert!(feature.type_name == "FeatureUpdateMutationInput");
        assert!(!feature.required);
        assert!(!feature.list);
        assert!(feature.arguments.is_empty());
    }

    /// Passes if the right schema elements are generated
    #[test]
    fn test_fmt_rel_props_input_name() {
        let project_type = mock_project_type();
        let project_owner_rel = project_type.rels().find(|&r| r.name() == "owner").unwrap();
        assert!(
            fmt_rel_props_input_name(&project_type, &project_owner_rel) == "ProjectOwnerPropsInput"
        );
    }

    /// Passes if the right schema elements are generated
    #[test]
    fn test_generate_rel_props_input() {
        /*
            input ProjectOwnerPropsInput {
                since: String
            }
        */
        let project_type = mock_project_type();
        let project_owner_rel = project_type.rels().find(|&r| r.name() == "owner").unwrap();
        let project_owner_props_input = generate_rel_props_input(&project_type, &project_owner_rel);
        assert!(project_owner_props_input.type_name == "ProjectOwnerPropsInput");
        assert!(project_owner_props_input.type_kind == TypeKind::Input);
        assert!(project_owner_props_input.props.len() == 1);
        let project_owner_since = project_owner_props_input.props.get("since").unwrap();
        assert!(project_owner_since.name == "since");
        assert!(project_owner_since.kind == PropertyKind::Scalar);
        assert!(project_owner_since.type_name == "String");
        assert!(!project_owner_since.required);
        assert!(!project_owner_since.list);
        assert!(project_owner_since.arguments.is_empty());
    }

    /// Passes if the right schema elements are generated
    #[test]
    fn test_fmt_rel_src_query_input_name() {
        let project_type = mock_project_type();
        let project_owner_rel = project_type.rels().find(|&r| r.name() == "owner").unwrap();
        assert!(
            fmt_rel_src_query_input_name(&project_type, &project_owner_rel)
                == "ProjectOwnerSrcQueryInput"
        );
        let project_board_rel = project_type.rels().find(|&r| r.name() == "board").unwrap();
        assert!(
            fmt_rel_src_query_input_name(&project_type, &project_board_rel)
                == "ProjectBoardSrcQueryInput"
        );
    }

    /// Passes if the right schema elements are generated
    #[test]
    fn test_fmt_rel_dst_query_input_name_name() {
        let project_type = mock_project_type();
        let project_owner_rel = project_type.rels().find(|&r| r.name() == "owner").unwrap();
        assert!(
            fmt_rel_dst_query_input_name(&project_type, &project_owner_rel)
                == "ProjectOwnerDstQueryInput"
        );
        let project_board_rel = project_type.rels().find(|&r| r.name() == "board").unwrap();
        assert!(
            fmt_rel_dst_query_input_name(&project_type, &project_board_rel)
                == "ProjectBoardDstQueryInput"
        );
    }

    /// Passes if the right schema elements are generated
    #[test]
    fn test_generate_rel_dst_query_input() {
        /*
            input ProjectOwnerNodesQueryInputUnion {
                User: UserQueryInput
            }
        */
        let project_type = mock_project_type();
        let project_owner_rel = project_type.rels().find(|&r| r.name() == "owner").unwrap();
        let project_owner_nodes_query_input_union =
            generate_rel_dst_query_input(&project_type, &project_owner_rel);
        assert!(project_owner_nodes_query_input_union.type_name == "ProjectOwnerDstQueryInput");
        assert!(project_owner_nodes_query_input_union.type_kind == TypeKind::Input);
        assert!(project_owner_nodes_query_input_union.props.len() == 1);
        let user_input = project_owner_nodes_query_input_union
            .props
            .get("User")
            .unwrap();
        assert!(user_input.name == "User");
        assert!(user_input.kind == PropertyKind::Input);
        assert!(user_input.type_name == "UserQueryInput");
        assert!(!user_input.required());
        assert!(!user_input.list);
        assert!(user_input.arguments.is_empty());
        /*
            input ProjectBoardNodesQueryInputUnion {
                KanbanBoard: KanbanBoardQueryInput
                ScrumBoard: ScrumBoardQueryInput
            }
        */
        let project_board_rel = project_type.rels().find(|&r| r.name() == "board").unwrap();
        let project_board_nodes_query_input_union =
            generate_rel_dst_query_input(&project_type, &project_board_rel);
        assert!(project_board_nodes_query_input_union.type_name == "ProjectBoardDstQueryInput");
        assert!(project_board_nodes_query_input_union.type_kind == TypeKind::Input);
        assert!(project_board_nodes_query_input_union.props.len() == 2);
        let kanbanboard_input = project_board_nodes_query_input_union
            .props
            .get("KanbanBoard")
            .unwrap();
        assert!(kanbanboard_input.name == "KanbanBoard");
        assert!(kanbanboard_input.kind == PropertyKind::Input);
        assert!(kanbanboard_input.type_name == "KanbanBoardQueryInput");
        assert!(!kanbanboard_input.required());
        assert!(!kanbanboard_input.list);
        assert!(kanbanboard_input.arguments.is_empty());
        let scrumboard_input = project_board_nodes_query_input_union
            .props
            .get("ScrumBoard")
            .unwrap();
        assert!(scrumboard_input.name == "ScrumBoard");
        assert!(scrumboard_input.kind == PropertyKind::Input);
        assert!(scrumboard_input.type_name == "ScrumBoardQueryInput");
        assert!(!scrumboard_input.required());
        assert!(!scrumboard_input.list);
        assert!(scrumboard_input.arguments.is_empty());
    }

    /// Passes if the right schema elements are generated
    #[test]
    fn test_fmt_rel_nodes_mutation_input_union_name() {
        let project_type = mock_project_type();
        let project_owner_rel = project_type.rels().find(|&r| r.name() == "owner").unwrap();
        assert!(
            fmt_rel_nodes_mutation_input_union_name(&project_type, &project_owner_rel)
                == "ProjectOwnerNodesMutationInputUnion"
        );
        let project_board_rel = project_type.rels().find(|&r| r.name() == "board").unwrap();
        assert!(
            fmt_rel_nodes_mutation_input_union_name(&project_type, &project_board_rel)
                == "ProjectBoardNodesMutationInputUnion"
        );
    }

    /// Passes if the right schema elements are generated
    #[test]
    fn test_generate_rel_nodes_mutation_input_union() {
        /*
            input ProjectOwnerNodesMutationInputUnion {
                User: UserInput
            }
        */
        let project_type = mock_project_type();
        let project_owner_rel = project_type.rels().find(|&r| r.name() == "owner").unwrap();
        let project_owner_nodes_mutation_input_union =
            generate_rel_nodes_mutation_input_union(&project_type, &project_owner_rel);
        assert!(
            project_owner_nodes_mutation_input_union.type_name
                == "ProjectOwnerNodesMutationInputUnion"
        );
        assert!(project_owner_nodes_mutation_input_union.type_kind == TypeKind::Input);
        assert!(project_owner_nodes_mutation_input_union.props.len() == 1);
        let user_input = project_owner_nodes_mutation_input_union
            .props
            .get("User")
            .unwrap();
        assert!(user_input.name == "User");
        assert!(user_input.kind == PropertyKind::Input);
        assert!(user_input.type_name == "UserInput");
        assert!(!user_input.required());
        assert!(!user_input.list);
        assert!(user_input.arguments.is_empty());
        /*
            input ProjectBoardNodesQueryInputUnion {
                KanbanBoard: KanbanBoardInput
                ScrumBoard: ScrumBoardInput
            }
        */
        let project_board_rel = project_type.rels().find(|&r| r.name() == "board").unwrap();
        let project_board_nodes_mutation_input_union =
            generate_rel_nodes_mutation_input_union(&project_type, &project_board_rel);
        assert!(
            project_board_nodes_mutation_input_union.type_name
                == "ProjectBoardNodesMutationInputUnion"
        );
        assert!(project_board_nodes_mutation_input_union.type_kind == TypeKind::Input);
        assert!(project_board_nodes_mutation_input_union.props.len() == 2);
        let kanbanboard_input = project_board_nodes_mutation_input_union
            .props
            .get("KanbanBoard")
            .unwrap();
        assert!(kanbanboard_input.name == "KanbanBoard");
        assert!(kanbanboard_input.kind == PropertyKind::Input);
        assert!(kanbanboard_input.type_name == "KanbanBoardInput");
        assert!(!kanbanboard_input.required());
        assert!(!kanbanboard_input.list);
        assert!(kanbanboard_input.arguments.is_empty());
        let scrumboard_input = project_board_nodes_mutation_input_union
            .props
            .get("ScrumBoard")
            .unwrap();
        assert!(scrumboard_input.name == "ScrumBoard");
        assert!(scrumboard_input.kind == PropertyKind::Input);
        assert!(scrumboard_input.type_name == "ScrumBoardInput");
        assert!(!scrumboard_input.required());
        assert!(!scrumboard_input.list);
        assert!(scrumboard_input.arguments.is_empty());
    }

    /// Passes if the right schema elements are generated
    #[test]
    fn test_fmt_rel_create_input_name() {
        let project_type = mock_project_type();
        let project_owner_rel = project_type.rels().find(|&r| r.name() == "owner").unwrap();
        assert!(
            fmt_rel_create_input_name(&project_type, &project_owner_rel)
                == "ProjectOwnerCreateInput"
        );
        let project_board_rel = project_type.rels().find(|&r| r.name() == "board").unwrap();
        assert!(
            fmt_rel_create_input_name(&project_type, &project_board_rel)
                == "ProjectBoardCreateInput"
        );
    }

    /// Passes if the right schema elements are generated
    #[allow(clippy::cognitive_complexity)]
    #[test]
    fn test_generate_rel_create_input() {
        /*
            input ProjectOwnerCreateInput {
                match: ProjectQueryInput
                create: ProjectOwnerCreateMutationInput
            }
        */
        let project_type = mock_project_type();
        let project_owner_rel = project_type.rels().find(|&r| r.name() == "owner").unwrap();
        let project_owner_create_input =
            generate_rel_create_input(&project_type, &project_owner_rel);
        assert!(project_owner_create_input.type_name == "ProjectOwnerCreateInput");
        assert!(project_owner_create_input.type_kind == TypeKind::Input);
        assert!(project_owner_create_input.props.len() == 2);
        let project_owner_match = project_owner_create_input.props.get("match").unwrap();
        assert!(project_owner_match.name == "match");
        assert!(project_owner_match.kind == PropertyKind::Input);
        assert!(project_owner_match.type_name == "ProjectQueryInput");
        assert!(!project_owner_match.required);
        assert!(!project_owner_match.list);
        assert!(project_owner_match.arguments.is_empty());
        let project_owner_create = project_owner_create_input.props.get("create").unwrap();
        assert!(project_owner_create.name == "create");
        assert!(project_owner_create.kind == PropertyKind::Input);
        assert!(project_owner_create.type_name == "ProjectOwnerCreateMutationInput");
        assert!(!project_owner_create.required);
        assert!(!project_owner_create.list);
        assert!(project_owner_create.arguments.is_empty());
        /*
            input ProjectBoardCreateInput {
                match: ProjectQueryInput
                create: ProjectBoardCreateMutationInput
            }
        */
        let project_board_rel = project_type.rels().find(|&r| r.name() == "board").unwrap();
        let project_board_create_input =
            generate_rel_create_input(&project_type, &project_board_rel);
        assert!(project_board_create_input.type_name == "ProjectBoardCreateInput");
        assert!(project_board_create_input.type_kind == TypeKind::Input);
        assert!(project_board_create_input.props.len() == 2);
        let project_board_match = project_board_create_input.props.get("match").unwrap();
        assert!(project_board_match.name == "match");
        assert!(project_board_match.kind == PropertyKind::Input);
        assert!(project_board_match.type_name == "ProjectQueryInput");
        assert!(!project_board_match.required);
        assert!(!project_board_match.list);
        assert!(project_board_match.arguments.is_empty());
        let project_board_create = project_board_create_input.props.get("create").unwrap();
        assert!(project_board_create.name == "create");
        assert!(project_board_create.kind == PropertyKind::Input);
        assert!(project_board_create.type_name == "ProjectBoardCreateMutationInput");
        assert!(!project_board_create.required);
        assert!(!project_board_create.list);
        assert!(project_board_create.arguments.is_empty());
    }

    /// Passes if the right schema elements are generated
    #[test]
    fn test_fmt_rel_update_input_name() {
        let project_type = mock_project_type();
        let project_owner_rel = project_type.rels().find(|&r| r.name() == "owner").unwrap();
        assert!(
            fmt_rel_update_input_name(&project_type, &project_owner_rel)
                == "ProjectOwnerUpdateInput"
        );
        let project_board_rel = project_type.rels().find(|&r| r.name() == "board").unwrap();
        assert!(
            fmt_rel_update_input_name(&project_type, &project_board_rel)
                == "ProjectBoardUpdateInput"
        );
    }

    /// Passes if the right schema elements are generated
    #[allow(clippy::cognitive_complexity)]
    #[test]
    fn test_generate_rel_update_input() {
        /*
            input ProjectOwnerUpdateInput {
                match: ProjectOwnerQueryInput
                update: ProjectOwnerUpdateMutationInput!
            }
        */
        let project_type = mock_project_type();
        let project_owner_rel = project_type.rels().find(|&r| r.name() == "owner").unwrap();
        let project_owner_update_input =
            generate_rel_update_input(&project_type, &project_owner_rel);
        assert!(project_owner_update_input.type_name == "ProjectOwnerUpdateInput");
        assert!(project_owner_update_input.type_kind == TypeKind::Input);
        assert!(project_owner_update_input.props.len() == 2);
        let project_owner_match = project_owner_update_input.props.get("match").unwrap();
        assert!(project_owner_match.name == "match");
        assert!(project_owner_match.kind == PropertyKind::Input);
        assert!(project_owner_match.type_name == "ProjectOwnerQueryInput");
        assert!(!project_owner_match.required);
        assert!(!project_owner_match.list);
        assert!(project_owner_match.arguments.is_empty());
        let project_owner_update = project_owner_update_input.props.get("update").unwrap();
        assert!(project_owner_update.name == "update");
        assert!(project_owner_update.kind == PropertyKind::Input);
        assert!(project_owner_update.type_name == "ProjectOwnerUpdateMutationInput");
        assert!(project_owner_update.required);
        assert!(!project_owner_update.list);
        assert!(project_owner_update.arguments.is_empty());
        /*
            input ProjectBoardUpdateInput {
                match: ProjectBoardQueryInput
                update: ProjectBoardUpdateMutationInput!
            }
        */
        let project_board_rel = project_type.rels().find(|&r| r.name() == "board").unwrap();
        let project_board_update_input =
            generate_rel_update_input(&project_type, &project_board_rel);
        assert!(project_board_update_input.type_name == "ProjectBoardUpdateInput");
        assert!(project_board_update_input.type_kind == TypeKind::Input);
        assert!(project_board_update_input.props.len() == 2);
        let project_board_match = project_board_update_input.props.get("match").unwrap();
        assert!(project_board_match.name == "match");
        assert!(project_board_match.kind == PropertyKind::Input);
        assert!(project_board_match.type_name == "ProjectBoardQueryInput");
        assert!(!project_board_match.required);
        assert!(!project_board_match.list);
        assert!(project_board_match.arguments.is_empty());
        let project_board_update = project_board_update_input.props.get("update").unwrap();
        assert!(project_board_update.name == "update");
        assert!(project_board_update.kind == PropertyKind::Input);
        assert!(project_board_update.type_name == "ProjectBoardUpdateMutationInput");
        assert!(project_board_update.required);
        assert!(!project_board_update.list);
        assert!(project_board_update.arguments.is_empty());
    }

    #[test]
    fn test_fmt_rel_delete_input_name() {
        let project_type = mock_project_type();
        let project_owner_rel = project_type.rels().find(|&r| r.name() == "owner").unwrap();
        assert!(
            fmt_rel_delete_input_name(&project_type, &project_owner_rel)
                == "ProjectOwnerDeleteInput"
        );
    }

    #[test]
    fn test_generate_rel_delete_input() {
        /*
        input ProjectOwnerDeleteInput {
            match: ProjectOwnerQueryInput
            src: ProjectOwnerSrcMutationInput
            dst: ProjectOwnerDstDeleteMutationInput
        }
        */
        let project_type = mock_project_type();
        let project_owner_rel = project_type.rels().find(|&r| r.name() == "owner").unwrap();
        let project_owner_delete_input =
            generate_rel_delete_input(&project_type, &project_owner_rel);
        assert!(project_owner_delete_input.type_name == "ProjectOwnerDeleteInput");
        let pmatch = project_owner_delete_input.props.get("match").unwrap();
        assert!(pmatch.name == "match");
        assert!(pmatch.kind == PropertyKind::Input);
        assert!(pmatch.type_name == "ProjectOwnerQueryInput");
        assert!(!pmatch.required);
        assert!(!pmatch.list);
        assert!(pmatch.arguments.is_empty());
        let src = project_owner_delete_input.props.get("src").unwrap();
        assert!(src.name == "src");
        assert!(src.kind == PropertyKind::Input);
        assert!(src.type_name == "ProjectOwnerSrcDeleteMutationInput");
        assert!(!src.required);
        assert!(!src.list);
        assert!(src.arguments.is_empty());
        let dst = project_owner_delete_input.props.get("dst").unwrap();
        assert!(dst.name == "dst");
        assert!(dst.kind == PropertyKind::Input);
        assert!(dst.type_name == "ProjectOwnerDstDeleteMutationInput");
        assert!(!dst.required);
        assert!(!dst.list);
        assert!(dst.arguments.is_empty());
    }

    #[test]
    fn test_fmt_rel_src_delete_mutation_input_name() {
        let project_type = mock_project_type();
        let project_owner_rel = project_type.rels().find(|&r| r.name() == "owner").unwrap();
        assert!(
            fmt_rel_src_delete_mutation_input_name(&project_type, &project_owner_rel)
                == "ProjectOwnerSrcDeleteMutationInput"
        );
    }

    #[test]
    fn test_generate_rel_src_delete_mutation_input() {
        /*
        input ProjectOwnerSrcDeleteMutationInput {
            Project: ProjectDeleteMutationInput
        }
        */
        let project_type = mock_project_type();
        let project_owner_rel = project_type.rels().find(|&r| r.name() == "owner").unwrap();
        let project_owner_src_delete_mutation_input =
            generate_rel_src_delete_mutation_input(&project_type, &project_owner_rel);
        assert!(
            project_owner_src_delete_mutation_input.type_name
                == "ProjectOwnerSrcDeleteMutationInput"
        );
        assert!(project_owner_src_delete_mutation_input.props.len() == 1);
        let project = project_owner_src_delete_mutation_input
            .props
            .get("Project")
            .unwrap();
        assert!(project.name == "Project");
        assert!(project.kind == PropertyKind::Input);
        assert!(project.type_name == "ProjectDeleteMutationInput");
        assert!(!project.required);
        assert!(!project.list);
        assert!(project.arguments.is_empty());
    }

    #[test]
    fn test_fmt_rel_dst_delete_mutation_input_name() {
        let project_type = mock_project_type();
        let project_owner_rel = project_type.rels().find(|&r| r.name() == "owner").unwrap();
        assert!(
            fmt_rel_dst_delete_mutation_input_name(&project_type, &project_owner_rel)
                == "ProjectOwnerDstDeleteMutationInput"
        );
    }

    #[test]
    fn test_generate_rel_dst_delete_mutation_input() {
        /*
        input ProjectOwnerDstDeleteMutationInput {
            User: UserDeleteMutationInput
        }
        */
        let project_type = mock_project_type();
        let project_owner_rel = project_type.rels().find(|&r| r.name() == "owner").unwrap();
        let project_owner_dst_delete_mutation_input =
            generate_rel_dst_delete_mutation_input(&project_type, &project_owner_rel);
        assert!(
            project_owner_dst_delete_mutation_input.type_name
                == "ProjectOwnerDstDeleteMutationInput"
        );
        assert!(project_owner_dst_delete_mutation_input.props.len() == 1);
        let user = project_owner_dst_delete_mutation_input
            .props
            .get("User")
            .unwrap();
        assert!(user.name() == "User");
        assert!(user.kind == PropertyKind::Input);
        assert!(user.type_name == "UserDeleteMutationInput");
        assert!(!user.required);
        assert!(!user.list());
        assert!(user.arguments.is_empty());

        /*
        input ProjectIssuesDstDeleteMutationInput {
            Bug: BugDeleteMutationInput
            Feature: FeatureDeleteMutationInput
        }
        */
        let project_issues_rel = project_type.rels().find(|&r| r.name() == "issues").unwrap();
        let project_issues_dst_delete_mutation_input =
            generate_rel_dst_delete_mutation_input(&project_type, &project_issues_rel);
        assert!(
            project_issues_dst_delete_mutation_input.type_name
                == "ProjectIssuesDstDeleteMutationInput"
        );
        assert!(project_issues_dst_delete_mutation_input.props.len() == 2);
        let bug = project_issues_dst_delete_mutation_input
            .props
            .get("Bug")
            .unwrap();
        assert!(bug.name == "Bug");
        assert!(bug.kind == PropertyKind::Input);
        assert!(bug.type_name == "BugDeleteMutationInput");
        assert!(!bug.required);
        assert!(!bug.list);
        assert!(bug.arguments.is_empty());
        let feature = project_issues_dst_delete_mutation_input
            .props
            .get("Feature")
            .unwrap();
        assert!(feature.name == "Feature");
        assert!(feature.kind == PropertyKind::Input);
        assert!(feature.type_name == "FeatureDeleteMutationInput");
        assert!(!feature.required);
        assert!(!feature.list);
        assert!(feature.arguments.is_empty());
    }

    /// Passes if the right schema elements are generated
    #[test]
    fn test_fmt_rel_read_endpoint_name() {
        let project_type = mock_project_type();
        let project_owner_rel = project_type.rels().find(|&r| r.name() == "owner").unwrap();
        assert!(fmt_rel_read_endpoint_name(&project_type, &project_owner_rel) == "ProjectOwner");
        let project_board_rel = project_type.rels().find(|&r| r.name() == "board").unwrap();
        assert!(fmt_rel_read_endpoint_name(&project_type, &project_board_rel) == "ProjectBoard");
    }

    /// Passes if the right schema elements are generated
    #[test]
    fn test_generate_rel_read_endpoint() {
        /*
            ProjectOwner(input: ProjectOwnerQueryInput): [ProjectOwnerRel]
        */
        let project_type = mock_project_type();
        let project_owner_rel = project_type.rels().find(|&r| r.name() == "owner").unwrap();
        let project_owner_read_endpoint =
            generate_rel_read_endpoint(&project_type, &project_owner_rel);
        assert!(project_owner_read_endpoint.name == "ProjectOwner");
        assert!(match &project_owner_read_endpoint.kind {
            PropertyKind::Rel(r) => r == "owner",
            _ => false,
        });
        assert!(project_owner_read_endpoint.type_name == "ProjectOwnerRel");
        assert!(!project_owner_read_endpoint.required);
        assert!(project_owner_read_endpoint.list);
        assert!(project_owner_read_endpoint.arguments.contains_key("input"));
        if let Some(input) = project_owner_read_endpoint.arguments.get("input") {
            assert!(input.name == "input");
            assert!(input.kind == ArgumentKind::Optional);
            assert!(input.type_name == "ProjectOwnerQueryInput");
        }
    }

    /// Passes if the right schema elements are generated
    #[test]
    fn test_fmt_rel_create_endpoint_name() {
        let project_type = mock_project_type();
        let project_owner_rel = project_type.rels().find(|&r| r.name() == "owner").unwrap();
        assert!(
            fmt_rel_create_endpoint_name(&project_type, &project_owner_rel) == "ProjectOwnerCreate"
        );
        let project_board_rel = project_type.rels().find(|&r| r.name() == "board").unwrap();
        assert!(
            fmt_rel_create_endpoint_name(&project_type, &project_board_rel) == "ProjectBoardCreate"
        );
    }

    /// Passes if the right schema elements are generated
    #[test]
    fn test_generate_rel_create_endpoint() {
        /*
            ProjectOwnerCreate(input: ProjectOwnerCreateInput): ProjectOwnerRel
        */
        let project_type = mock_project_type();
        let project_owner_rel = project_type.rels().find(|&r| r.name() == "owner").unwrap();
        let project_owner_create_endpoint =
            generate_rel_create_endpoint(&project_type, &project_owner_rel);
        assert!(project_owner_create_endpoint.name == "ProjectOwnerCreate");
        assert!(match &project_owner_create_endpoint.kind {
            PropertyKind::RelCreateMutation(n, r) => n == "Project" && r == "owner",
            _ => false,
        });
        assert!(project_owner_create_endpoint.type_name == "ProjectOwnerRel");
        assert!(!project_owner_create_endpoint.required);
        assert!(!project_owner_create_endpoint.list);
        assert!(project_owner_create_endpoint
            .arguments
            .contains_key("input"));
        if let Some(input) = project_owner_create_endpoint.arguments.get("input") {
            assert!(input.name == "input");
            assert!(input.kind == ArgumentKind::Required);
            assert!(input.type_name == "ProjectOwnerCreateInput");
        }
    }

    /// Passes if the right schema elements are generated
    #[test]
    fn test_fmt_rel_update_endpoint_name() {
        let project_type = mock_project_type();
        let project_owner_rel = project_type.rels().find(|&r| r.name() == "owner").unwrap();
        assert!(
            fmt_rel_update_endpoint_name(&project_type, &project_owner_rel) == "ProjectOwnerUpdate"
        );
        let project_board_rel = project_type.rels().find(|&r| r.name() == "board").unwrap();
        assert!(
            fmt_rel_update_endpoint_name(&project_type, &project_board_rel) == "ProjectBoardUpdate"
        );
    }

    /// Passes if the right schema elements are generated
    #[test]
    fn test_generate_rel_update_endpoint() {
        /*
            ProjectOwnerUpdate(input: ProjectOwnerUpdateInput): [ProjectOwnerRel]
        */
        let project_type = mock_project_type();
        let project_owner_rel = project_type.rels().find(|&r| r.name() == "owner").unwrap();
        let project_owner_update_endpoint =
            generate_rel_update_endpoint(&project_type, &project_owner_rel);
        assert!(project_owner_update_endpoint.name == "ProjectOwnerUpdate");
        assert!(match &project_owner_update_endpoint.kind {
            PropertyKind::RelUpdateMutation(n, r) => n == "Project" && r == "owner",
            _ => false,
        });
        assert!(project_owner_update_endpoint.type_name == "ProjectOwnerRel");
        assert!(!project_owner_update_endpoint.required);
        assert!(project_owner_update_endpoint.list);
        assert!(project_owner_update_endpoint
            .arguments
            .contains_key("input"));
        if let Some(input) = project_owner_update_endpoint.arguments.get("input") {
            assert!(input.name == "input");
            assert!(input.kind == ArgumentKind::Required);
            assert!(input.type_name == "ProjectOwnerUpdateInput");
        }
    }

    /// Passes if the right schema elements are generated
    #[test]
    fn test_fmt_rel_delete_endpoint_name() {
        let project_type = mock_project_type();
        let project_owner_rel = project_type.rels().find(|&r| r.name() == "owner").unwrap();
        assert!(
            fmt_rel_delete_endpoint_name(&project_type, &project_owner_rel) == "ProjectOwnerDelete"
        );
        let project_board_rel = project_type.rels().find(|&r| r.name() == "board").unwrap();
        assert!(
            fmt_rel_delete_endpoint_name(&project_type, &project_board_rel) == "ProjectBoardDelete"
        );
    }

    /// Passes if the right schema elements are generated
    #[test]
    fn test_generate_rel_delete_endpoint() {
        /*
            ProjectOwnerDelete (input: ProjectOwnerDeleteInput): [Project]
        */
        let project_type = mock_project_type();
        let project_owner_rel = project_type.rels().find(|&r| r.name() == "owner").unwrap();
        let project_owner_delete_endpoint =
            generate_rel_delete_endpoint(&project_type, &project_owner_rel);
        assert!(project_owner_delete_endpoint.name == "ProjectOwnerDelete");
        assert!(match &project_owner_delete_endpoint.kind {
            PropertyKind::RelDeleteMutation(n, r) => n == "Project" && r == "owner",
            _ => false,
        });
        assert!(project_owner_delete_endpoint.type_name == "Int");
        assert!(!project_owner_delete_endpoint.required);
        assert!(!project_owner_delete_endpoint.list);
        assert!(project_owner_delete_endpoint
            .arguments
            .contains_key("input"));
        if let Some(input) = project_owner_delete_endpoint.arguments.get("input") {
            assert!(input.name == "input");
            assert!(input.kind == ArgumentKind::Required);
            assert!(input.type_name == "ProjectOwnerDeleteInput");
        }
    }

    #[allow(clippy::cognitive_complexity)]
    #[test]
    fn test_generate_custom_endpoint() {
        /*
            RegisterUsers(input: [UserCreateMutationInput]): [User]
        */
        let e1 = mock_endpoint_one();
        let e1_object = generate_custom_endpoint(&e1);
        assert!(e1_object.name == "RegisterUsers");
        assert!(e1_object.kind == PropertyKind::CustomResolver);
        assert!(e1_object.type_name == "User");
        assert!(e1_object.required);
        assert!(e1_object.list);
        assert!(e1_object.arguments.contains_key("input"));
        if let Some(input) = e1_object.arguments.get("input") {
            assert!(input.name == "input");
            assert!(input.kind == ArgumentKind::Required);
            assert!(input.type_name == "UserCreateMutationInput");
        }
        /*
            DisableUser(input: UserQueryInput): User
        */
        let e2 = mock_endpoint_two();
        let e2_object = generate_custom_endpoint(&e2);
        assert!(e2_object.name == "DisableUser");
        assert!(e2_object.kind == PropertyKind::CustomResolver);
        assert!(e2_object.type_name == "User");
        assert!(e2_object.required);
        assert!(!e2_object.list);
        assert!(e2_object.arguments.contains_key("input"));
        if let Some(input) = e2_object.arguments.get("input") {
            assert!(input.name == "input");
            assert!(input.kind == ArgumentKind::Required);
            assert!(input.type_name == "UserQueryInput");
        }
        /*
            ComputeBurndown(input: BurndownFilter): BurndownMetrics
        */
        let e3 = mock_endpoint_three();
        let e3_object = generate_custom_endpoint(&e3);
        assert!(e3_object.name == "ComputeBurndown");
        assert!(e3_object.kind == PropertyKind::CustomResolver);
        assert!(e3_object.type_name == "BurndownMetrics");
        assert!(e3_object.required);
        assert!(!e3_object.list);
        assert!(e3_object.arguments.contains_key("input"));
        if let Some(input) = e3_object.arguments.get("input") {
            assert!(input.name == "input");
            assert!(input.kind == ArgumentKind::Optional);
            assert!(input.type_name == "BurndownFilter");
        }
    }

    /// Passes if the right schema elements are generated
    #[test]
    fn test_generate_schema() {
        init();
        let config = mock_config();
        let schema = generate_schema(&config);
        //assert!(schema.len() == 79);
        assert!(schema.contains_key("Project"));
        assert!(schema.contains_key("ProjectQueryInput"));
        assert!(schema.contains_key("ProjectCreateMutationInput"));
        assert!(schema.contains_key("ProjectUpdateMutationInput"));
        assert!(schema.contains_key("ProjectInput"));
        assert!(schema.contains_key("ProjectUpdateInput"));
        assert!(schema.contains_key("ProjectOwnerRel"));
        assert!(schema.contains_key("ProjectOwnerProps"));
        assert!(schema.contains_key("Query"));
        assert!(schema.contains_key("Mutation"));
    }

    /// Passes if the right schema elements are generated
    #[test]
    fn test_wg_type_endpoints_filter() {
        let config = mock_endpoints_filter();
        let schema = generate_schema(&config);
        let query = schema.get("Query").unwrap();
        let mutation = schema.get("Mutation").unwrap();
        assert!(query.props.len() == 1);
        assert!(mutation.props.len() == 1);
    }

    /// Passes if the right schema elements are generated
    #[test]
    fn test_wg_rels_endpoints_filter() {}

    /// Passes if the root node is created
    #[test]
    fn test_create_root_node() {
        init();
        let config = mock_config();
        let root_node = create_root_node::<(), ()>(&config);
        assert!(root_node.is_ok());
    }

    /// Passes if a broken reference creates an error
    #[test]
    fn type_lookup_error() {
        init();
        let config = mock_project_config();
        let root_node = create_root_node::<(), ()>(&config);
        assert!(root_node.is_err());
    }
}<|MERGE_RESOLUTION|>--- conflicted
+++ resolved
@@ -211,7 +211,7 @@
         self.list
     }
 
-    #[cfg(any(feature = "graphson2", feature = "neo4j"))]
+    #[cfg(any(feature = "cosmos", feature = "neo4j"))]
     pub(crate) fn input_type_definition<'i>(&self, info: &'i Info) -> Result<&'i NodeType, Error> {
         self.arguments
             .get("input")
@@ -243,7 +243,7 @@
         &self.resolver
     }
 
-    #[cfg(any(feature = "graphson2", feature = "neo4j"))]
+    #[cfg(any(feature = "cosmos", feature = "neo4j"))]
     pub(crate) fn validator(&self) -> &Option<String> {
         &self.validator
     }
@@ -364,31 +364,22 @@
             ),
         );
 
-        props.insert(
+        let mut p = Property::new(
             r.name().to_string(),
-            Property::new(
-<<<<<<< HEAD
-                r.name().to_string(),
-                PropertyKind::Rel(r.name().to_string()),
-                fmt_rel_object_name(t, r),
-            )
-            .with_list(r.list())
-            .with_arguments(arguments),
-=======
-                r.name.to_owned(),
-                match &r.resolver {
-                    None => PropertyKind::Rel(r.name.to_owned()),
-                    Some(_) => PropertyKind::DynamicRel(r.name.to_owned()),
-                },
-                fmt_rel_object_name(t, &r),
-                false,
-                r.list,
-                Some((InputKind::Optional, fmt_rel_query_input_name(t, &r))),
-                r.resolver,
-                None,
-            ),
->>>>>>> dd5c2f34
-        );
+            match r.resolver() {
+                None => PropertyKind::Rel(r.name().to_string()),
+                Some(_) => PropertyKind::DynamicRel(r.name().to_string()),
+            },
+            fmt_rel_object_name(t, &r),
+        )
+        .with_list(r.list())
+        .with_arguments(arguments);
+
+        if let Some(resolver) = r.resolver() {
+            p = p.with_resolver(resolver);
+        }
+
+        props.insert(r.name().to_string(), p);
     }
     NodeType::new(t.name().to_string(), TypeKind::Object, props)
 }
@@ -402,7 +393,7 @@
 ///
 /// Format:
 /// input GqlNodeQueryInput {
-///     id: ID>
+///     id: <ID>
 ///     prop[n]: <Scalar>
 ///     rel[n]:  <GqlRelQueryInput>
 /// }
@@ -2222,269 +2213,6 @@
         let _ = env_logger::builder().is_test(true).try_init();
     }
 
-<<<<<<< HEAD
-=======
-    fn mock_project_type() -> Type {
-        Type::new(
-            "Project".to_string(),
-            vec![
-                Prop::new(
-                    "name".to_string(),
-                    "String".to_string(),
-                    true,
-                    false,
-                    None,
-                    None,
-                ),
-                Prop::new(
-                    "tags".to_string(),
-                    "String".to_string(),
-                    false,
-                    true,
-                    None,
-                    None,
-                ),
-                Prop::new(
-                    "public".to_string(),
-                    "Boolean".to_string(),
-                    true,
-                    false,
-                    None,
-                    None,
-                ),
-            ],
-            vec![
-                Relationship::new(
-                    "owner".to_string(),
-                    false,
-                    vec!["User".to_string()],
-                    vec![Prop::new(
-                        "since".to_string(),
-                        "String".to_string(),
-                        false,
-                        false,
-                        None,
-                        None,
-                    )],
-                    EndpointsFilter::all(),
-                    None,
-                ),
-                Relationship::new(
-                    "board".to_string(),
-                    false,
-                    vec!["ScrumBoard".to_string(), "KanbanBoard".to_string()],
-                    vec![],
-                    EndpointsFilter::all(),
-                    None,
-                ),
-                Relationship::new(
-                    "commits".to_string(),
-                    true,
-                    vec!["Commit".to_string()],
-                    vec![],
-                    EndpointsFilter::all(),
-                    None,
-                ),
-                Relationship::new(
-                    "issues".to_string(),
-                    true,
-                    vec!["Feature".to_string(), "Bug".to_string()],
-                    vec![],
-                    EndpointsFilter::all(),
-                    None,
-                ),
-            ],
-            EndpointsFilter::all(),
-        )
-    }
-
-    fn mock_user_type() -> Type {
-        Type::new(
-            "User".to_string(),
-            vec![Prop::new(
-                "name".to_string(),
-                "String".to_string(),
-                true,
-                false,
-                None,
-                None,
-            )],
-            vec![],
-            EndpointsFilter::all(),
-        )
-    }
-
-    fn mock_kanbanboard_type() -> Type {
-        Type::new(
-            "KanbanBoard".to_string(),
-            vec![Prop::new(
-                "name".to_string(),
-                "String".to_string(),
-                true,
-                false,
-                None,
-                None,
-            )],
-            vec![],
-            EndpointsFilter::all(),
-        )
-    }
-
-    fn mock_scrumboard_type() -> Type {
-        Type::new(
-            "ScrumBoard".to_string(),
-            vec![Prop::new(
-                "name".to_string(),
-                "String".to_string(),
-                true,
-                false,
-                None,
-                None,
-            )],
-            vec![],
-            EndpointsFilter::all(),
-        )
-    }
-
-    fn mock_feature_type() -> Type {
-        Type::new(
-            "Feature".to_string(),
-            vec![Prop::new(
-                "name".to_string(),
-                "String".to_string(),
-                true,
-                false,
-                None,
-                None,
-            )],
-            vec![],
-            EndpointsFilter::all(),
-        )
-    }
-
-    fn mock_bug_type() -> Type {
-        Type::new(
-            "Bug".to_string(),
-            vec![Prop::new(
-                "name".to_string(),
-                "String".to_string(),
-                true,
-                false,
-                None,
-                None,
-            )],
-            vec![],
-            EndpointsFilter::all(),
-        )
-    }
-
-    fn mock_commit_type() -> Type {
-        Type::new(
-            "Commit".to_string(),
-            vec![Prop::new(
-                "name".to_string(),
-                "String".to_string(),
-                true,
-                false,
-                None,
-                None,
-            )],
-            vec![],
-            EndpointsFilter::all(),
-        )
-    }
-
-    fn mock_endpoint_one() -> Endpoint {
-        // RegisterUsers(input: [UserCreateMutationInput]): [User]
-        Endpoint::new(
-            "RegisterUsers".to_string(),
-            EndpointClass::Mutation,
-            Some(EndpointType::new(
-                TypeDef::Existing("UserCreateMutationInput".to_string()),
-                true,
-                true,
-            )),
-            EndpointType::new(TypeDef::Existing("User".to_string()), true, true),
-        )
-    }
-
-    fn mock_endpoint_two() -> Endpoint {
-        // DisableUser(input: UserQueryInput): User
-        Endpoint::new(
-            "DisableUser".to_string(),
-            EndpointClass::Mutation,
-            Some(EndpointType::new(
-                TypeDef::Existing("UserQueryInput".to_string()),
-                false,
-                true,
-            )),
-            EndpointType::new(TypeDef::Existing("User".to_string()), false, true),
-        )
-    }
-
-    fn mock_endpoint_three() -> Endpoint {
-        // ComputeBurndown(input: BurndownFilter): BurndownMetrics
-        Endpoint::new(
-            "ComputeBurndown".to_string(),
-            EndpointClass::Query,
-            Some(EndpointType::new(
-                TypeDef::Custom(Type::new(
-                    "BurndownFilter".to_string(),
-                    vec![Prop::new(
-                        "ticket_types".to_string(),
-                        "String".to_string(),
-                        true,
-                        false,
-                        None,
-                        None,
-                    )],
-                    vec![],
-                    EndpointsFilter::all(),
-                )),
-                false,
-                false,
-            )),
-            EndpointType::new(
-                TypeDef::Custom(Type::new(
-                    "BurndownMetrics".to_string(),
-                    vec![Prop::new(
-                        "points".to_string(),
-                        "Int".to_string(),
-                        false,
-                        false,
-                        None,
-                        None,
-                    )],
-                    vec![],
-                    EndpointsFilter::all(),
-                )),
-                false,
-                true,
-            ),
-        )
-    }
-
-    fn mock_config() -> Config {
-        Config::new(
-            1,
-            vec![
-                mock_project_type(),
-                mock_user_type(),
-                mock_kanbanboard_type(),
-                mock_scrumboard_type(),
-                mock_feature_type(),
-                mock_bug_type(),
-                mock_commit_type(),
-            ],
-            vec![
-                mock_endpoint_one(),
-                mock_endpoint_two(),
-                mock_endpoint_three(),
-            ],
-        )
-    }
-
->>>>>>> dd5c2f34
     /// Passes if a new Info struct is created
     #[test]
     fn info_new() {
