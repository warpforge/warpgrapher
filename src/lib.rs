//! Warpgrapher makes it painless to create web services with graph-based data
//! models. Describe the data model for which you want to run a web service.
//! Wargrapher automatically generates a GraphQL schema from the data model, as
//! well as a set of resolvers for basic create, read, update, and delete (CRUD)
//! operations on that data. If you need more more sophisticated endpoints, you
//! can supply your own custom resolvers. Warpgrapher will automatically
//! generate the GraphQL configuration and invoke your custom resolvers when
//! appropriate.

#[macro_use]
pub extern crate juniper;

pub use juniper::{Arguments, ExecutionResult, Executor, Object, Value};

pub use client::WarpgrapherClient;
pub use error::Error;
pub use error::ErrorKind;

<<<<<<< HEAD
pub use server::config;
pub use server::config::{
    WarpgrapherConfig, WarpgrapherEndpoint, WarpgrapherResolverFunc, WarpgrapherResolvers,
    WarpgrapherType, WarpgrapherValidatorFunc, WarpgrapherValidators,
};
pub use server::context::{GraphQLContext, WarpgrapherRequestContext};
pub use server::extensions::{Extension, WarpgrapherExtensions};
pub use server::neo4j::Neo4jEndpoint;
pub use server::objects;
pub use server::objects::Node;
pub use server::schema::{Info, Property};
pub use server::Server;
=======
pub use engine::config::{
    WarpgrapherConfig, WarpgrapherEndpoint, WarpgrapherResolverFunc, WarpgrapherResolvers,
    WarpgrapherType, WarpgrapherValidatorFunc, WarpgrapherValidators,
};
pub use engine::context::{GraphQLContext, WarpgrapherRequestContext};
pub use engine::extensions::{Extension, WarpgrapherExtensions};
pub use engine::neo4j::Neo4jEndpoint;
pub use engine::objects::Node;
pub use engine::schema::{Info, Property};
pub use engine::Engine;
>>>>>>> bcdbe5e6

pub mod client;
pub mod engine;
pub mod error;<|MERGE_RESOLUTION|>--- conflicted
+++ resolved
@@ -16,20 +16,6 @@
 pub use error::Error;
 pub use error::ErrorKind;
 
-<<<<<<< HEAD
-pub use server::config;
-pub use server::config::{
-    WarpgrapherConfig, WarpgrapherEndpoint, WarpgrapherResolverFunc, WarpgrapherResolvers,
-    WarpgrapherType, WarpgrapherValidatorFunc, WarpgrapherValidators,
-};
-pub use server::context::{GraphQLContext, WarpgrapherRequestContext};
-pub use server::extensions::{Extension, WarpgrapherExtensions};
-pub use server::neo4j::Neo4jEndpoint;
-pub use server::objects;
-pub use server::objects::Node;
-pub use server::schema::{Info, Property};
-pub use server::Server;
-=======
 pub use engine::config::{
     WarpgrapherConfig, WarpgrapherEndpoint, WarpgrapherResolverFunc, WarpgrapherResolvers,
     WarpgrapherType, WarpgrapherValidatorFunc, WarpgrapherValidators,
@@ -40,7 +26,6 @@
 pub use engine::objects::Node;
 pub use engine::schema::{Info, Property};
 pub use engine::Engine;
->>>>>>> bcdbe5e6
 
 pub mod client;
 pub mod engine;
