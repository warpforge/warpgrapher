mod setup;

#[cfg(feature = "neo4j")]
use log::trace;
#[cfg(feature = "neo4j")]
use serde_json::json;
#[cfg(feature = "neo4j")]
use serial_test::serial;
#[cfg(feature = "neo4j")]
use setup::server::test_server_neo4j;
#[cfg(feature = "neo4j")]
use setup::{clear_db, init, test_client};

/// Passes if the custom validator executes correctly on create mutation
<<<<<<< HEAD
#[cfg(feature = "neo4j")]
#[serial(neo4j)]
#[test]
fn custom_input_validator_create() {
=======
#[tokio::test]
#[serial]
async fn custom_input_validator_create() {
>>>>>>> 328f96ef
    init();
    clear_db();
    let mut client = test_client();
    let mut server = test_server_neo4j("./tests/fixtures/config.yml");
    assert!(server.serve(false).is_ok());

    // Test validator on create
    // Validator pass
    let result = client
<<<<<<< HEAD
        .create_node(
            "User",
            "id name",
            Some("1234".to_string()),
            &json!({"name": "ORION"}),
        )
=======
        .create_node("User", "id name", &json!({"name": "ORION"}))
        .await
>>>>>>> 328f96ef
        .unwrap();

    let name = result.get("name").unwrap();

    assert_eq!(name, "ORION");

    // Validator fail
    let result = client
<<<<<<< HEAD
        .create_node(
            "User",
            "id name",
            Some("1234".to_string()),
            &json!({"name": "KENOBI"}),
        )
=======
        .create_node("User", "id name", &json!({"name": "KENOBI"}))
        .await
>>>>>>> 328f96ef
        .unwrap();

    trace!("RESULT: {:#?}", result);
    let error = match result {
        serde_json::Value::Null => true,
        _ => false,
    };

    assert_eq!(error, true);

    // shutdown server
    assert!(server.shutdown().is_ok());
}

/// Passes if the custom validator executes correctly on update mutation
<<<<<<< HEAD
#[cfg(feature = "neo4j")]
#[serial(neo4j)]
#[test]
fn custom_input_validator_update() {
=======
#[tokio::test]
#[serial]
async fn custom_input_validator_update() {
>>>>>>> 328f96ef
    init();
    clear_db();
    let mut client = test_client();
    let mut server = test_server_neo4j("./tests/fixtures/config.yml");
    assert!(server.serve(false).is_ok());

    let _ = client
<<<<<<< HEAD
        .create_node(
            "User",
            "id name",
            Some("1234".to_string()),
            &json!({"name": "ORION"}),
        )
=======
        .create_node("User", "id name", &json!({"name": "ORION"}))
        .await
>>>>>>> 328f96ef
        .unwrap();

    // Test validator on update
    // Validator pass
    let result = client
        .update_node(
            "User",
            "id name",
            Some("1234".to_string()),
            Some(&json!({"name": "ORION"})),
            &json!({"name": "SKYWALKER"}),
        )
        .await
        .unwrap();

    let name = result[0].get("name").unwrap();

    assert_eq!(name, "SKYWALKER");

    // Validator fail
    let result = client
        .update_node(
            "User",
            "id name",
            Some("1234".to_string()),
            Some(&json!({"name": "SKYWALKER"})),
            &json!({"name": "KENOBI"}),
        )
        .await
        .unwrap();

    trace!("RESULT: {:#?}", result);
    let error = match result {
        serde_json::Value::Null => true,
        _ => false,
    };

    assert_eq!(error, true);

    // shutdown server
    assert!(server.shutdown().is_ok());
}<|MERGE_RESOLUTION|>--- conflicted
+++ resolved
@@ -12,16 +12,10 @@
 use setup::{clear_db, init, test_client};
 
 /// Passes if the custom validator executes correctly on create mutation
-<<<<<<< HEAD
 #[cfg(feature = "neo4j")]
+#[tokio::test]
 #[serial(neo4j)]
-#[test]
-fn custom_input_validator_create() {
-=======
-#[tokio::test]
-#[serial]
 async fn custom_input_validator_create() {
->>>>>>> 328f96ef
     init();
     clear_db();
     let mut client = test_client();
@@ -31,17 +25,12 @@
     // Test validator on create
     // Validator pass
     let result = client
-<<<<<<< HEAD
         .create_node(
             "User",
             "id name",
             Some("1234".to_string()),
             &json!({"name": "ORION"}),
-        )
-=======
-        .create_node("User", "id name", &json!({"name": "ORION"}))
-        .await
->>>>>>> 328f96ef
+        ).await
         .unwrap();
 
     let name = result.get("name").unwrap();
@@ -50,17 +39,12 @@
 
     // Validator fail
     let result = client
-<<<<<<< HEAD
         .create_node(
             "User",
             "id name",
             Some("1234".to_string()),
             &json!({"name": "KENOBI"}),
-        )
-=======
-        .create_node("User", "id name", &json!({"name": "KENOBI"}))
-        .await
->>>>>>> 328f96ef
+        ).await
         .unwrap();
 
     trace!("RESULT: {:#?}", result);
@@ -76,16 +60,10 @@
 }
 
 /// Passes if the custom validator executes correctly on update mutation
-<<<<<<< HEAD
 #[cfg(feature = "neo4j")]
+#[tokio::test]
 #[serial(neo4j)]
-#[test]
-fn custom_input_validator_update() {
-=======
-#[tokio::test]
-#[serial]
 async fn custom_input_validator_update() {
->>>>>>> 328f96ef
     init();
     clear_db();
     let mut client = test_client();
@@ -93,17 +71,12 @@
     assert!(server.serve(false).is_ok());
 
     let _ = client
-<<<<<<< HEAD
         .create_node(
             "User",
             "id name",
             Some("1234".to_string()),
             &json!({"name": "ORION"}),
-        )
-=======
-        .create_node("User", "id name", &json!({"name": "ORION"}))
-        .await
->>>>>>> 328f96ef
+        ).await
         .unwrap();
 
     // Test validator on update
