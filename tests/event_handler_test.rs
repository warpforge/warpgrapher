mod setup;

#[cfg(feature = "neo4j")]
use serde_json::json;
#[cfg(feature = "neo4j")]
use setup::AppRequestCtx;
#[cfg(feature = "neo4j")]
use setup::{clear_db, init, neo4j_test_client_with_events};
<<<<<<< HEAD
use warpgrapher::engine::events::{EventFacade, EventHandlerBag};
=======
#[cfg(feature = "neo4j")]
use warpgrapher::engine::events::EventHandlerBag;
#[cfg(feature = "neo4j")]
>>>>>>> dbfbadc3
use warpgrapher::engine::objects::{Node, Rel};
#[cfg(feature = "neo4j")]
use warpgrapher::engine::value::Value;
#[cfg(feature = "neo4j")]
use warpgrapher::Error;

#[derive(Debug)]
struct TestError {}

impl std::error::Error for TestError {}

impl std::fmt::Display for TestError {
    fn fmt(&self, f: &mut std::fmt::Formatter<'_>) -> std::fmt::Result {
        write!(f, "{:#?}", self)
    }
}

<<<<<<< HEAD
fn bmef(_v: Value, _ef: EventFacade<AppRequestCtx>) -> Result<Value, Error> {
=======
#[cfg(feature = "neo4j")]
fn bmef(_v: Value) -> Result<Value, Error> {
>>>>>>> dbfbadc3
    Err(Error::UserDefinedError {
        source: Box::new(TestError {}),
    })
}

<<<<<<< HEAD
fn bqef(_v_opt: Option<Value>, _ef: EventFacade<AppRequestCtx>) -> Result<Option<Value>, Error> {
=======
#[cfg(feature = "neo4j")]
fn bqef(_v_opt: Option<Value>) -> Result<Option<Value>, Error> {
>>>>>>> dbfbadc3
    Err(Error::UserDefinedError {
        source: Box::new(TestError {}),
    })
}

<<<<<<< HEAD
fn anef(
    _v: Vec<Node<AppRequestCtx>>,
    _ef: EventFacade<AppRequestCtx>,
) -> Result<Vec<Node<AppRequestCtx>>, Error> {
=======
#[cfg(feature = "neo4j")]
fn anef(_v: Vec<Node<AppRequestCtx>>) -> Result<Vec<Node<AppRequestCtx>>, Error> {
>>>>>>> dbfbadc3
    Err(Error::UserDefinedError {
        source: Box::new(TestError {}),
    })
}

<<<<<<< HEAD
fn aref(
    _v: Vec<Rel<AppRequestCtx>>,
    _ef: EventFacade<AppRequestCtx>,
) -> Result<Vec<Rel<AppRequestCtx>>, Error> {
=======
#[cfg(feature = "neo4j")]
fn aref(_v: Vec<Rel<AppRequestCtx>>) -> Result<Vec<Rel<AppRequestCtx>>, Error> {
>>>>>>> dbfbadc3
    Err(Error::UserDefinedError {
        source: Box::new(TestError {}),
    })
}

#[cfg(feature = "neo4j")]
#[tokio::test]
async fn test_before_node_create_handler() {
    init();
    clear_db().await;

    let mut ehb = EventHandlerBag::new();
    ehb.register_before_node_create(vec!["Project".to_string()], bmef);

    let mut client = neo4j_test_client_with_events("./tests/fixtures/minimal.yml", ehb).await;

    let p0 = client
        .create_node(
            "Project",
            "id name description status",
            Some("1234"),
            &json!({"name": "MJOLNIR", "description": "Advanced armor", "status": "PENDING"}),
        )
        .await
        .unwrap();

    assert!(p0.is_null());
}

#[cfg(feature = "neo4j")]
#[tokio::test]
async fn test_before_node_read_handler() {
    init();
    clear_db().await;

    let mut ehb = EventHandlerBag::new();
    ehb.register_before_node_read(vec!["Project".to_string()], bqef);

    let mut client = neo4j_test_client_with_events("./tests/fixtures/minimal.yml", ehb).await;

    let p0 = client
        .create_node(
            "Project",
            "id name description status",
            Some("1234"),
            &json!({"name": "MJOLNIR", "description": "Advanced armor", "status": "PENDING"}),
        )
        .await
        .unwrap();
    assert!(p0.is_object());
    assert_eq!(p0.get("name").unwrap(), "MJOLNIR");
    assert_eq!(p0.get("description").unwrap(), "Advanced armor");
    assert_eq!(p0.get("status").unwrap(), "PENDING");

    let projects = client
        .read_node("Project", "id status", Some("1234"), None)
        .await
        .unwrap();

    assert!(projects.is_null());
}

#[cfg(feature = "neo4j")]
#[tokio::test]
async fn test_before_node_update_handler() {
    init();
    clear_db().await;

    let mut ehb = EventHandlerBag::new();
    ehb.register_before_node_update(vec!["Project".to_string()], bmef);

    let mut client = neo4j_test_client_with_events("./tests/fixtures/minimal.yml", ehb).await;

    let p0 = client
        .create_node(
            "Project",
            "id name description status",
            Some("1234"),
            &json!({"name": "MJOLNIR", "description": "Advanced armor", "status": "PENDING"}),
        )
        .await
        .unwrap();
    assert!(p0.is_object());
    assert_eq!(p0.get("name").unwrap(), "MJOLNIR");
    assert_eq!(p0.get("description").unwrap(), "Advanced armor");
    assert_eq!(p0.get("status").unwrap(), "PENDING");

    let pu = client
        .update_node(
            "Project",
            "__typename id name status",
            Some("1234"),
            Some(&json!({"name": {"EQ": "MJOLNIR"}})),
            &json!({"status": "ACTIVE"}),
        )
        .await
        .unwrap();

    assert!(pu.is_null());
}

#[cfg(feature = "neo4j")]
#[tokio::test]
async fn test_before_node_delete_handler() {
    init();
    clear_db().await;

    let mut ehb = EventHandlerBag::new();
    ehb.register_before_node_delete(vec!["Project".to_string()], bmef);

    let mut client = neo4j_test_client_with_events("./tests/fixtures/minimal.yml", ehb).await;

    let p0 = client
        .create_node(
            "Project",
            "id name description status",
            Some("1234"),
            &json!({"name": "MJOLNIR", "description": "Advanced armor", "status": "PENDING"}),
        )
        .await
        .unwrap();
    assert!(p0.is_object());
    assert_eq!(p0.get("name").unwrap(), "MJOLNIR");
    assert_eq!(p0.get("description").unwrap(), "Advanced armor");
    assert_eq!(p0.get("status").unwrap(), "PENDING");
    let pd = client
        .delete_node(
            "Project",
            Some("1234"),
            Some(&json!({"name": {"EQ": "MJOLNIR"}})),
            None,
        )
        .await
        .unwrap();

    assert!(pd.is_null());
}

#[cfg(feature = "neo4j")]
#[tokio::test]
async fn test_after_node_create_handler() {
    init();
    clear_db().await;

    let mut ehb = EventHandlerBag::new();
    ehb.register_after_node_create(vec!["Project".to_string()], anef);

    let mut client = neo4j_test_client_with_events("./tests/fixtures/minimal.yml", ehb).await;

    let p0 = client
        .create_node(
            "Project",
            "id name description status",
            Some("1234"),
            &json!({"name": "MJOLNIR", "description": "Advanced armor", "status": "PENDING"}),
        )
        .await
        .unwrap();

    assert!(p0.is_null());
}

#[cfg(feature = "neo4j")]
#[tokio::test]
async fn test_after_node_read_handler() {
    init();
    clear_db().await;

    let mut ehb = EventHandlerBag::new();
    ehb.register_after_node_read(vec!["Project".to_string()], anef);

    let mut client = neo4j_test_client_with_events("./tests/fixtures/minimal.yml", ehb).await;

    let p0 = client
        .create_node(
            "Project",
            "id name description status",
            Some("1234"),
            &json!({"name": "MJOLNIR", "description": "Advanced armor", "status": "PENDING"}),
        )
        .await
        .unwrap();
    assert!(p0.is_object());
    assert_eq!(p0.get("name").unwrap(), "MJOLNIR");
    assert_eq!(p0.get("description").unwrap(), "Advanced armor");
    assert_eq!(p0.get("status").unwrap(), "PENDING");

    let projects = client
        .read_node("Project", "id status", Some("1234"), None)
        .await
        .unwrap();

    assert!(projects.is_null());
}

#[cfg(feature = "neo4j")]
#[tokio::test]
async fn test_after_node_update_handler() {
    init();
    clear_db().await;

    let mut ehb = EventHandlerBag::new();
    ehb.register_after_node_update(vec!["Project".to_string()], anef);

    let mut client = neo4j_test_client_with_events("./tests/fixtures/minimal.yml", ehb).await;

    let p0 = client
        .create_node(
            "Project",
            "id name description status",
            Some("1234"),
            &json!({"name": "MJOLNIR", "description": "Advanced armor", "status": "PENDING"}),
        )
        .await
        .unwrap();
    assert!(p0.is_object());
    assert_eq!(p0.get("name").unwrap(), "MJOLNIR");
    assert_eq!(p0.get("description").unwrap(), "Advanced armor");
    assert_eq!(p0.get("status").unwrap(), "PENDING");

    let pu = client
        .update_node(
            "Project",
            "__typename id name status",
            Some("1234"),
            Some(&json!({"name": {"EQ": "MJOLNIR"}})),
            &json!({"status": "ACTIVE"}),
        )
        .await
        .unwrap();

    assert!(pu.is_null());
}

#[cfg(feature = "neo4j")]
#[tokio::test]
async fn test_after_node_delete_handler() {
    init();
    clear_db().await;

    let mut ehb = EventHandlerBag::new();
    ehb.register_after_node_delete(vec!["Project".to_string()], anef);

    let mut client = neo4j_test_client_with_events("./tests/fixtures/minimal.yml", ehb).await;

    let p0 = client
        .create_node(
            "Project",
            "id name description status",
            Some("1234"),
            &json!({"name": "MJOLNIR", "description": "Advanced armor", "status": "PENDING"}),
        )
        .await
        .unwrap();
    assert!(p0.is_object());
    assert_eq!(p0.get("name").unwrap(), "MJOLNIR");
    assert_eq!(p0.get("description").unwrap(), "Advanced armor");
    assert_eq!(p0.get("status").unwrap(), "PENDING");
    let pd = client
        .delete_node(
            "Project",
            Some("1234"),
            Some(&json!({"name": {"EQ": "MJOLNIR"}})),
            None,
        )
        .await
        .unwrap();

    assert!(pd.is_null());
}

#[cfg(feature = "neo4j")]
#[tokio::test]
async fn test_before_rel_create_handler() {
    init();
    clear_db().await;

    let mut ehb = EventHandlerBag::new();
    ehb.register_before_rel_create(vec!["ProjectIssuesRel".to_string()], bmef);

    let mut client = neo4j_test_client_with_events("./tests/fixtures/minimal.yml", ehb).await;

    client
        .create_node(
            "Project",
            "id name",
            Some("1234"),
            &json!({"name": "Project Zero"}),
        )
        .await
        .unwrap();
    client
        .create_node("Bug", "id name", Some("1234"), &json!({"name": "Bug Zero"}))
        .await
        .unwrap();

    let results = client
        .create_rel(
            "Project",
            "issues",
            "__typename id props { since } src { id name } dst { ...on Bug { id name } }",
            Some("1234"),
            &json!({"name": {"EQ": "Project Zero"}}),
            &json!([{
                "props": {"since": "2000"},
                "dst": {"Bug": {"EXISTING": {"name": {"EQ": "Bug Zero"}}}}
            }]),
        )
        .await
        .unwrap();

    assert!(results.is_null());
}

#[cfg(feature = "neo4j")]
#[tokio::test]
async fn test_before_rel_read_handler() {
    init();
    clear_db().await;

    let mut ehb = EventHandlerBag::new();
    ehb.register_before_rel_read(vec!["ProjectIssuesRel".to_string()], bqef);

    let mut client = neo4j_test_client_with_events("./tests/fixtures/minimal.yml", ehb).await;

    client
        .create_node(
            "Project",
            "id name",
            Some("1234"),
            &json!({"name": "Project Zero"}),
        )
        .await
        .unwrap();
    client
        .create_node("Bug", "id name", Some("1234"), &json!({"name": "Bug Zero"}))
        .await
        .unwrap();

    let results = client
        .create_rel(
            "Project",
            "issues",
            "__typename id props { since } src { id name } dst { ...on Bug { id name } }",
            Some("1234"),
            &json!({"name": {"EQ": "Project Zero"}}),
            &json!([{
                "props": {"since": "2000"},
                "dst": {"Bug": {"EXISTING": {"name": {"EQ": "Bug Zero"}}}}
            }]),
        )
        .await
        .unwrap();

    assert!(results.is_array());
    let r0 = &results[0];
    assert!(r0.is_object());
    assert_eq!(r0.get("props").unwrap().get("since").unwrap(), "2000");
    assert_eq!(r0.get("src").unwrap().get("name").unwrap(), "Project Zero");
    assert_eq!(r0.get("dst").unwrap().get("name").unwrap(), "Bug Zero");

    let rels = client
        .read_rel(
            "Project",
            "issues",
            "id props { since }",
            Some("1234"),
            None,
        )
        .await
        .unwrap();

    assert!(rels.is_null());
}

#[cfg(feature = "neo4j")]
#[tokio::test]
async fn test_before_rel_update_handler() {
    init();
    clear_db().await;

    let mut ehb = EventHandlerBag::new();
    ehb.register_before_rel_update(vec!["ProjectIssuesRel".to_string()], bmef);

    let mut client = neo4j_test_client_with_events("./tests/fixtures/minimal.yml", ehb).await;

    client
        .create_node(
            "Project",
            "id name",
            Some("1234"),
            &json!({"name": "Project Zero"}),
        )
        .await
        .unwrap();
    client
        .create_node("Bug", "id name", Some("1234"), &json!({"name": "Bug Zero"}))
        .await
        .unwrap();

    let results = client
        .create_rel(
            "Project",
            "issues",
            "__typename id props { since } src { id name } dst { ...on Bug { id name } }",
            Some("1234"),
            &json!({"name": {"EQ": "Project Zero"}}),
            &json!([{
                "props": {"since": "2000"},
                "dst": {"Bug": {"EXISTING": {"name": {"EQ": "Bug Zero"}}}}
            }]),
        )
        .await
        .unwrap();

    assert!(results.is_array());
    let r0 = &results[0];
    assert!(r0.is_object());
    assert_eq!(r0.get("props").unwrap().get("since").unwrap(), "2000");
    assert_eq!(r0.get("src").unwrap().get("name").unwrap(), "Project Zero");
    assert_eq!(r0.get("dst").unwrap().get("name").unwrap(), "Bug Zero");

    let ru = client
        .update_rel(
            "Project",
            "issues",
            "id props { since }",
            Some("1234"),
            Some(&json!({"props": {"since": {"EQ": "2000"}}})),
            &json!({"props": {"since": "2010"}}),
        )
        .await
        .unwrap();

    assert!(ru.is_null());
}

#[cfg(feature = "neo4j")]
#[tokio::test]
async fn test_before_rel_delete_handler() {
    init();
    clear_db().await;

    let mut ehb = EventHandlerBag::new();
    ehb.register_before_rel_delete(vec!["ProjectIssuesRel".to_string()], bmef);

    let mut client = neo4j_test_client_with_events("./tests/fixtures/minimal.yml", ehb).await;

    client
        .create_node(
            "Project",
            "id name",
            Some("1234"),
            &json!({"name": "Project Zero"}),
        )
        .await
        .unwrap();
    client
        .create_node("Bug", "id name", Some("1234"), &json!({"name": "Bug Zero"}))
        .await
        .unwrap();

    let results = client
        .create_rel(
            "Project",
            "issues",
            "__typename id props { since } src { id name } dst { ...on Bug { id name } }",
            Some("1234"),
            &json!({"name": {"EQ": "Project Zero"}}),
            &json!([{
                "props": {"since": "2000"},
                "dst": {"Bug": {"EXISTING": {"name": {"EQ": "Bug Zero"}}}}
            }]),
        )
        .await
        .unwrap();

    assert!(results.is_array());
    let r0 = &results[0];
    assert!(r0.is_object());
    assert_eq!(r0.get("props").unwrap().get("since").unwrap(), "2000");
    assert_eq!(r0.get("src").unwrap().get("name").unwrap(), "Project Zero");
    assert_eq!(r0.get("dst").unwrap().get("name").unwrap(), "Bug Zero");

    let rd = client
        .delete_rel(
            "Project",
            "issues",
            Some("1234"),
            Some(&json!({"props": {"since": {"EQ": "2010"}}})),
            None,
            None,
        )
        .await
        .unwrap();

    assert!(rd.is_null());
}

#[cfg(feature = "neo4j")]
#[tokio::test]
async fn test_after_rel_create_handler() {
    init();
    clear_db().await;

    let mut ehb = EventHandlerBag::new();
    ehb.register_after_rel_create(vec!["ProjectIssuesRel".to_string()], aref);

    let mut client = neo4j_test_client_with_events("./tests/fixtures/minimal.yml", ehb).await;

    client
        .create_node(
            "Project",
            "id name",
            Some("1234"),
            &json!({"name": "Project Zero"}),
        )
        .await
        .unwrap();
    client
        .create_node("Bug", "id name", Some("1234"), &json!({"name": "Bug Zero"}))
        .await
        .unwrap();

    let results = client
        .create_rel(
            "Project",
            "issues",
            "__typename id props { since } src { id name } dst { ...on Bug { id name } }",
            Some("1234"),
            &json!({"name": {"EQ": "Project Zero"}}),
            &json!([{
                "props": {"since": "2000"},
                "dst": {"Bug": {"EXISTING": {"name": {"EQ": "Bug Zero"}}}}
            }]),
        )
        .await
        .unwrap();

    assert!(results.is_null());
}

#[cfg(feature = "neo4j")]
#[tokio::test]
async fn test_after_rel_read_handler() {
    init();
    clear_db().await;

    let mut ehb = EventHandlerBag::new();
    ehb.register_after_rel_read(vec!["ProjectIssuesRel".to_string()], aref);

    let mut client = neo4j_test_client_with_events("./tests/fixtures/minimal.yml", ehb).await;

    client
        .create_node(
            "Project",
            "id name",
            Some("1234"),
            &json!({"name": "Project Zero"}),
        )
        .await
        .unwrap();
    client
        .create_node("Bug", "id name", Some("1234"), &json!({"name": "Bug Zero"}))
        .await
        .unwrap();

    let results = client
        .create_rel(
            "Project",
            "issues",
            "__typename id props { since } src { id name } dst { ...on Bug { id name } }",
            Some("1234"),
            &json!({"name": {"EQ": "Project Zero"}}),
            &json!([{
                "props": {"since": "2000"},
                "dst": {"Bug": {"EXISTING": {"name": {"EQ": "Bug Zero"}}}}}]
            ),
        )
        .await
        .unwrap();

    assert!(results.is_array());
    let r0 = &results[0];
    assert!(r0.is_object());
    assert_eq!(r0.get("props").unwrap().get("since").unwrap(), "2000");
    assert_eq!(r0.get("src").unwrap().get("name").unwrap(), "Project Zero");
    assert_eq!(r0.get("dst").unwrap().get("name").unwrap(), "Bug Zero");

    let rels = client
        .read_rel(
            "Project",
            "issues",
            "id props { since }",
            Some("1234"),
            None,
        )
        .await
        .unwrap();

    assert!(rels.is_null());
}

#[cfg(feature = "neo4j")]
#[tokio::test]
async fn test_after_rel_update_handler() {
    init();
    clear_db().await;

    let mut ehb = EventHandlerBag::new();
    ehb.register_after_rel_update(vec!["ProjectIssuesRel".to_string()], aref);

    let mut client = neo4j_test_client_with_events("./tests/fixtures/minimal.yml", ehb).await;

    client
        .create_node(
            "Project",
            "id name",
            Some("1234"),
            &json!({"name": "Project Zero"}),
        )
        .await
        .unwrap();
    client
        .create_node("Bug", "id name", Some("1234"), &json!({"name": "Bug Zero"}))
        .await
        .unwrap();

    let results = client
        .create_rel(
            "Project",
            "issues",
            "__typename id props { since } src { id name } dst { ...on Bug { id name } }",
            Some("1234"),
            &json!({"name": {"EQ": "Project Zero"}}),
            &json!([{
                "props": {"since": "2000"},
                "dst": {"Bug": {"EXISTING": {"name": {"EQ": "Bug Zero"}}}}
            }]),
        )
        .await
        .unwrap();

    assert!(results.is_array());
    let r0 = &results[0];
    assert!(r0.is_object());
    assert_eq!(r0.get("props").unwrap().get("since").unwrap(), "2000");
    assert_eq!(r0.get("src").unwrap().get("name").unwrap(), "Project Zero");
    assert_eq!(r0.get("dst").unwrap().get("name").unwrap(), "Bug Zero");

    let ru = client
        .update_rel(
            "Project",
            "issues",
            "id props { since }",
            Some("1234"),
            Some(&json!({"props": {"since": {"EQ": "2000"}}})),
            &json!({"props": {"since": "2010"}}),
        )
        .await
        .unwrap();

    assert!(ru.is_null());
}

#[cfg(feature = "neo4j")]
#[tokio::test]
async fn test_after_rel_delete_handler() {
    init();
    clear_db().await;

    let mut ehb = EventHandlerBag::new();
    ehb.register_after_rel_delete(vec!["ProjectIssuesRel".to_string()], aref);

    let mut client = neo4j_test_client_with_events("./tests/fixtures/minimal.yml", ehb).await;

    client
        .create_node(
            "Project",
            "id name",
            Some("1234"),
            &json!({"name": "Project Zero"}),
        )
        .await
        .unwrap();
    client
        .create_node("Bug", "id name", Some("1234"), &json!({"name": "Bug Zero"}))
        .await
        .unwrap();

    let results = client
        .create_rel(
            "Project",
            "issues",
            "__typename id props { since } src { id name } dst { ...on Bug { id name } }",
            Some("1234"),
            &json!({"name": {"EQ": "Project Zero"}}),
            &json!([{
                "props": {"since": "2000"},
                "dst": {"Bug": {"EXISTING": {"name": {"EQ": "Bug Zero"}}}}}]
            ),
        )
        .await
        .unwrap();

    assert!(results.is_array());
    let r0 = &results[0];
    assert!(r0.is_object());
    assert_eq!(r0.get("props").unwrap().get("since").unwrap(), "2000");
    assert_eq!(r0.get("src").unwrap().get("name").unwrap(), "Project Zero");
    assert_eq!(r0.get("dst").unwrap().get("name").unwrap(), "Bug Zero");

    let rd = client
        .delete_rel(
            "Project",
            "issues",
            Some("1234"),
            Some(&json!({"props": {"since": {"EQ": "2010"}}})),
            None,
            None,
        )
        .await
        .unwrap();

    assert!(rd.is_null());
}<|MERGE_RESOLUTION|>--- conflicted
+++ resolved
@@ -6,13 +6,9 @@
 use setup::AppRequestCtx;
 #[cfg(feature = "neo4j")]
 use setup::{clear_db, init, neo4j_test_client_with_events};
-<<<<<<< HEAD
-use warpgrapher::engine::events::{EventFacade, EventHandlerBag};
-=======
 #[cfg(feature = "neo4j")]
 use warpgrapher::engine::events::EventHandlerBag;
 #[cfg(feature = "neo4j")]
->>>>>>> dbfbadc3
 use warpgrapher::engine::objects::{Node, Rel};
 #[cfg(feature = "neo4j")]
 use warpgrapher::engine::value::Value;
@@ -30,51 +26,29 @@
     }
 }
 
-<<<<<<< HEAD
+#[cfg(feature = "neo4j")]
 fn bmef(_v: Value, _ef: EventFacade<AppRequestCtx>) -> Result<Value, Error> {
-=======
-#[cfg(feature = "neo4j")]
-fn bmef(_v: Value) -> Result<Value, Error> {
->>>>>>> dbfbadc3
     Err(Error::UserDefinedError {
         source: Box::new(TestError {}),
     })
 }
 
-<<<<<<< HEAD
+#[cfg(feature = "neo4j")]
 fn bqef(_v_opt: Option<Value>, _ef: EventFacade<AppRequestCtx>) -> Result<Option<Value>, Error> {
-=======
-#[cfg(feature = "neo4j")]
-fn bqef(_v_opt: Option<Value>) -> Result<Option<Value>, Error> {
->>>>>>> dbfbadc3
     Err(Error::UserDefinedError {
         source: Box::new(TestError {}),
     })
 }
 
-<<<<<<< HEAD
-fn anef(
-    _v: Vec<Node<AppRequestCtx>>,
-    _ef: EventFacade<AppRequestCtx>,
-) -> Result<Vec<Node<AppRequestCtx>>, Error> {
-=======
-#[cfg(feature = "neo4j")]
-fn anef(_v: Vec<Node<AppRequestCtx>>) -> Result<Vec<Node<AppRequestCtx>>, Error> {
->>>>>>> dbfbadc3
+#[cfg(feature = "neo4j")]
+fn anef(_v: Vec<Node<AppRequestCtx>>, _ef: EventFacade<AppRequestCtx>) -> Result<Vec<Node<AppRequestCtx>>, Error> {
     Err(Error::UserDefinedError {
         source: Box::new(TestError {}),
     })
 }
 
-<<<<<<< HEAD
-fn aref(
-    _v: Vec<Rel<AppRequestCtx>>,
-    _ef: EventFacade<AppRequestCtx>,
-) -> Result<Vec<Rel<AppRequestCtx>>, Error> {
-=======
-#[cfg(feature = "neo4j")]
-fn aref(_v: Vec<Rel<AppRequestCtx>>) -> Result<Vec<Rel<AppRequestCtx>>, Error> {
->>>>>>> dbfbadc3
+#[cfg(feature = "neo4j")]
+fn aref(_v: Vec<Rel<AppRequestCtx>>, _ef: EventFacade<AppRequestCtx>) -> Result<Vec<Rel<AppRequestCtx>>, Error> {
     Err(Error::UserDefinedError {
         source: Box::new(TestError {}),
     })
