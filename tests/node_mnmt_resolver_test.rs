--- conflicted
+++ resolved
@@ -13,46 +13,38 @@
 use setup::{clear_db, init};
 
 #[cfg(feature = "graphson2")]
+#[tokio::test]
 #[serial(graphson2)]
-#[test]
-fn create_mnmt_new_nodes_graphson2() {
-    init();
-    clear_db();
-
-<<<<<<< HEAD
+async fn create_mnmt_new_nodes_graphson2() {
+    init();
+    clear_db();
+
     let mut server = test_server_graphson2("./tests/fixtures/minimal.yml");
     assert!(server.serve(false).is_ok());
 
-    create_mnmt_new_nodes();
+    create_mnmt_new_nodes().await;
 
     assert!(server.shutdown().is_ok());
 }
 
 #[cfg(feature = "neo4j")]
+#[tokio::test]
 #[serial(neo4j)]
-#[test]
-fn create_mnmt_new_nodes_neo4j() {
-=======
-/// Passes if warpgrapher can create a node with a relationship to another new node
-#[allow(clippy::cognitive_complexity)]
-#[tokio::test]
-#[serial]
-async fn create_mnmt_new_nodes() {
->>>>>>> 328f96ef
+async fn create_mnmt_new_nodes_neo4j() {
     init();
     clear_db();
 
     let mut server = test_server_neo4j("./tests/fixtures/minimal.yml");
     assert!(server.serve(false).is_ok());
 
-    create_mnmt_new_nodes();
+    create_mnmt_new_nodes().await;
 
     assert!(server.shutdown().is_ok());
 }
 
 /// Passes if warpgrapher can create a node with a relationship to another new node
 #[allow(clippy::cognitive_complexity, dead_code)]
-fn create_mnmt_new_nodes() {
+async fn create_mnmt_new_nodes() {
     let mut client = test_client();
 
     let p0 = client
@@ -200,60 +192,47 @@
 }
 
 #[cfg(feature = "graphson2")]
+#[tokio::test]
 #[serial(graphson2)]
-#[test]
-fn create_mnmt_existing_nodes_graphson2() {
+async fn create_mnmt_existing_nodes_graphson2() {
     init();
     clear_db();
 
     let mut server = test_server_graphson2("./tests/fixtures/minimal.yml");
     assert!(server.serve(false).is_ok());
 
-    create_mnmt_existing_nodes();
-
-    assert!(server.shutdown().is_ok());
-}
-
-<<<<<<< HEAD
+    create_mnmt_existing_nodes().await;
+
+    assert!(server.shutdown().is_ok());
+}
+
 #[cfg(feature = "neo4j")]
+#[tokio::test]
 #[serial(neo4j)]
-#[test]
-fn create_mnmt_existing_nodes_neo4j() {
-=======
-/// Passes if warpgrapher can create a node with a relationship to an existing node
-#[allow(clippy::cognitive_complexity)]
-#[tokio::test]
-#[serial]
-async fn create_mnmt_existing_nodes() {
->>>>>>> 328f96ef
+async fn create_mnmt_existing_nodes_neo4j() {
     init();
     clear_db();
 
     let mut server = test_server_neo4j("./tests/fixtures/minimal.yml");
     assert!(server.serve(false).is_ok());
 
-    create_mnmt_existing_nodes();
+    create_mnmt_existing_nodes().await;
 
     assert!(server.shutdown().is_ok());
 }
 
 /// Passes if warpgrapher can create a node with a relationship to an existing node
 #[allow(clippy::cognitive_complexity, dead_code)]
-fn create_mnmt_existing_nodes() {
+async fn create_mnmt_existing_nodes() {
     let mut client = test_client();
 
     let b0 = client
-<<<<<<< HEAD
         .create_node(
             "Bug",
             "__typename id name",
             Some("1234".to_string()),
             &json!({"name": "Bug Zero"}),
-        )
-=======
-        .create_node("Bug", "__typename id name", &json!({"name": "Bug Zero"}))
-        .await
->>>>>>> 328f96ef
+        ).await
         .unwrap();
     assert!(b0.is_object());
     assert_eq!(b0.get("__typename").unwrap(), "Bug");
@@ -345,46 +324,38 @@
 }
 
 #[cfg(feature = "graphson2")]
+#[tokio::test]
 #[serial(graphson2)]
-#[test]
-fn read_mnmt_by_rel_props_graphson2() {
+async fn read_mnmt_by_rel_props_graphson2() {
     init();
     clear_db();
 
     let mut server = test_server_graphson2("./tests/fixtures/minimal.yml");
     assert!(server.serve(false).is_ok());
 
-    read_mnmt_by_rel_props();
-
-    assert!(server.shutdown().is_ok());
-}
-
-<<<<<<< HEAD
+    read_mnmt_by_rel_props().await;
+
+    assert!(server.shutdown().is_ok());
+}
+
 #[cfg(feature = "neo4j")]
+#[tokio::test]
 #[serial(neo4j)]
-#[test]
-fn read_mnmt_by_rel_props_neo4j() {
-=======
-/// Passes if warpgrapher can query for a relationship by the properties of a relationship
-#[allow(clippy::cognitive_complexity)]
-#[tokio::test]
-#[serial]
-async fn read_mnmt_by_rel_props() {
->>>>>>> 328f96ef
+async fn read_mnmt_by_rel_props_neo4j() {
     init();
     clear_db();
 
     let mut server = test_server_neo4j("./tests/fixtures/minimal.yml");
     assert!(server.serve(false).is_ok());
 
-    read_mnmt_by_rel_props();
+    read_mnmt_by_rel_props().await;
 
     assert!(server.shutdown().is_ok());
 }
 
 /// Passes if warpgrapher can query for a relationship by the properties of a relationship
 #[allow(clippy::cognitive_complexity, dead_code)]
-fn read_mnmt_by_rel_props() {
+async fn read_mnmt_by_rel_props() {
     let mut client = test_client();
 
     let p0 = client
@@ -403,7 +374,7 @@
         .read_node(
             "Project",             "__typename id name issues { __typename id props { since } dst { ...on Bug { __typename id name } ...on Feature { __typename id name } } }", Some("1234".to_string()),
 
-            Some(json!({"issues": {"props": {"since": "today"}}}))
+            Some(&json!({"issues": {"props": {"since": "today"}}}))
         )
         .await
         .unwrap();
@@ -446,46 +417,38 @@
 }
 
 #[cfg(feature = "graphson2")]
+#[tokio::test]
 #[serial(graphson2)]
-#[test]
-fn read_mnmt_by_dst_props_graphson2() {
+async fn read_mnmt_by_dst_props_graphson2() {
     init();
     clear_db();
 
     let mut server = test_server_graphson2("./tests/fixtures/minimal.yml");
     assert!(server.serve(false).is_ok());
 
-    read_mnmt_by_dst_props();
-
-    assert!(server.shutdown().is_ok());
-}
-
-<<<<<<< HEAD
+    read_mnmt_by_dst_props().await;
+
+    assert!(server.shutdown().is_ok());
+}
+
 #[cfg(feature = "neo4j")]
+#[tokio::test]
 #[serial(neo4j)]
-#[test]
-fn read_mnmt_by_dst_props_neo4j() {
-=======
-/// Passes if warpgrapher can query for a relationship by the properties of a destination node
-#[allow(clippy::cognitive_complexity)]
-#[tokio::test]
-#[serial]
-async fn read_mnmt_by_dst_props() {
->>>>>>> 328f96ef
+async fn read_mnmt_by_dst_props_neo4j() {
     init();
     clear_db();
 
     let mut server = test_server_neo4j("./tests/fixtures/minimal.yml");
     assert!(server.serve(false).is_ok());
 
-    read_mnmt_by_dst_props();
+    read_mnmt_by_dst_props().await;
 
     assert!(server.shutdown().is_ok());
 }
 
 /// Passes if warpgrapher can query for a relationship by the properties of a destination node
 #[allow(clippy::cognitive_complexity, dead_code)]
-fn read_mnmt_by_dst_props() {
+async fn read_mnmt_by_dst_props() {
     let mut client = test_client();
 
     let p0 = client
@@ -505,6 +468,7 @@
             "Project",
             "__typename id name", Some("1234".to_string()),
             &json!({"name": "Project One", "issues": [ { "props": { "since": "today" }, "dst": { "Bug": { "NEW": { "name": "Bug One" } } } }, { "props": { "since": "yesterday" },  "dst": { "Feature": {"NEW": { "name": "Feature One" }}}} ] }))
+        .await
         .unwrap();
 
     assert!(p1.is_object());
@@ -515,7 +479,7 @@
         .read_node(
             "Project", 
             "__typename id name issues { __typename id props { since } dst { ...on Bug { __typename id name } ...on Feature { __typename id name } } }", Some("1234".to_string()),
-            Some(json!({"issues": {"dst": {"Bug": {"name": "Bug Zero"}}}}))
+            Some(&json!({"issues": {"dst": {"Bug": {"name": "Bug Zero"}}}}))
         )
         .await
         .unwrap();
@@ -558,46 +522,38 @@
 }
 
 #[cfg(feature = "graphson2")]
+#[tokio::test]
 #[serial(graphson2)]
-#[test]
-fn update_mnmt_new_node_graphson2() {
+async fn update_mnmt_new_node_graphson2() {
     init();
     clear_db();
 
     let mut server = test_server_graphson2("./tests/fixtures/minimal.yml");
     assert!(server.serve(false).is_ok());
 
-    update_mnmt_new_node();
-
-    assert!(server.shutdown().is_ok());
-}
-
-<<<<<<< HEAD
+    update_mnmt_new_node().await;
+
+    assert!(server.shutdown().is_ok());
+}
+
 #[cfg(feature = "neo4j")]
+#[tokio::test]
 #[serial(neo4j)]
-#[test]
-fn update_mnmt_new_node_neo4j() {
-=======
-/// Passes if warpgrapher can update a node to add a relationship to a new node
-#[allow(clippy::cognitive_complexity)]
-#[tokio::test]
-#[serial]
-async fn update_mnmt_new_node() {
->>>>>>> 328f96ef
+async fn update_mnmt_new_node_neo4j() {
     init();
     clear_db();
 
     let mut server = test_server_neo4j("./tests/fixtures/minimal.yml");
     assert!(server.serve(false).is_ok());
 
-    update_mnmt_new_node();
+    update_mnmt_new_node().await;
 
     assert!(server.shutdown().is_ok());
 }
 
 /// Passes if warpgrapher can update a node to add a relationship to a new node
 #[allow(clippy::cognitive_complexity, dead_code)]
-fn update_mnmt_new_node() {
+async fn update_mnmt_new_node() {
     let mut client = test_client();
 
     let p0 = client
@@ -665,60 +621,47 @@
 }
 
 #[cfg(feature = "graphson2")]
+#[tokio::test]
 #[serial(graphson2)]
-#[test]
-fn update_mnmt_existing_nodes_graphson2() {
+async fn update_mnmt_existing_nodes_graphson2() {
     init();
     clear_db();
 
     let mut server = test_server_graphson2("./tests/fixtures/minimal.yml");
     assert!(server.serve(false).is_ok());
 
-    update_mnmt_existing_nodes();
-
-    assert!(server.shutdown().is_ok());
-}
-
-<<<<<<< HEAD
+    update_mnmt_existing_nodes().await;
+
+    assert!(server.shutdown().is_ok());
+}
+
 #[cfg(feature = "neo4j")]
+#[tokio::test]
 #[serial(neo4j)]
-#[test]
-fn update_mnmt_existing_nodes_neo4j() {
-=======
-/// Passes if warpgrapher can update a node to add a relationship to an existing node
-#[allow(clippy::cognitive_complexity)]
-#[tokio::test]
-#[serial]
-async fn update_mnmt_existing_nodes() {
->>>>>>> 328f96ef
+async fn update_mnmt_existing_nodes_neo4j() {
     init();
     clear_db();
 
     let mut server = test_server_neo4j("./tests/fixtures/minimal.yml");
     assert!(server.serve(false).is_ok());
 
-    update_mnmt_existing_nodes();
+    update_mnmt_existing_nodes().await;
 
     assert!(server.shutdown().is_ok());
 }
 
 /// Passes if warpgrapher can update a node to add a relationship to an existing node
 #[allow(clippy::cognitive_complexity, dead_code)]
-fn update_mnmt_existing_nodes() {
+async fn update_mnmt_existing_nodes() {
     let mut client = test_client();
 
     let b0 = client
-<<<<<<< HEAD
         .create_node(
             "Bug",
             "__typename id name",
             Some("1234".to_string()),
             &json!({"name": "Bug Zero"}),
-        )
-=======
-        .create_node("Bug", "__typename id name", &json!({"name": "Bug Zero"}))
-        .await
->>>>>>> 328f96ef
+        ).await
         .unwrap();
     assert!(b0.is_object());
     assert_eq!(b0.get("__typename").unwrap(), "Bug");
@@ -788,46 +731,38 @@
 }
 
 #[cfg(feature = "graphson2")]
+#[tokio::test]
 #[serial(graphson2)]
-#[test]
-fn update_mnmt_relationship_graphson2() {
+async fn update_mnmt_relationship_graphson2() {
     init();
     clear_db();
 
     let mut server = test_server_graphson2("./tests/fixtures/minimal.yml");
     assert!(server.serve(false).is_ok());
 
-    update_mnmt_relationship();
-
-    assert!(server.shutdown().is_ok());
-}
-
-<<<<<<< HEAD
+    update_mnmt_relationship().await;
+
+    assert!(server.shutdown().is_ok());
+}
+
 #[cfg(feature = "neo4j")]
+#[tokio::test]
 #[serial(neo4j)]
-#[test]
-fn update_mnmt_relationship_neo4j() {
-=======
-/// Passes if warpgrapher can update a relationship
-#[allow(clippy::cognitive_complexity)]
-#[tokio::test]
-#[serial]
-async fn update_mnmt_relationship() {
->>>>>>> 328f96ef
+async fn update_mnmt_relationship_neo4j() {
     init();
     clear_db();
 
     let mut server = test_server_neo4j("./tests/fixtures/minimal.yml");
     assert!(server.serve(false).is_ok());
 
-    update_mnmt_relationship();
+    update_mnmt_relationship().await;
 
     assert!(server.shutdown().is_ok());
 }
 
 /// Passes if warpgrapher can update a relationship
 #[allow(clippy::cognitive_complexity, dead_code)]
-fn update_mnmt_relationship() {
+async fn update_mnmt_relationship() {
     let mut client = test_client();
 
     let p0 = client
@@ -939,46 +874,38 @@
 }
 
 #[cfg(feature = "graphson2")]
+#[tokio::test]
 #[serial(graphson2)]
-#[test]
-fn update_only_correct_mnmt_relationship_graphson2() {
+async fn update_only_correct_mnmt_relationship_graphson2() {
     init();
     clear_db();
 
     let mut server = test_server_graphson2("./tests/fixtures/minimal.yml");
     assert!(server.serve(false).is_ok());
 
-    update_only_correct_mnmt_relationship();
-
-    assert!(server.shutdown().is_ok());
-}
-
-<<<<<<< HEAD
+    update_only_correct_mnmt_relationship().await;
+
+    assert!(server.shutdown().is_ok());
+}
+
 #[cfg(feature = "neo4j")]
+#[tokio::test]
 #[serial(neo4j)]
-#[test]
-fn update_only_correct_mnmt_relationship_neo4j() {
-=======
-/// Passes if warpgrapher only updates the correct matching relationship
-#[allow(clippy::cognitive_complexity)]
-#[tokio::test]
-#[serial]
-async fn update_only_correct_mnmt_relationship() {
->>>>>>> 328f96ef
+async fn update_only_correct_mnmt_relationship_neo4j() {
     init();
     clear_db();
 
     let mut server = test_server_neo4j("./tests/fixtures/minimal.yml");
     assert!(server.serve(false).is_ok());
 
-    update_only_correct_mnmt_relationship();
+    update_only_correct_mnmt_relationship().await;
 
     assert!(server.shutdown().is_ok());
 }
 
 /// Passes if warpgrapher only updates the correct matching relationship
 #[allow(clippy::cognitive_complexity, dead_code)]
-fn update_only_correct_mnmt_relationship() {
+async fn update_only_correct_mnmt_relationship() {
     let mut client = test_client();
 
     client
@@ -1011,7 +938,7 @@
         .read_node(
             "Project",
             "__typename id name issues { __typename id props { since } dst { ...on Bug { __typename id name } ...on Feature { __typename id name } } }", Some("1234".to_string()),
-            Some(json!({"name": "Project Zero"})),
+            Some(&json!({"name": "Project Zero"})),
         )
         .await
         .unwrap();
@@ -1037,7 +964,7 @@
         .read_node(
             "Project",
             "__typename id name issues { __typename id props { since } dst { ...on Bug { __typename id name } ...on Feature { __typename id name } } }", Some("1234".to_string()),
-            Some(json!({"name": "Project One"})),
+            Some(&json!({"name": "Project One"})),
         )
         .await
         .unwrap();
@@ -1061,46 +988,38 @@
 }
 
 #[cfg(feature = "graphson2")]
+#[tokio::test]
 #[serial(graphson2)]
-#[test]
-fn delete_mnmt_relationship_graphson2() {
+async fn delete_mnmt_relationship_graphson2() {
     init();
     clear_db();
 
     let mut server = test_server_graphson2("./tests/fixtures/minimal.yml");
     assert!(server.serve(false).is_ok());
 
-    delete_mnmt_relationship();
-
-    assert!(server.shutdown().is_ok());
-}
-
-<<<<<<< HEAD
+    delete_mnmt_relationship().await;
+
+    assert!(server.shutdown().is_ok());
+}
+
 #[cfg(feature = "neo4j")]
+#[tokio::test]
 #[serial(neo4j)]
-#[test]
-fn delete_mnmt_relationship_neo4j() {
-=======
-/// Passes if warpgrapher can update a node to delete a relationship
-#[allow(clippy::cognitive_complexity)]
-#[tokio::test]
-#[serial]
-async fn delete_mnmt_relationship() {
->>>>>>> 328f96ef
+async fn delete_mnmt_relationship_neo4j() {
     init();
     clear_db();
 
     let mut server = test_server_neo4j("./tests/fixtures/minimal.yml");
     assert!(server.serve(false).is_ok());
 
-    delete_mnmt_relationship();
+    delete_mnmt_relationship().await;
 
     assert!(server.shutdown().is_ok());
 }
 
 /// Passes if warpgrapher can update a node to delete a relationship
 #[allow(clippy::cognitive_complexity, dead_code)]
-fn delete_mnmt_relationship() {
+async fn delete_mnmt_relationship() {
     let mut client = test_client();
 
     let p0 = client
@@ -1194,46 +1113,38 @@
 }
 
 #[cfg(feature = "graphson2")]
+#[tokio::test]
 #[serial(graphson2)]
-#[test]
-fn delete_node_by_mnmt_rel_property_graphson2() {
+async fn delete_node_by_mnmt_rel_property_graphson2() {
     init();
     clear_db();
 
     let mut server = test_server_graphson2("./tests/fixtures/minimal.yml");
     assert!(server.serve(false).is_ok());
 
-    delete_node_by_mnmt_rel_property();
-
-    assert!(server.shutdown().is_ok());
-}
-
-<<<<<<< HEAD
+    delete_node_by_mnmt_rel_property().await;
+
+    assert!(server.shutdown().is_ok());
+}
+
 #[cfg(feature = "neo4j")]
+#[tokio::test]
 #[serial(neo4j)]
-#[test]
-fn delete_node_by_mnmt_rel_property_neo4j() {
-=======
-/// Passes if warpgrapher can delete a node based on matching a property on a rel.
-#[allow(clippy::cognitive_complexity)]
-#[tokio::test]
-#[serial]
-async fn delete_node_by_mnmt_rel_property() {
->>>>>>> 328f96ef
+async fn delete_node_by_mnmt_rel_property_neo4j() {
     init();
     clear_db();
 
     let mut server = test_server_neo4j("./tests/fixtures/minimal.yml");
     assert!(server.serve(false).is_ok());
 
-    delete_node_by_mnmt_rel_property();
+    delete_node_by_mnmt_rel_property().await;
 
     assert!(server.shutdown().is_ok());
 }
 
 /// Passes if warpgrapher can delete a node based on matching a property on a rel.
 #[allow(clippy::cognitive_complexity, dead_code)]
-fn delete_node_by_mnmt_rel_property() {
+async fn delete_node_by_mnmt_rel_property() {
     let mut client = test_client();
 
     let p0 = client
@@ -1287,46 +1198,38 @@
 }
 
 #[cfg(feature = "graphson2")]
+#[tokio::test]
 #[serial(graphson2)]
-#[test]
-fn delete_node_graphson2() {
+async fn delete_node_graphson2() {
     init();
     clear_db();
 
     let mut server = test_server_graphson2("./tests/fixtures/minimal.yml");
     assert!(server.serve(false).is_ok());
 
-    delete_node();
-
-    assert!(server.shutdown().is_ok());
-}
-
-<<<<<<< HEAD
+    delete_node().await;
+
+    assert!(server.shutdown().is_ok());
+}
+
 #[cfg(feature = "neo4j")]
+#[tokio::test]
 #[serial(neo4j)]
-#[test]
-fn delete_node_neo4j() {
-=======
-/// Passes if warpgrapher can delete a node with a forced delete in spite of rels.
-#[allow(clippy::cognitive_complexity)]
-#[tokio::test]
-#[serial]
-async fn delete_node_with_forced_flag() {
->>>>>>> 328f96ef
+async fn delete_node_neo4j() {
     init();
     clear_db();
 
     let mut server = test_server_neo4j("./tests/fixtures/minimal.yml");
     assert!(server.serve(false).is_ok());
 
-    delete_node();
+    delete_node().await;
 
     assert!(server.shutdown().is_ok());
 }
 
 /// Passes if warpgrapher can delete a node
 #[allow(clippy::cognitive_complexity, dead_code)]
-fn delete_node() {
+async fn delete_node() {
     let mut client = test_client();
 
     client
@@ -1337,23 +1240,15 @@
         .await
         .unwrap();
 
-<<<<<<< HEAD
     let projects_pre = client
-        .read_node("Project", "id", Some("1234".to_string()), None)
+        .read_node("Project", "id", Some("1234".to_string()), None).await
         .unwrap();
     assert!(projects_pre.is_array());
     assert_eq!(projects_pre.as_array().unwrap().len(), 1);
 
     let bugs_pre = client
-        .read_node("Bug", "id", Some("1234".to_string()), None)
-        .unwrap();
-=======
-    let projects_pre = client.read_node("Project", "id", None).await.unwrap();
-    assert!(projects_pre.is_array());
-    assert_eq!(projects_pre.as_array().unwrap().len(), 1);
-
-    let bugs_pre = client.read_node("Bug", "id", None).await.unwrap();
->>>>>>> 328f96ef
+        .read_node("Bug", "id", Some("1234".to_string()), None).await
+        .unwrap();
     assert!(bugs_pre.is_array());
     assert_eq!(bugs_pre.as_array().unwrap().len(), 1);
 
@@ -1379,13 +1274,9 @@
     assert!(projects_post.is_array());
     assert_eq!(projects_post.as_array().unwrap().len(), 0);
 
-<<<<<<< HEAD
     let bugs_post = client
-        .read_node("Bug", "id", Some("1234".to_string()), None)
-        .unwrap();
-=======
-    let bugs_post = client.read_node("Bug", "id", None).await.unwrap();
->>>>>>> 328f96ef
+        .read_node("Bug", "id", Some("1234".to_string()), None).await
+        .unwrap();
     assert!(bugs_post.is_array());
     assert_eq!(bugs_post.as_array().unwrap().len(), 1);
 }