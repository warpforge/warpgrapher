mod setup;

use log::trace;
use serde_json::json;
#[cfg(feature = "graphson2")]
use setup::graphson2_test_client;
#[cfg(feature = "neo4j")]
use setup::neo4j_test_client;
#[cfg(feature = "graphson2")]
use setup::server::test_server_graphson2;
#[cfg(feature = "neo4j")]
use setup::server::test_server_neo4j;
#[cfg(any(feature = "graphson2", feature = "neo4j"))]
use setup::{clear_db, init};
use warpgrapher::client::Client;

#[cfg(feature = "graphson2")]
#[tokio::test]
async fn create_mnmt_new_nodes_graphson2() {
    init();
    clear_db();

    let mut server = test_server_graphson2("./tests/fixtures/minimal.yml");
    assert!(server.serve(false).is_ok());

    let client = graphson2_test_client();
    create_mnmt_new_nodes(client).await;

    assert!(server.shutdown().is_ok());
}

#[cfg(feature = "neo4j")]
#[tokio::test]
<<<<<<< HEAD
async fn create_mnmt_new_nodes_neo4j() {
=======
#[serial]
async fn create_mnmt_new_nodes() {
    println!("create_mnmt_new_nodes::start");
>>>>>>> dd5c2f34
    init();
    clear_db();

    let mut server = test_server_neo4j("./tests/fixtures/minimal.yml");
    assert!(server.serve(false).is_ok());

    let client = neo4j_test_client();
    create_mnmt_new_nodes(client).await;

    assert!(server.shutdown().is_ok());
}

/// Passes if warpgrapher can create a node with a relationship to another new node
#[allow(clippy::cognitive_complexity, dead_code)]
async fn create_mnmt_new_nodes(mut client: Client) {
    let p0 = client
        .create_node(
            "Project",
            "__typename id name issues { __typename id dst { ...on Bug { __typename id name } ...on Feature {__typename id name } } }",Some("1234".to_string()),
            &json!({"name": "Project Zero", "issues": [ { "dst": { "Bug": { "NEW": { "name": "Bug Zero" } } } }, { "dst": { "Feature": {"NEW": { "name": "Feature Zero" }}}} ] }))
        .await
        .unwrap();

    assert!(p0.is_object());
    assert_eq!(p0.get("__typename").unwrap(), "Project");
    assert_eq!(p0.get("name").unwrap(), "Project Zero");

    assert!(p0.get("issues").unwrap().is_array());
    let issues0 = p0.get("issues").unwrap().as_array().unwrap();
    assert_eq!(issues0.len(), 2);

    assert!(issues0
        .iter()
        .any(|i| i.get("__typename").unwrap() == "ProjectIssuesRel"));
    assert!(issues0
        .iter()
        .any(|i| i.get("dst").unwrap().get("__typename").unwrap() == "Bug"));
    assert!(issues0
        .iter()
        .any(|i| i.get("dst").unwrap().get("name").unwrap() == "Bug Zero"));
    assert!(issues0
        .iter()
        .any(|i| i.get("dst").unwrap().get("__typename").unwrap() == "Feature"));
    assert!(issues0
        .iter()
        .any(|i| i.get("dst").unwrap().get("name").unwrap() == "Feature Zero"));

    let p1 = client
        .create_node(
            "Project",
            "__typename id name issues { __typename id dst { ...on Bug { __typename id name } ...on Feature {__typename id name } } }",Some("1234".to_string()),
            &json!({"name": "Project One", "issues": [ { "dst": { "Bug": { "NEW": { "name": "Bug One" } } } }, { "dst": { "Feature": {"NEW": { "name": "Feature One" }}}} ] }))
        .await
        .unwrap();

    assert!(p1.is_object());
    assert_eq!(p1.get("__typename").unwrap(), "Project");
    assert_eq!(p1.get("name").unwrap(), "Project One");

    assert!(p1.get("issues").unwrap().is_array());
    let issues1 = p1.get("issues").unwrap().as_array().unwrap();
    assert_eq!(issues1.len(), 2);

    assert!(issues1
        .iter()
        .any(|i| i.get("__typename").unwrap() == "ProjectIssuesRel"));
    assert!(issues1
        .iter()
        .any(|i| i.get("dst").unwrap().get("__typename").unwrap() == "Bug"));
    assert!(issues1
        .iter()
        .any(|i| i.get("dst").unwrap().get("name").unwrap() == "Bug One"));
    assert!(issues1
        .iter()
        .any(|i| i.get("dst").unwrap().get("__typename").unwrap() == "Feature"));
    assert!(issues1
        .iter()
        .any(|i| i.get("dst").unwrap().get("name").unwrap() == "Feature One"));

    let projects = client
        .read_node(
            "Project",
            "__typename id name issues { __typename id dst { ...on Bug { __typename id name } ...on Feature { __typename id name } } }", Some("1234".to_string()),
            None,
        )
        .await
        .unwrap();

    assert!(projects.is_array());
    let projects_a = projects.as_array().unwrap();
    assert_eq!(projects_a.len(), 2);

    let p3 = &projects_a[0];
    assert!(p3.is_object());
    assert_eq!(p3.get("__typename").unwrap(), "Project");
    assert!(projects_a
        .iter()
        .any(|p| p.get("id").unwrap() == p0.get("id").unwrap()));
    assert!(projects_a
        .iter()
        .any(|p| p.get("name").unwrap() == "Project Zero"));
    assert!(projects_a
        .iter()
        .any(|p| p.get("id").unwrap() == p1.get("id").unwrap()));
    assert!(projects_a
        .iter()
        .any(|p| p.get("name").unwrap() == "Project One"));

    assert_eq!(p3.get("issues").unwrap().as_array().unwrap().len(), 2);
    assert!(p3
        .get("issues")
        .unwrap()
        .as_array()
        .unwrap()
        .iter()
        .any(|i| i.get("__typename").unwrap() == "ProjectIssuesRel"));
    assert!(p3
        .get("issues")
        .unwrap()
        .as_array()
        .unwrap()
        .iter()
        .any(|i| i.get("dst").unwrap().get("__typename").unwrap() == "Bug"));
    assert!(p3
        .get("issues")
        .unwrap()
        .as_array()
        .unwrap()
        .iter()
        .any(|i| i.get("dst").unwrap().get("__typename").unwrap() == "Feature"));

    let p4 = &projects_a[1];
    assert!(p4.is_object());
    assert_eq!(p4.get("__typename").unwrap(), "Project");

    assert_eq!(p4.get("issues").unwrap().as_array().unwrap().len(), 2);
    assert!(p4
        .get("issues")
        .unwrap()
        .as_array()
        .unwrap()
        .iter()
        .any(|i| i.get("__typename").unwrap() == "ProjectIssuesRel"));
    assert!(p4
        .get("issues")
        .unwrap()
        .as_array()
        .unwrap()
        .iter()
        .any(|i| i.get("dst").unwrap().get("__typename").unwrap() == "Bug"));
    assert!(p4
        .get("issues")
        .unwrap()
        .as_array()
        .unwrap()
        .iter()
        .any(|i| i.get("dst").unwrap().get("__typename").unwrap() == "Feature"));
}

#[cfg(feature = "graphson2")]
#[tokio::test]
async fn create_mnmt_existing_nodes_graphson2() {
    init();
    clear_db();

    let mut server = test_server_graphson2("./tests/fixtures/minimal.yml");
    assert!(server.serve(false).is_ok());

    let client = graphson2_test_client();
    create_mnmt_existing_nodes(client).await;

    assert!(server.shutdown().is_ok());
    println!("create_mnmt_new_nodes::end");
}

#[cfg(feature = "neo4j")]
#[tokio::test]
<<<<<<< HEAD
async fn create_mnmt_existing_nodes_neo4j() {
=======
#[serial]
async fn create_mnmt_existing_nodes() {
    println!("create_mnmt_existing_nodes::start");
>>>>>>> dd5c2f34
    init();
    clear_db();

    let mut server = test_server_neo4j("./tests/fixtures/minimal.yml");
    assert!(server.serve(false).is_ok());

    let client = neo4j_test_client();
    create_mnmt_existing_nodes(client).await;

    assert!(server.shutdown().is_ok());
}

/// Passes if warpgrapher can create a node with a relationship to an existing node
#[allow(clippy::cognitive_complexity, dead_code)]
async fn create_mnmt_existing_nodes(mut client: Client) {
    let b0 = client
        .create_node(
            "Bug",
            "__typename id name",
            Some("1234".to_string()),
            &json!({"name": "Bug Zero"}),
        )
        .await
        .unwrap();
    assert!(b0.is_object());
    assert_eq!(b0.get("__typename").unwrap(), "Bug");
    assert_eq!(b0.get("name").unwrap(), "Bug Zero");

    let f0 = client
        .create_node(
            "Feature",
            "__typename id name",
            Some("1234".to_string()),
            &json!({"name": "Feature Zero"}),
        )
        .await
        .unwrap();
    assert!(f0.is_object());
    assert_eq!(f0.get("__typename").unwrap(), "Feature");
    assert_eq!(f0.get("name").unwrap(), "Feature Zero");

    let p0 = client
        .create_node(
            "Project",
            "__typename id name issues { __typename id dst { ...on Bug { __typename id name } ...on Feature {__typename id name } } }", Some("1234".to_string()),
            &json!({"name": "Project Zero", "issues": [ { "dst": { "Bug": { "EXISTING": { "name": "Bug Zero" } } } }, { "dst": { "Feature": {"EXISTING": { "name": "Feature Zero" }}}} ] }))
        .await
        .unwrap();
    assert!(p0.is_object());
    assert_eq!(p0.get("__typename").unwrap(), "Project");
    assert_eq!(p0.get("name").unwrap(), "Project Zero");

    assert!(p0.get("issues").unwrap().is_array());
    let issues0 = p0.get("issues").unwrap().as_array().unwrap();
    assert_eq!(issues0.len(), 2);

    assert!(issues0
        .iter()
        .any(|i| i.get("__typename").unwrap() == "ProjectIssuesRel"));
    assert!(issues0
        .iter()
        .any(|i| i.get("dst").unwrap().get("__typename").unwrap() == "Bug"));
    assert!(issues0
        .iter()
        .any(|i| i.get("dst").unwrap().get("name").unwrap() == "Bug Zero"));
    assert!(issues0
        .iter()
        .any(|i| i.get("dst").unwrap().get("__typename").unwrap() == "Feature"));
    assert!(issues0
        .iter()
        .any(|i| i.get("dst").unwrap().get("name").unwrap() == "Feature Zero"));

    let projects = client
        .read_node(
            "Project",
            "__typename id name issues { __typename id dst { ...on Bug { __typename id name } ...on Feature { __typename id name } } }", Some("1234".to_string()),
            None,
        )
        .await
        .unwrap();

    assert!(projects.is_array());
    let projects_a = projects.as_array().unwrap();
    assert_eq!(projects_a.len(), 1);

    let p1 = &projects_a[0];
    assert!(p1.is_object());
    assert_eq!(p1.get("__typename").unwrap(), "Project");
    assert_eq!(p1.get("id").unwrap(), p0.get("id").unwrap());
    assert_eq!(p1.get("issues").unwrap().as_array().unwrap().len(), 2);
    assert!(p1
        .get("issues")
        .unwrap()
        .as_array()
        .unwrap()
        .iter()
        .any(|i| i.get("__typename").unwrap() == "ProjectIssuesRel"));
    assert!(p1
        .get("issues")
        .unwrap()
        .as_array()
        .unwrap()
        .iter()
        .any(|i| i.get("dst").unwrap().get("__typename").unwrap() == "Bug"));
    assert!(p1
        .get("issues")
        .unwrap()
        .as_array()
        .unwrap()
        .iter()
        .any(|i| i.get("dst").unwrap().get("__typename").unwrap() == "Feature"));
}

#[cfg(feature = "graphson2")]
#[tokio::test]
async fn read_mnmt_by_rel_props_graphson2() {
    init();
    clear_db();

    let mut server = test_server_graphson2("./tests/fixtures/minimal.yml");
    assert!(server.serve(false).is_ok());

    let client = graphson2_test_client();
    read_mnmt_by_rel_props(client).await;

    assert!(server.shutdown().is_ok());
    println!("create_mnmt_existing_nodes::end");
}

#[cfg(feature = "neo4j")]
#[tokio::test]
async fn read_mnmt_by_rel_props_neo4j() {
    init();
    clear_db();

    let mut server = test_server_neo4j("./tests/fixtures/minimal.yml");
    assert!(server.serve(false).is_ok());

    let client = neo4j_test_client();
    read_mnmt_by_rel_props(client).await;

    assert!(server.shutdown().is_ok());
}

/// Passes if warpgrapher can query for a relationship by the properties of a relationship
#[allow(clippy::cognitive_complexity, dead_code)]
async fn read_mnmt_by_rel_props(mut client: Client) {
    let p0 = client
        .create_node(
            "Project",
            "__typename id name", Some("1234".to_string()),
            &json!({"name": "Project Zero", "issues": [ { "props": { "since": "today" }, "dst": { "Bug": { "NEW": { "name": "Bug Zero" } } } }, { "props": { "since": "yesterday" },  "dst": { "Feature": {"NEW": { "name": "Feature Zero" }}}} ] }))
        .await
        .unwrap();

    assert!(p0.is_object());
    assert_eq!(p0.get("__typename").unwrap(), "Project");
    assert_eq!(p0.get("name").unwrap(), "Project Zero");

    let projects = client
        .read_node(
            "Project",             "__typename id name issues { __typename id props { since } dst { ...on Bug { __typename id name } ...on Feature { __typename id name } } }", Some("1234".to_string()),

            Some(&json!({"issues": {"props": {"since": "today"}}}))
        )
        .await
        .unwrap();

    assert!(projects.is_array());
    let projects_a = projects.as_array().unwrap();
    assert_eq!(projects_a.len(), 1);

    let p1 = &projects_a[0];
    assert!(p1.is_object());
    assert_eq!(p1.get("__typename").unwrap(), "Project");
    assert_eq!(p1.get("id").unwrap(), p0.get("id").unwrap());
    assert_eq!(p1.get("name").unwrap(), "Project Zero");

    trace!("Issues: {:#?}", p1.get("issues").unwrap());
    let issues = p1.get("issues").unwrap().as_array().unwrap();
    assert_eq!(issues.len(), 2);

    assert!(p1
        .get("issues")
        .unwrap()
        .as_array()
        .unwrap()
        .iter()
        .any(|i| i.get("__typename").unwrap() == "ProjectIssuesRel"));
    assert!(p1
        .get("issues")
        .unwrap()
        .as_array()
        .unwrap()
        .iter()
        .any(|i| i.get("dst").unwrap().get("__typename").unwrap() == "Bug"));
    assert!(p1
        .get("issues")
        .unwrap()
        .as_array()
        .unwrap()
        .iter()
        .any(|i| i.get("dst").unwrap().get("__typename").unwrap() == "Feature"));
}

#[cfg(feature = "graphson2")]
#[tokio::test]
async fn read_mnmt_by_dst_props_graphson2() {
    init();
    clear_db();

    let mut server = test_server_graphson2("./tests/fixtures/minimal.yml");
    assert!(server.serve(false).is_ok());

    let client = graphson2_test_client();
    read_mnmt_by_dst_props(client).await;

    assert!(server.shutdown().is_ok());
}

#[cfg(feature = "neo4j")]
#[tokio::test]
async fn read_mnmt_by_dst_props_neo4j() {
    init();
    clear_db();

    let mut server = test_server_neo4j("./tests/fixtures/minimal.yml");
    assert!(server.serve(false).is_ok());

    let client = neo4j_test_client();
    read_mnmt_by_dst_props(client).await;

    assert!(server.shutdown().is_ok());
}

/// Passes if warpgrapher can query for a relationship by the properties of a destination node
#[allow(clippy::cognitive_complexity, dead_code)]
async fn read_mnmt_by_dst_props(mut client: Client) {
    let p0 = client
        .create_node(
            "Project",
            "__typename id name", Some("1234".to_string()),
            &json!({"name": "Project Zero", "issues": [ { "props": { "since": "today" }, "dst": { "Bug": { "NEW": { "name": "Bug Zero" } } } }, { "props": { "since": "yesterday" },  "dst": { "Feature": {"NEW": { "name": "Feature Zero" }}}} ] }))
        .await
        .unwrap();

    assert!(p0.is_object());
    assert_eq!(p0.get("__typename").unwrap(), "Project");
    assert_eq!(p0.get("name").unwrap(), "Project Zero");

    let p1 = client
        .create_node(
            "Project",
            "__typename id name", Some("1234".to_string()),
            &json!({"name": "Project One", "issues": [ { "props": { "since": "today" }, "dst": { "Bug": { "NEW": { "name": "Bug One" } } } }, { "props": { "since": "yesterday" },  "dst": { "Feature": {"NEW": { "name": "Feature One" }}}} ] }))
        .await
        .unwrap();

    assert!(p1.is_object());
    assert_eq!(p1.get("__typename").unwrap(), "Project");
    assert_eq!(p1.get("name").unwrap(), "Project One");

    let projects = client
        .read_node(
            "Project", 
            "__typename id name issues { __typename id props { since } dst { ...on Bug { __typename id name } ...on Feature { __typename id name } } }", Some("1234".to_string()),
            Some(&json!({"issues": {"dst": {"Bug": {"name": "Bug Zero"}}}}))
        )
        .await
        .unwrap();

    assert!(projects.is_array());
    let projects_a = projects.as_array().unwrap();
    assert_eq!(projects_a.len(), 1);

    let p2 = &projects_a[0];
    assert!(p2.is_object());
    assert_eq!(p2.get("__typename").unwrap(), "Project");
    assert_eq!(p2.get("id").unwrap(), p0.get("id").unwrap());
    assert_eq!(p2.get("name").unwrap(), "Project Zero");

    trace!("Issues: {:#?}", p2.get("issues").unwrap());
    let issues = p2.get("issues").unwrap().as_array().unwrap();
    assert_eq!(issues.len(), 2);

    assert!(p2
        .get("issues")
        .unwrap()
        .as_array()
        .unwrap()
        .iter()
        .any(|i| i.get("__typename").unwrap() == "ProjectIssuesRel"));
    assert!(p2
        .get("issues")
        .unwrap()
        .as_array()
        .unwrap()
        .iter()
        .any(|i| i.get("dst").unwrap().get("__typename").unwrap() == "Bug"));
    assert!(p2
        .get("issues")
        .unwrap()
        .as_array()
        .unwrap()
        .iter()
        .any(|i| i.get("dst").unwrap().get("__typename").unwrap() == "Feature"));
}

#[cfg(feature = "graphson2")]
#[tokio::test]
async fn update_mnmt_new_node_graphson2() {
    init();
    clear_db();

    let mut server = test_server_graphson2("./tests/fixtures/minimal.yml");
    assert!(server.serve(false).is_ok());

    let client = graphson2_test_client();
    update_mnmt_new_node(client).await;

    assert!(server.shutdown().is_ok());
}

#[cfg(feature = "neo4j")]
#[tokio::test]
async fn update_mnmt_new_node_neo4j() {
    init();
    clear_db();

    let mut server = test_server_neo4j("./tests/fixtures/minimal.yml");
    assert!(server.serve(false).is_ok());

    let client = neo4j_test_client();
    update_mnmt_new_node(client).await;

    assert!(server.shutdown().is_ok());
}

/// Passes if warpgrapher can update a node to add a relationship to a new node
#[allow(clippy::cognitive_complexity, dead_code)]
async fn update_mnmt_new_node(mut client: Client) {
    let p0 = client
        .create_node(
            "Project",
            "__typename id name description status priority estimate active",
            Some("1234".to_string()),
            &json!({"name": "Project Zero", "description": "Powered armor"}),
        )
        .await
        .unwrap();

    let pu = client
        .update_node(
            "Project",
            "__typename id name status issues { __typename dst { ...on Bug { __typename id name } } }", Some("1234".to_string()),
            Some(&json!({"name": "Project Zero"})),
            &json!({"issues": {"ADD": {"dst": { "Bug": { "NEW": {"name": "Bug Zero"}}}}}}),
        )
        .await
        .unwrap();

    assert!(pu.is_array());
    let pu_a = pu.as_array().unwrap();
    assert_eq!(pu_a[0].get("__typename").unwrap(), "Project");
    assert_eq!(pu_a[0].get("name").unwrap(), "Project Zero");

    let p1 = &pu_a[0];
    assert!(p1.is_object());
    assert_eq!(p1.get("__typename").unwrap(), "Project");
    assert_eq!(p1.get("name").unwrap(), "Project Zero");

    assert!(p1.get("issues").unwrap().is_array());
    let issuesu = p1.get("issues").unwrap().as_array().unwrap();
    assert_eq!(issuesu.len(), 1);

    let issueu = &issuesu[0];
    assert_eq!(issueu.get("__typename").unwrap(), "ProjectIssuesRel");
    assert_eq!(issueu.get("dst").unwrap().get("__typename").unwrap(), "Bug");
    assert_eq!(issueu.get("dst").unwrap().get("name").unwrap(), "Bug Zero");

    let projects = client
        .read_node(
            "Project",
            "__typename id name issues { __typename id dst { ...on Bug { __typename id name } ...on Feature { __typename id name } } }", Some("1234".to_string()),
            None,
        )
        .await
        .unwrap();

    assert!(projects.is_array());
    let projects_a = projects.as_array().unwrap();
    assert_eq!(projects_a.len(), 1);

    let p2 = &projects_a[0];
    assert!(p2.is_object());
    assert_eq!(p2.get("__typename").unwrap(), "Project");
    assert_eq!(p2.get("id").unwrap(), p0.get("id").unwrap());
    assert_eq!(p2.get("issues").unwrap().as_array().unwrap().len(), 1);

    let issue2 = &p2.get("issues").unwrap().as_array().unwrap()[0];
    assert_eq!(issue2.get("__typename").unwrap(), "ProjectIssuesRel");
    assert_eq!(issue2.get("dst").unwrap().get("__typename").unwrap(), "Bug");
    assert_eq!(issue2.get("dst").unwrap().get("name").unwrap(), "Bug Zero");
}

#[cfg(feature = "graphson2")]
#[tokio::test]
async fn update_mnmt_existing_nodes_graphson2() {
    init();
    clear_db();

    let mut server = test_server_graphson2("./tests/fixtures/minimal.yml");
    assert!(server.serve(false).is_ok());

    let client = graphson2_test_client();
    update_mnmt_existing_nodes(client).await;

    assert!(server.shutdown().is_ok());
}

#[cfg(feature = "neo4j")]
#[tokio::test]
async fn update_mnmt_existing_nodes_neo4j() {
    init();
    clear_db();

    let mut server = test_server_neo4j("./tests/fixtures/minimal.yml");
    assert!(server.serve(false).is_ok());

    let client = neo4j_test_client();
    update_mnmt_existing_nodes(client).await;

    assert!(server.shutdown().is_ok());
}

/// Passes if warpgrapher can update a node to add a relationship to an existing node
#[allow(clippy::cognitive_complexity, dead_code)]
async fn update_mnmt_existing_nodes(mut client: Client) {
    let b0 = client
        .create_node(
            "Bug",
            "__typename id name",
            Some("1234".to_string()),
            &json!({"name": "Bug Zero"}),
        )
        .await
        .unwrap();
    assert!(b0.is_object());
    assert_eq!(b0.get("__typename").unwrap(), "Bug");
    assert_eq!(b0.get("name").unwrap(), "Bug Zero");

    let p0 = client
        .create_node(
            "Project",
            "__typename id name description status priority estimate active", Some("1234".to_string()),
            &json!({"name": "Project Zero", "description": "Powered armor", "status": "GREEN", "priority": 1, "estimate": 3.3, "active": true}),
        )
        .await
        .unwrap();

    let pu = client
        .update_node(
            "Project",
            "__typename id name status issues { __typename dst { ...on Bug { __typename id name } } }", Some("1234".to_string()),
            Some(&json!({"name": "Project Zero"})),
            &json!({"issues": {"ADD": {"dst": { "Bug": { "EXISTING": {"name": "Bug Zero"}}}}}}),
        )
        .await
        .unwrap();

    assert!(pu.is_array());
    let pu_a = pu.as_array().unwrap();
    assert_eq!(pu_a[0].get("__typename").unwrap(), "Project");
    assert_eq!(pu_a[0].get("name").unwrap(), "Project Zero");

    let p1 = &pu_a[0];
    assert!(p1.is_object());
    assert_eq!(p1.get("__typename").unwrap(), "Project");
    assert_eq!(p1.get("name").unwrap(), "Project Zero");

    assert!(p1.get("issues").unwrap().is_array());
    let issuesu = p1.get("issues").unwrap().as_array().unwrap();
    assert_eq!(issuesu.len(), 1);

    let issueu = &issuesu[0];
    assert_eq!(issueu.get("__typename").unwrap(), "ProjectIssuesRel");
    assert_eq!(issueu.get("dst").unwrap().get("__typename").unwrap(), "Bug");
    assert_eq!(issueu.get("dst").unwrap().get("name").unwrap(), "Bug Zero");

    let projects = client
        .read_node(
            "Project",
            "__typename id name issues { __typename id dst { ...on Bug { __typename id name } ...on Feature { __typename id name } } }", Some("1234".to_string()),
            None,
        )
        .await
        .unwrap();

    assert!(projects.is_array());
    let projects_a = projects.as_array().unwrap();
    assert_eq!(projects_a.len(), 1);

    let p2 = &projects_a[0];
    assert!(p2.is_object());
    assert_eq!(p2.get("__typename").unwrap(), "Project");
    assert_eq!(p2.get("id").unwrap(), p0.get("id").unwrap());
    assert_eq!(p2.get("issues").unwrap().as_array().unwrap().len(), 1);

    let issue2 = &p2.get("issues").unwrap().as_array().unwrap()[0];
    assert_eq!(issue2.get("__typename").unwrap(), "ProjectIssuesRel");
    assert_eq!(issue2.get("dst").unwrap().get("__typename").unwrap(), "Bug");
    assert_eq!(issue2.get("dst").unwrap().get("name").unwrap(), "Bug Zero");
}

#[cfg(feature = "graphson2")]
#[tokio::test]
async fn update_mnmt_relationship_graphson2() {
    init();
    clear_db();

    let mut server = test_server_graphson2("./tests/fixtures/minimal.yml");
    assert!(server.serve(false).is_ok());

    let client = graphson2_test_client();
    update_mnmt_relationship(client).await;

    assert!(server.shutdown().is_ok());
}

#[cfg(feature = "neo4j")]
#[tokio::test]
async fn update_mnmt_relationship_neo4j() {
    init();
    clear_db();

    let mut server = test_server_neo4j("./tests/fixtures/minimal.yml");
    assert!(server.serve(false).is_ok());

    let client = neo4j_test_client();
    update_mnmt_relationship(client).await;

    assert!(server.shutdown().is_ok());
}

/// Passes if warpgrapher can update a relationship
#[allow(clippy::cognitive_complexity, dead_code)]
async fn update_mnmt_relationship(mut client: Client) {
    let p0 = client
        .create_node(
            "Project",
            "__typename id name issues { __typename id dst { ...on Bug { __typename id name } ...on Feature { __typename id name } } }", Some("1234".to_string()),
            &json!({"name": "Project Zero", "issues": [ { "dst": { "Bug": { "NEW": { "name": "Bug Zero" } } } }, { "dst": { "Feature": {"NEW": { "name": "Feature Zero" }}}} ] }))
        .await
        .unwrap();

    assert!(p0.is_object());
    assert_eq!(p0.get("__typename").unwrap(), "Project");
    assert_eq!(p0.get("name").unwrap(), "Project Zero");

    assert!(p0.get("issues").unwrap().is_array());
    let issues0 = p0.get("issues").unwrap().as_array().unwrap();
    assert_eq!(issues0.len(), 2);

    assert!(issues0
        .iter()
        .any(|i| i.get("__typename").unwrap() == "ProjectIssuesRel"));
    assert!(issues0
        .iter()
        .any(|i| i.get("dst").unwrap().get("__typename").unwrap() == "Bug"));
    assert!(issues0
        .iter()
        .any(|i| i.get("dst").unwrap().get("name").unwrap() == "Bug Zero"));
    assert!(issues0
        .iter()
        .any(|i| i.get("dst").unwrap().get("__typename").unwrap() == "Feature"));
    assert!(issues0
        .iter()
        .any(|i| i.get("dst").unwrap().get("name").unwrap() == "Feature Zero"));

    let pu = client
        .update_node(
            "Project",
            "__typename id name status issues { __typename props { since } dst { ...on Bug { __typename id name } ...on Feature { __typename id name } } }", Some("1234".to_string()),
            Some(&json!({"name": "Project Zero"})),
            &json!({"issues": {"UPDATE": {"match": {"dst": { "Feature": { "name": "Feature Zero"}}}, "update": {"props": {"since": "Forever"}}}}}),
        )
        .await
        .unwrap();

    assert!(pu.is_array());
    let pu_a = pu.as_array().unwrap();
    assert_eq!(pu_a[0].get("__typename").unwrap(), "Project");
    assert_eq!(pu_a[0].get("name").unwrap(), "Project Zero");

    let p1 = &pu_a[0];
    assert!(p1.is_object());
    assert_eq!(p1.get("__typename").unwrap(), "Project");
    assert_eq!(p1.get("name").unwrap(), "Project Zero");

    assert!(p1.get("issues").unwrap().is_array());
    let issuesu = p1.get("issues").unwrap().as_array().unwrap();
    assert_eq!(issuesu.len(), 2);

    assert!(issuesu
        .iter()
        .any(|i| i.get("props").unwrap().get("since").unwrap() == "Forever"));

    let projects = client
        .read_node(
            "Project",
            "__typename id name issues { __typename id props { since } dst { ...on Bug { __typename id name } ...on Feature { __typename id name } } }", Some("1234".to_string()),
            None,
        )
        .await
        .unwrap();

    assert!(projects.is_array());
    let projects_a = projects.as_array().unwrap();
    assert_eq!(projects_a.len(), 1);

    let p2 = &projects_a[0];
    assert!(p2.is_object());
    assert_eq!(p2.get("__typename").unwrap(), "Project");

    assert_eq!(p2.get("issues").unwrap().as_array().unwrap().len(), 2);
    assert!(p2
        .get("issues")
        .unwrap()
        .as_array()
        .unwrap()
        .iter()
        .any(|i| i.get("__typename").unwrap() == "ProjectIssuesRel"));
    assert!(p2
        .get("issues")
        .unwrap()
        .as_array()
        .unwrap()
        .iter()
        .any(|i| i.get("dst").unwrap().get("__typename").unwrap() == "Bug"));
    assert!(p2
        .get("issues")
        .unwrap()
        .as_array()
        .unwrap()
        .iter()
        .any(|i| i.get("dst").unwrap().get("__typename").unwrap() == "Feature"));
    assert!(p2
        .get("issues")
        .unwrap()
        .as_array()
        .unwrap()
        .iter()
        .any(|i| i.get("props").unwrap().get("since").unwrap() == "Forever"));
}

#[cfg(feature = "graphson2")]
#[tokio::test]
async fn update_only_correct_mnmt_relationship_graphson2() {
    init();
    clear_db();

    let mut server = test_server_graphson2("./tests/fixtures/minimal.yml");
    assert!(server.serve(false).is_ok());

    let client = graphson2_test_client();
    update_only_correct_mnmt_relationship(client).await;

    assert!(server.shutdown().is_ok());
}

#[cfg(feature = "neo4j")]
#[tokio::test]
async fn update_only_correct_mnmt_relationship_neo4j() {
    init();
    clear_db();

    let mut server = test_server_neo4j("./tests/fixtures/minimal.yml");
    assert!(server.serve(false).is_ok());

    let client = neo4j_test_client();
    update_only_correct_mnmt_relationship(client).await;

    assert!(server.shutdown().is_ok());
}

/// Passes if warpgrapher only updates the correct matching relationship
#[allow(clippy::cognitive_complexity, dead_code)]
async fn update_only_correct_mnmt_relationship(mut client: Client) {
    client
        .create_node(
            "Project",
            "__typename id name issues { __typename id dst { ...on Bug { __typename id name } ...on Feature { __typename id name } } }", Some("1234".to_string()), 
            &json!({"name": "Project Zero", "issues": [ { "dst": { "Bug": { "NEW": { "name": "Bug Zero" } } } }, { "dst": { "Feature": {"NEW": { "name": "Feature Zero" }}}} ] }))
        .await
        .unwrap();

    client
        .create_node(
            "Project",
            "__typename id name issues { __typename id dst { ...on Bug { __typename id name } ...on Feature { __typename id name } } }",Some("1234".to_string()), 
            &json!({"name": "Project One", "issues": [ { "dst": { "Bug": { "NEW": { "name": "Bug Zero" } } } }, { "dst": { "Feature": {"NEW": { "name": "Feature Zero" }}}} ] }))
        .await
        .unwrap();

    client
        .update_node(
            "Project",
            "__typename id name status issues { __typename props { since } dst { ...on Bug { __typename id name } ...on Feature { __typename id name } } }", Some("1234".to_string()),
            Some(&json!({"name": "Project One"})),
            &json!({"issues": {"UPDATE": {"match": {"dst": { "Feature": { "name": "Feature Zero"}}}, "update": {"props": {"since": "Forever"}}}}}),
        )
        .await
        .unwrap();

    let p_zero = client
        .read_node(
            "Project",
            "__typename id name issues { __typename id props { since } dst { ...on Bug { __typename id name } ...on Feature { __typename id name } } }", Some("1234".to_string()),
            Some(&json!({"name": "Project Zero"})),
        )
        .await
        .unwrap();

    assert!(p_zero.is_array());
    let p_zero_a = p_zero.as_array().unwrap();
    assert_eq!(p_zero_a.len(), 1);

    let p2 = &p_zero_a[0];
    assert!(p2.is_object());
    assert_eq!(p2.get("__typename").unwrap(), "Project");

    assert_eq!(p2.get("issues").unwrap().as_array().unwrap().len(), 2);
    assert!(!p2
        .get("issues")
        .unwrap()
        .as_array()
        .unwrap()
        .iter()
        .any(|i| i.get("props").unwrap().get("since").unwrap() == "Forever"));

    let p_one = client
        .read_node(
            "Project",
            "__typename id name issues { __typename id props { since } dst { ...on Bug { __typename id name } ...on Feature { __typename id name } } }", Some("1234".to_string()),
            Some(&json!({"name": "Project One"})),
        )
        .await
        .unwrap();

    assert!(p_one.is_array());
    let p_one_a = p_one.as_array().unwrap();
    assert_eq!(p_one_a.len(), 1);

    let p3 = &p_one_a[0];
    assert!(p3.is_object());
    assert_eq!(p3.get("__typename").unwrap(), "Project");

    assert_eq!(p3.get("issues").unwrap().as_array().unwrap().len(), 2);
    assert!(p3
        .get("issues")
        .unwrap()
        .as_array()
        .unwrap()
        .iter()
        .any(|i| i.get("props").unwrap().get("since").unwrap() == "Forever"));
}

#[cfg(feature = "graphson2")]
#[tokio::test]
async fn delete_mnmt_relationship_graphson2() {
    init();
    clear_db();

    let mut server = test_server_graphson2("./tests/fixtures/minimal.yml");
    assert!(server.serve(false).is_ok());

    let client = graphson2_test_client();
    delete_mnmt_relationship(client).await;

    assert!(server.shutdown().is_ok());
}

#[cfg(feature = "neo4j")]
#[tokio::test]
async fn delete_mnmt_relationship_neo4j() {
    init();
    clear_db();

    let mut server = test_server_neo4j("./tests/fixtures/minimal.yml");
    assert!(server.serve(false).is_ok());

    let client = neo4j_test_client();
    delete_mnmt_relationship(client).await;

    assert!(server.shutdown().is_ok());
}

/// Passes if warpgrapher can update a node to delete a relationship
#[allow(clippy::cognitive_complexity, dead_code)]
async fn delete_mnmt_relationship(mut client: Client) {
    let p0 = client
        .create_node(
            "Project",
            "__typename id name issues { __typename id dst { ...on Bug { __typename id name } ...on Feature { __typename id name } } }", Some("1234".to_string()),
            &json!({"name": "Project Zero", "issues": [ { "dst": { "Bug": { "NEW": { "name": "Bug Zero" } } } }, { "dst": { "Feature": {"NEW": { "name": "Feature Zero" }}}} ] }))
        .await
        .unwrap();

    assert!(p0.is_object());
    assert_eq!(p0.get("__typename").unwrap(), "Project");
    assert_eq!(p0.get("name").unwrap(), "Project Zero");

    assert!(p0.get("issues").unwrap().is_array());
    let issues0 = p0.get("issues").unwrap().as_array().unwrap();
    assert_eq!(issues0.len(), 2);

    assert!(issues0
        .iter()
        .any(|i| i.get("__typename").unwrap() == "ProjectIssuesRel"));
    assert!(issues0
        .iter()
        .any(|i| i.get("dst").unwrap().get("__typename").unwrap() == "Bug"));
    assert!(issues0
        .iter()
        .any(|i| i.get("dst").unwrap().get("name").unwrap() == "Bug Zero"));
    assert!(issues0
        .iter()
        .any(|i| i.get("dst").unwrap().get("__typename").unwrap() == "Feature"));
    assert!(issues0
        .iter()
        .any(|i| i.get("dst").unwrap().get("name").unwrap() == "Feature Zero"));

    let pu = client
        .update_node(
            "Project",
            "__typename id name status issues { __typename dst { ...on Bug { __typename id name } ...on Feature { __typename id name } } }", Some("1234".to_string()),
            Some(&json!({"name": "Project Zero"})),
            &json!({"issues": {"DELETE": {"match": {"dst": { "Feature": { "name": "Feature Zero"}}}}}}),
        )
        .await
        .unwrap();

    assert!(pu.is_array());
    let pu_a = pu.as_array().unwrap();
    assert_eq!(pu_a[0].get("__typename").unwrap(), "Project");
    assert_eq!(pu_a[0].get("name").unwrap(), "Project Zero");

    let p1 = &pu_a[0];
    assert!(p1.is_object());
    assert_eq!(p1.get("__typename").unwrap(), "Project");
    assert_eq!(p1.get("name").unwrap(), "Project Zero");

    assert!(p1.get("issues").unwrap().is_array());
    let issuesu = p1.get("issues").unwrap().as_array().unwrap();
    assert_eq!(issuesu.len(), 1);

    let issueu = &issuesu[0];
    assert_eq!(issueu.get("__typename").unwrap(), "ProjectIssuesRel");
    assert_eq!(issueu.get("dst").unwrap().get("__typename").unwrap(), "Bug");
    assert_eq!(issueu.get("dst").unwrap().get("name").unwrap(), "Bug Zero");

    let projects = client
        .read_node(
            "Project",
            "__typename id name issues { __typename id dst { ...on Bug { __typename id name } ...on Feature { __typename id name } } }", Some("1234".to_string()),
            None,
        )
        .await
        .unwrap();

    assert!(projects.is_array());
    let projects_a = projects.as_array().unwrap();
    assert_eq!(projects_a.len(), 1);

    let p2 = &projects_a[0];
    assert!(p2.is_object());
    assert_eq!(p2.get("__typename").unwrap(), "Project");
    assert_eq!(p2.get("id").unwrap(), p0.get("id").unwrap());
    assert_eq!(p2.get("name").unwrap(), "Project Zero");

    let issues1 = p2.get("issues").unwrap().as_array().unwrap();
    assert_eq!(issues1.len(), 1);

    assert_eq!(issues1[0].get("__typename").unwrap(), "ProjectIssuesRel");

    let bug1 = issues1[0].get("dst").unwrap();
    assert_eq!(bug1.get("__typename").unwrap(), "Bug");
    assert_eq!(bug1.get("name").unwrap(), "Bug Zero");
}

#[cfg(feature = "graphson2")]
#[tokio::test]
async fn delete_node_by_mnmt_rel_property_graphson2() {
    init();
    clear_db();

    let mut server = test_server_graphson2("./tests/fixtures/minimal.yml");
    assert!(server.serve(false).is_ok());

    let client = graphson2_test_client();
    delete_node_by_mnmt_rel_property(client).await;

    assert!(server.shutdown().is_ok());
}

#[cfg(feature = "neo4j")]
#[tokio::test]
async fn delete_node_by_mnmt_rel_property_neo4j() {
    init();
    clear_db();

    let mut server = test_server_neo4j("./tests/fixtures/minimal.yml");
    assert!(server.serve(false).is_ok());

    let client = neo4j_test_client();
    delete_node_by_mnmt_rel_property(client).await;

    assert!(server.shutdown().is_ok());
}

/// Passes if warpgrapher can delete a node based on matching a property on a rel.
#[allow(clippy::cognitive_complexity, dead_code)]
async fn delete_node_by_mnmt_rel_property(mut client: Client) {
    let p0 = client
        .create_node(
            "Project",
            "__typename id name issues { __typename id dst { ...on Bug { __typename id name } ...on Feature {__typename id name } } }", Some("1234".to_string()),
            &json!({"name": "Project Zero", "issues": [ { "props": { "since": "never" }, "dst": { "Bug": { "NEW": { "name": "Bug Zero" } } } } ] }))
        .await
        .unwrap();

    assert!(p0.is_object());
    assert_eq!(p0.get("__typename").unwrap(), "Project");
    assert_eq!(p0.get("name").unwrap(), "Project Zero");

    assert!(p0.get("issues").unwrap().is_array());
    let issues0 = p0.get("issues").unwrap().as_array().unwrap();
    assert_eq!(issues0.len(), 1);

    assert!(issues0
        .iter()
        .any(|i| i.get("__typename").unwrap() == "ProjectIssuesRel"));
    assert!(issues0
        .iter()
        .any(|i| i.get("dst").unwrap().get("__typename").unwrap() == "Bug"));
    assert!(issues0
        .iter()
        .any(|i| i.get("dst").unwrap().get("name").unwrap() == "Bug Zero"));

    client
        .delete_node(
            "Project",
            Some("1234".to_string()),
            Some(&json!({"issues": {"props": {"since": "never"}}})),
            Some(&json!({"issues": [{"match": {}}]})),
        )
        .await
        .unwrap();

    let projects = client
        .read_node(
            "Project",
            "__typename id name issues { __typename id dst { ...on Bug { __typename id name } ...on Feature { __typename id name } } }", Some("1234".to_string()),
            None,
        )
        .await
        .unwrap();

    assert!(projects.is_array());
    let projects_a = projects.as_array().unwrap();
    assert_eq!(projects_a.len(), 0);
}

#[cfg(feature = "graphson2")]
#[tokio::test]
async fn delete_node_graphson2() {
    init();
    clear_db();

    let mut server = test_server_graphson2("./tests/fixtures/minimal.yml");
    assert!(server.serve(false).is_ok());

    let client = graphson2_test_client();
    delete_node(client).await;

    assert!(server.shutdown().is_ok());
}

#[cfg(feature = "neo4j")]
#[tokio::test]
async fn delete_node_neo4j() {
    init();
    clear_db();

    let mut server = test_server_neo4j("./tests/fixtures/minimal.yml");
    assert!(server.serve(false).is_ok());

    let client = neo4j_test_client();
    delete_node(client).await;

    assert!(server.shutdown().is_ok());
}

/// Passes if warpgrapher can delete a node
#[allow(clippy::cognitive_complexity, dead_code)]
async fn delete_node(mut client: Client) {
    client
        .create_node(
            "Project",
            "__typename id name issues { __typename id dst { ...on Bug { __typename id name } ...on Feature {__typename id name } } }", Some("1234".to_string()),
            &json!({"name": "Project Zero", "issues": [ { "props": { "since": "never" }, "dst": { "Bug": { "NEW": { "name": "Bug Zero" } } } } ] }))
        .await
        .unwrap();

    let projects_pre = client
        .read_node("Project", "id", Some("1234".to_string()), None)
        .await
        .unwrap();
    assert!(projects_pre.is_array());
    assert_eq!(projects_pre.as_array().unwrap().len(), 1);

    let bugs_pre = client
        .read_node("Bug", "id", Some("1234".to_string()), None)
        .await
        .unwrap();
    assert!(bugs_pre.is_array());
    assert_eq!(bugs_pre.as_array().unwrap().len(), 1);

    client
        .delete_node(
            "Project",
            Some("1234".to_string()),
            Some(&json!({"name": "Project Zero"})),
            Some(&json!({})),
        )
        .await
        .unwrap();

    let projects_post = client
        .read_node(
            "Project",
            "__typename id name issues { __typename id dst { ...on Bug { __typename id name } ...on Feature { __typename id name } } }", Some("1234".to_string()),
            None,
        )
        .await
        .unwrap();

    assert!(projects_post.is_array());
    assert_eq!(projects_post.as_array().unwrap().len(), 0);

    let bugs_post = client
        .read_node("Bug", "id", Some("1234".to_string()), None)
        .await
        .unwrap();
    assert!(bugs_post.is_array());
    assert_eq!(bugs_post.as_array().unwrap().len(), 1);
}<|MERGE_RESOLUTION|>--- conflicted
+++ resolved
@@ -2,28 +2,28 @@
 
 use log::trace;
 use serde_json::json;
-#[cfg(feature = "graphson2")]
-use setup::graphson2_test_client;
+#[cfg(feature = "cosmos")]
+use setup::cosmos_test_client;
 #[cfg(feature = "neo4j")]
 use setup::neo4j_test_client;
-#[cfg(feature = "graphson2")]
-use setup::server::test_server_graphson2;
+#[cfg(feature = "cosmos")]
+use setup::server::test_server_cosmos;
 #[cfg(feature = "neo4j")]
 use setup::server::test_server_neo4j;
-#[cfg(any(feature = "graphson2", feature = "neo4j"))]
+#[cfg(any(feature = "cosmos", feature = "neo4j"))]
 use setup::{clear_db, init};
 use warpgrapher::client::Client;
 
-#[cfg(feature = "graphson2")]
-#[tokio::test]
-async fn create_mnmt_new_nodes_graphson2() {
-    init();
-    clear_db();
-
-    let mut server = test_server_graphson2("./tests/fixtures/minimal.yml");
-    assert!(server.serve(false).is_ok());
-
-    let client = graphson2_test_client();
+#[cfg(feature = "cosmos")]
+#[tokio::test]
+async fn create_mnmt_new_nodes_cosmos() {
+    init();
+    clear_db();
+
+    let mut server = test_server_cosmos("./tests/fixtures/minimal.yml");
+    assert!(server.serve(false).is_ok());
+
+    let client = cosmos_test_client();
     create_mnmt_new_nodes(client).await;
 
     assert!(server.shutdown().is_ok());
@@ -31,13 +31,7 @@
 
 #[cfg(feature = "neo4j")]
 #[tokio::test]
-<<<<<<< HEAD
 async fn create_mnmt_new_nodes_neo4j() {
-=======
-#[serial]
-async fn create_mnmt_new_nodes() {
-    println!("create_mnmt_new_nodes::start");
->>>>>>> dd5c2f34
     init();
     clear_db();
 
@@ -197,16 +191,16 @@
         .any(|i| i.get("dst").unwrap().get("__typename").unwrap() == "Feature"));
 }
 
-#[cfg(feature = "graphson2")]
-#[tokio::test]
-async fn create_mnmt_existing_nodes_graphson2() {
-    init();
-    clear_db();
-
-    let mut server = test_server_graphson2("./tests/fixtures/minimal.yml");
-    assert!(server.serve(false).is_ok());
-
-    let client = graphson2_test_client();
+#[cfg(feature = "cosmos")]
+#[tokio::test]
+async fn create_mnmt_existing_nodes_cosmos() {
+    init();
+    clear_db();
+
+    let mut server = test_server_cosmos("./tests/fixtures/minimal.yml");
+    assert!(server.serve(false).is_ok());
+
+    let client = cosmos_test_client();
     create_mnmt_existing_nodes(client).await;
 
     assert!(server.shutdown().is_ok());
@@ -215,13 +209,7 @@
 
 #[cfg(feature = "neo4j")]
 #[tokio::test]
-<<<<<<< HEAD
 async fn create_mnmt_existing_nodes_neo4j() {
-=======
-#[serial]
-async fn create_mnmt_existing_nodes() {
-    println!("create_mnmt_existing_nodes::start");
->>>>>>> dd5c2f34
     init();
     clear_db();
 
@@ -335,16 +323,16 @@
         .any(|i| i.get("dst").unwrap().get("__typename").unwrap() == "Feature"));
 }
 
-#[cfg(feature = "graphson2")]
-#[tokio::test]
-async fn read_mnmt_by_rel_props_graphson2() {
-    init();
-    clear_db();
-
-    let mut server = test_server_graphson2("./tests/fixtures/minimal.yml");
-    assert!(server.serve(false).is_ok());
-
-    let client = graphson2_test_client();
+#[cfg(feature = "cosmos")]
+#[tokio::test]
+async fn read_mnmt_by_rel_props_cosmos() {
+    init();
+    clear_db();
+
+    let mut server = test_server_cosmos("./tests/fixtures/minimal.yml");
+    assert!(server.serve(false).is_ok());
+
+    let client = cosmos_test_client();
     read_mnmt_by_rel_props(client).await;
 
     assert!(server.shutdown().is_ok());
@@ -427,16 +415,16 @@
         .any(|i| i.get("dst").unwrap().get("__typename").unwrap() == "Feature"));
 }
 
-#[cfg(feature = "graphson2")]
-#[tokio::test]
-async fn read_mnmt_by_dst_props_graphson2() {
-    init();
-    clear_db();
-
-    let mut server = test_server_graphson2("./tests/fixtures/minimal.yml");
-    assert!(server.serve(false).is_ok());
-
-    let client = graphson2_test_client();
+#[cfg(feature = "cosmos")]
+#[tokio::test]
+async fn read_mnmt_by_dst_props_cosmos() {
+    init();
+    clear_db();
+
+    let mut server = test_server_cosmos("./tests/fixtures/minimal.yml");
+    assert!(server.serve(false).is_ok());
+
+    let client = cosmos_test_client();
     read_mnmt_by_dst_props(client).await;
 
     assert!(server.shutdown().is_ok());
@@ -530,16 +518,16 @@
         .any(|i| i.get("dst").unwrap().get("__typename").unwrap() == "Feature"));
 }
 
-#[cfg(feature = "graphson2")]
-#[tokio::test]
-async fn update_mnmt_new_node_graphson2() {
-    init();
-    clear_db();
-
-    let mut server = test_server_graphson2("./tests/fixtures/minimal.yml");
-    assert!(server.serve(false).is_ok());
-
-    let client = graphson2_test_client();
+#[cfg(feature = "cosmos")]
+#[tokio::test]
+async fn update_mnmt_new_node_cosmos() {
+    init();
+    clear_db();
+
+    let mut server = test_server_cosmos("./tests/fixtures/minimal.yml");
+    assert!(server.serve(false).is_ok());
+
+    let client = cosmos_test_client();
     update_mnmt_new_node(client).await;
 
     assert!(server.shutdown().is_ok());
@@ -627,16 +615,16 @@
     assert_eq!(issue2.get("dst").unwrap().get("name").unwrap(), "Bug Zero");
 }
 
-#[cfg(feature = "graphson2")]
-#[tokio::test]
-async fn update_mnmt_existing_nodes_graphson2() {
-    init();
-    clear_db();
-
-    let mut server = test_server_graphson2("./tests/fixtures/minimal.yml");
-    assert!(server.serve(false).is_ok());
-
-    let client = graphson2_test_client();
+#[cfg(feature = "cosmos")]
+#[tokio::test]
+async fn update_mnmt_existing_nodes_cosmos() {
+    init();
+    clear_db();
+
+    let mut server = test_server_cosmos("./tests/fixtures/minimal.yml");
+    assert!(server.serve(false).is_ok());
+
+    let client = cosmos_test_client();
     update_mnmt_existing_nodes(client).await;
 
     assert!(server.shutdown().is_ok());
@@ -736,16 +724,16 @@
     assert_eq!(issue2.get("dst").unwrap().get("name").unwrap(), "Bug Zero");
 }
 
-#[cfg(feature = "graphson2")]
-#[tokio::test]
-async fn update_mnmt_relationship_graphson2() {
-    init();
-    clear_db();
-
-    let mut server = test_server_graphson2("./tests/fixtures/minimal.yml");
-    assert!(server.serve(false).is_ok());
-
-    let client = graphson2_test_client();
+#[cfg(feature = "cosmos")]
+#[tokio::test]
+async fn update_mnmt_relationship_cosmos() {
+    init();
+    clear_db();
+
+    let mut server = test_server_cosmos("./tests/fixtures/minimal.yml");
+    assert!(server.serve(false).is_ok());
+
+    let client = cosmos_test_client();
     update_mnmt_relationship(client).await;
 
     assert!(server.shutdown().is_ok());
@@ -877,16 +865,16 @@
         .any(|i| i.get("props").unwrap().get("since").unwrap() == "Forever"));
 }
 
-#[cfg(feature = "graphson2")]
-#[tokio::test]
-async fn update_only_correct_mnmt_relationship_graphson2() {
-    init();
-    clear_db();
-
-    let mut server = test_server_graphson2("./tests/fixtures/minimal.yml");
-    assert!(server.serve(false).is_ok());
-
-    let client = graphson2_test_client();
+#[cfg(feature = "cosmos")]
+#[tokio::test]
+async fn update_only_correct_mnmt_relationship_cosmos() {
+    init();
+    clear_db();
+
+    let mut server = test_server_cosmos("./tests/fixtures/minimal.yml");
+    assert!(server.serve(false).is_ok());
+
+    let client = cosmos_test_client();
     update_only_correct_mnmt_relationship(client).await;
 
     assert!(server.shutdown().is_ok());
@@ -989,16 +977,16 @@
         .any(|i| i.get("props").unwrap().get("since").unwrap() == "Forever"));
 }
 
-#[cfg(feature = "graphson2")]
-#[tokio::test]
-async fn delete_mnmt_relationship_graphson2() {
-    init();
-    clear_db();
-
-    let mut server = test_server_graphson2("./tests/fixtures/minimal.yml");
-    assert!(server.serve(false).is_ok());
-
-    let client = graphson2_test_client();
+#[cfg(feature = "cosmos")]
+#[tokio::test]
+async fn delete_mnmt_relationship_cosmos() {
+    init();
+    clear_db();
+
+    let mut server = test_server_cosmos("./tests/fixtures/minimal.yml");
+    assert!(server.serve(false).is_ok());
+
+    let client = cosmos_test_client();
     delete_mnmt_relationship(client).await;
 
     assert!(server.shutdown().is_ok());
@@ -1112,16 +1100,16 @@
     assert_eq!(bug1.get("name").unwrap(), "Bug Zero");
 }
 
-#[cfg(feature = "graphson2")]
-#[tokio::test]
-async fn delete_node_by_mnmt_rel_property_graphson2() {
-    init();
-    clear_db();
-
-    let mut server = test_server_graphson2("./tests/fixtures/minimal.yml");
-    assert!(server.serve(false).is_ok());
-
-    let client = graphson2_test_client();
+#[cfg(feature = "cosmos")]
+#[tokio::test]
+async fn delete_node_by_mnmt_rel_property_cosmos() {
+    init();
+    clear_db();
+
+    let mut server = test_server_cosmos("./tests/fixtures/minimal.yml");
+    assert!(server.serve(false).is_ok());
+
+    let client = cosmos_test_client();
     delete_node_by_mnmt_rel_property(client).await;
 
     assert!(server.shutdown().is_ok());
@@ -1195,16 +1183,16 @@
     assert_eq!(projects_a.len(), 0);
 }
 
-#[cfg(feature = "graphson2")]
-#[tokio::test]
-async fn delete_node_graphson2() {
-    init();
-    clear_db();
-
-    let mut server = test_server_graphson2("./tests/fixtures/minimal.yml");
-    assert!(server.serve(false).is_ok());
-
-    let client = graphson2_test_client();
+#[cfg(feature = "cosmos")]
+#[tokio::test]
+async fn delete_node_cosmos() {
+    init();
+    clear_db();
+
+    let mut server = test_server_cosmos("./tests/fixtures/minimal.yml");
+    assert!(server.serve(false).is_ok());
+
+    let client = cosmos_test_client();
     delete_node(client).await;
 
     assert!(server.shutdown().is_ok());
