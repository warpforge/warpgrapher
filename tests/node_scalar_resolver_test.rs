--- conflicted
+++ resolved
@@ -129,10 +129,7 @@
                 "string_list": ["string0", "string1", "string2", "string3"],
             }),
         )
-<<<<<<< HEAD
-        .await
-=======
->>>>>>> d6368eac789d34533ee136d09b7fa0081f733ee4
+        .await
         .is_err());
 
     assert!(client
@@ -143,10 +140,7 @@
                 "bool_list": [true, false, true, false],
             }),
         )
-<<<<<<< HEAD
-        .await
-=======
->>>>>>> d6368eac789d34533ee136d09b7fa0081f733ee4
+        .await
         .is_err());
 
     assert!(client
@@ -157,10 +151,7 @@
                 "int_list": [0, 1, 2, 3],
             }),
         )
-<<<<<<< HEAD
-        .await
-=======
->>>>>>> d6368eac789d34533ee136d09b7fa0081f733ee4
+        .await
         .is_err());
 
     assert!(client
@@ -171,10 +162,7 @@
                 "float_list": [0.0, 1.1, 2.2, 3.3],
             }),
         )
-<<<<<<< HEAD
-        .await
-=======
->>>>>>> d6368eac789d34533ee136d09b7fa0081f733ee4
+        .await
         .is_err());
 
     assert!(server.shutdown().is_ok());
