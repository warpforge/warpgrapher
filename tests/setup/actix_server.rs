--- conflicted
+++ resolved
@@ -13,17 +13,11 @@
 use std::collections::HashMap;
 use std::sync::mpsc::Sender;
 
-<<<<<<< HEAD
-use super::server::{AppGlobalCtx, AppReqCtx};
-use warpgrapher::engine::config::{Config, Resolvers, Validators};
+use super::server::{AppGlobalCtx, AppRequestCtx};
+use warpgrapher::engine::config::{Config, Validators};
 use warpgrapher::engine::database::DatabasePool;
 use warpgrapher::engine::extensions::Extensions;
-=======
-use super::server::{AppGlobalCtx, AppRequestCtx};
-use warpgrapher::engine::config::{Config, Validators};
-use warpgrapher::engine::extensions::WarpgrapherExtensions;
-use warpgrapher::engine::resolvers::Resolvers;
->>>>>>> dd5c2f34
+use warpgrapher::engine::objects::resolvers::Resolvers;
 use warpgrapher::engine::Engine;
 
 #[derive(Clone)]
@@ -32,12 +26,8 @@
 }
 
 impl AppData {
-<<<<<<< HEAD
     #[allow(dead_code)]
-    fn new(engine: Engine<AppGlobalCtx, AppReqCtx>) -> AppData {
-=======
     fn new(engine: Engine<AppGlobalCtx, AppRequestCtx>) -> AppData {
->>>>>>> dd5c2f34
         AppData { engine }
     }
 }
@@ -68,17 +58,10 @@
     global_ctx: &AppGlobalCtx,
     resolvers: &Resolvers<AppGlobalCtx, AppRequestCtx>,
     validators: &Validators,
-<<<<<<< HEAD
-    extensions: &Extensions<AppGlobalCtx, AppReqCtx>,
+    extensions: &Extensions<AppGlobalCtx, AppRequestCtx>,
     tx: Sender<Result<dev::Server, warpgrapher::Error>>,
 ) {
-    let engine = Engine::<AppGlobalCtx, AppReqCtx>::new(config.clone(), database_pool)
-=======
-    extensions: &WarpgrapherExtensions<AppGlobalCtx, AppRequestCtx>,
-    tx: Sender<Result<dev::Server, warpgrapher::Error>>,
-) {
-    let engine = Engine::<AppGlobalCtx, AppRequestCtx>::new(config.clone(), db_url.to_string())
->>>>>>> dd5c2f34
+    let engine = Engine::<AppGlobalCtx, AppRequestCtx>::new(config.clone(), database_pool)
         .with_version("1.0".to_string())
         .with_global_ctx(global_ctx.clone())
         .with_resolvers(resolvers.clone())
